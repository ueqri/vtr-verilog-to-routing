#include "catch2/catch_test_macros.hpp"
#include "catch2/matchers/catch_matchers_all.hpp"

#include "xy_routing.h"

/**
 * @brief Compares two vectors of NocLinks. These vectors represent
 * two routes between a start and destination routers. This function
 * verifies whether the two routers are the exact same or not.
 * 
 */
static void compare_routes(const std::vector<NocLink>& golden_path, const std::vector<NocLinkId>& found_path, const NocStorage& noc_model) {
    // make sure that size of the found route and golden route match
    REQUIRE(found_path.size() == golden_path.size());

    // now go through the two routes and make sure that the links in the route match between both routes
    int route_size = golden_path.size();

    for (int link_index = 0; link_index < route_size; link_index++) {
        // get the current link we need to verify from the found route
        const NocLink& found_link = noc_model.get_single_noc_link(found_path[link_index]);

        // now compare the found link to the equivalent link in the golden route.
        // We are just comparing the source and destination routers of the links. We want them to be the same.
        REQUIRE(found_link.get_source_router() == golden_path[link_index].get_source_router());
        REQUIRE(found_link.get_sink_router() == golden_path[link_index].get_sink_router());
    }
}

TEST_CASE("test_route_flow", "[vpr_noc_xy_routing]") {
    /*
     * Creating a test FPGA device below. The NoC itself will be
     * a 4x4 mesh where they will span over a grid size of 4x4. So this FPGA will only consist of NoC routers.
     *
     * This is a map of what the NoC looks like, where the numbers indicate the NoC router id.
     *
     * 12   13   14   15
     * 8    9    10   11
     * 4    5    6    7
     * 0    1    2    3
     *
     */

    // Create the NoC datastructure
    NocStorage noc_model;

    // store the reference to device grid with
    // this will be set to the device grid width
    noc_model.set_device_grid_width((int)4);

    // add all the routers
    for (int i = 0; i < 4; i++) {
        for (int j = 0; j < 4; j++) {
            noc_model.add_router((i * 4) + j, j, i, 0);
        }
    }

    noc_model.make_room_for_noc_router_link_list();

    // add all the links
    for (int i = 0; i < 4; i++) {
        for (int j = 0; j < 4; j++) {
            // add a link to the left of the router if there exists another router there
            if ((j - 1) >= 0) {
                noc_model.add_link((NocRouterId)((i * 4) + j), (NocRouterId)(((i * 4) + j) - 1));
            }
            // add a link to the top of the router if there exists another router there
            if ((i + 1) <= 3) {
                noc_model.add_link((NocRouterId)((i * 4) + j), (NocRouterId)(((i * 4) + j) + 4));
            }
            // add a link to the right of the router if there exists another router there
            if ((j + 1) <= 3) {
                noc_model.add_link((NocRouterId)((i * 4) + j), (NocRouterId)(((i * 4) + j) + 1));
            }
            // add a link to the bottom of the router if there exists another router there
            if ((i - 1) >= 0) {
                noc_model.add_link((NocRouterId)((i * 4) + j), (NocRouterId)(((i * 4) + j) - 4));
            }
        }
    }

    // creating the XY routing object
    XYRouting routing_algorithm;

    SECTION("Test case where the destination router and the starting routers are the same") {
        // choosing the start and end routers as router 10
        auto start_router_id = NocRouterId(10);
        auto sink_router_id = NocRouterId(10);
<<<<<<< HEAD
        auto traffic_flow_id = NocTrafficFlowId (33);
=======
        auto traffic_flow_id = NocTrafficFlowId(33);
>>>>>>> 8f206228

        // store the route found by the algorithm
        std::vector<NocLinkId> found_path;

        // make sure that a legal route was found (no error should be thrown)
        REQUIRE_NOTHROW(routing_algorithm.route_flow(start_router_id, sink_router_id, traffic_flow_id, found_path, noc_model));

        // now make sure that the found route is empty, we shouldn't be moving anywhere as the start and end routers are the same
        REQUIRE(found_path.empty() == true);
    }
    SECTION("Test case where the destination router and the starting routers are located on the same row within the FPGA device.") {
        // choose start router as 7, and choose the destination router as 4
        auto start_router_id = NocRouterId(7);
        auto sink_router_id = NocRouterId(4);
<<<<<<< HEAD
        auto traffic_flow_id = NocTrafficFlowId (34);
=======
        auto traffic_flow_id = NocTrafficFlowId(34);
>>>>>>> 8f206228

        // build the golden route that we expect the algorithm to produce
        // the expectation is a number of links that path horizontally from router 7 to router 4
        std::vector<NocLink> golden_path;

        for (int current_router = 7; current_router != 4; current_router--) {
            NocLinkId link_id = noc_model.get_single_noc_link_id(NocRouterId(current_router), NocRouterId(current_router - 1));
            const auto& link = noc_model.get_single_noc_link(link_id);
            golden_path.push_back(link);
        }

        // store the route found by the algorithm
        std::vector<NocLinkId> found_path;

        // now run the algorithm to find a route, once again we expect no errors and a legal path to be found
        REQUIRE_NOTHROW(routing_algorithm.route_flow(start_router_id, sink_router_id, traffic_flow_id, found_path, noc_model));

        // make sure that size of the found route and golden route match
        compare_routes(golden_path, found_path, noc_model);
    }
    SECTION("Test case where the destination router and the starting routers are located on the same column within the FPGA device.") {
        // choose start router as 2, and choose the destination router as 14
        auto start_router_id = NocRouterId(2);
        auto sink_router_id = NocRouterId(14);
<<<<<<< HEAD
        auto traffic_flow_id = NocTrafficFlowId (35);
=======
        auto traffic_flow_id = NocTrafficFlowId(35);
>>>>>>> 8f206228

        // build the golden route that we expect the algorithm to produce
        // the expectation is a number of links that path vertically from router 2 to router 14
        std::vector<NocLink> golden_path;

        for (int current_row = 0; current_row < 3; current_row++) {
            NocLinkId link_id = noc_model.get_single_noc_link_id(NocRouterId(current_row * 4 + 2), NocRouterId((current_row + 1) * 4 + 2));
            const auto& link = noc_model.get_single_noc_link(link_id);
            golden_path.push_back(link);
        }

        // store the route found by the algorithm
        std::vector<NocLinkId> found_path;

        // now run the algorithm to find a route, once again we expect no errors and a legal path to be found
        REQUIRE_NOTHROW(routing_algorithm.route_flow(start_router_id, sink_router_id, traffic_flow_id, found_path, noc_model));

        // make sure that size of the found route and golden route match
        compare_routes(golden_path, found_path, noc_model);
    }
    SECTION("Test case where the destination router and the starting routers are located on different columns and rows within the FPGA device. In this test the path moves left and then up.") {
        // choose start router as 3, and choose the destination router as 14
        auto start_router_id = NocRouterId(3);
        auto sink_router_id = NocRouterId(12);
<<<<<<< HEAD
        auto traffic_flow_id = NocTrafficFlowId (37);
=======
        auto traffic_flow_id = NocTrafficFlowId(37);
>>>>>>> 8f206228

        // build the golden route that we expect the algorithm to produce
        // the expectation is a number of links that path horizontally from router 3 to router 0 and then vertically from router 0 to 12
        std::vector<NocLink> golden_path;

        // generate the horizontal path first
        for (int current_router = 3; current_router != 0; current_router--) {
            NocLinkId link_id = noc_model.get_single_noc_link_id(NocRouterId(current_router), NocRouterId(current_router - 1));
            const auto& link = noc_model.get_single_noc_link(link_id);
            golden_path.push_back(link);
        }

        // generate the vertical path next
        for (int current_row = 0; current_row < 3; current_row++) {
            NocLinkId link_id = noc_model.get_single_noc_link_id(NocRouterId(current_row * 4), NocRouterId((current_row + 1) * 4));
            const auto& link = noc_model.get_single_noc_link(link_id);
            golden_path.push_back(link);
        }

        // store the route found by the algorithm
        std::vector<NocLinkId> found_path;

        // now run the algorithm to find a route, once again we expect no errors and a legal path to be found
        REQUIRE_NOTHROW(routing_algorithm.route_flow(start_router_id, sink_router_id, traffic_flow_id, found_path, noc_model));

        // make sure that size of the found route and golden route match
        compare_routes(golden_path, found_path, noc_model);
    }
    SECTION("Test case where the destination router and the starting routers are located on different columns and rows within the FPGA device. In this test the path moves right and then down.") {
        // The main reason for this test is to verify that the XY routing algorithm correctly traverses in the directions going right and down.
        // These directions had not been tested yet.

        // choose start router as 12, and choose the destination router as 3
        auto start_router_id = NocRouterId(12);
        auto sink_router_id = NocRouterId(3);
        auto traffic_flow_id = NocTrafficFlowId(38);

        // build the golden route that we expect the algorithm to produce
        // the expectation is a number of links that path horizontally from router 12 to router 15 and then vertically from router 15 to 3
        std::vector<NocLink> golden_path;

        // generate the horizontal path first
        for (int current_router = 12; current_router != 15; current_router++) {
            NocLinkId link_id = noc_model.get_single_noc_link_id(NocRouterId(current_router), NocRouterId(current_router + 1));
            const auto& link = noc_model.get_single_noc_link(link_id);
            golden_path.push_back(link);
        }

        // generate the vertical path next
        for (int current_row = 3; current_row > 0; current_row--) {
            NocLinkId link_id = noc_model.get_single_noc_link_id(NocRouterId(current_row * 4 + 3), NocRouterId((current_row - 1) * 4 + 3));
            const auto& link = noc_model.get_single_noc_link(link_id);
            golden_path.push_back(link);
        }

        // store the route found by the algorithm
        std::vector<NocLinkId> found_path;

        // now run the algorithm to find a route, once again we expect no errors and a legal path to be found
        REQUIRE_NOTHROW(routing_algorithm.route_flow(start_router_id, sink_router_id, traffic_flow_id, found_path, noc_model));

        // make sure that size of the found route and golden route match
        compare_routes(golden_path, found_path, noc_model);
    }
}
TEST_CASE("test_route_flow when it fails in a mesh topology.", "[vpr_noc_xy_routing]") {
    /*
     * Creating a test FPGA device below. The NoC itself will be
     * a 4x4 mesh where they will span over a grid size of 4x4. So this FPGA will only consist of NoC routers.
     *
     * This is a map of what the NoC looks like, where the numbers indicate the NoC router id.
     *
     * 12   13   14   15
     * 8    9    10   11
     * 4    5    6    7
     * 0    1    2    3
     *
     */

    // Create the NoC datastructure
    NocStorage noc_model;

    // store the reference to device grid with
    // this will be set to the device grid width
    noc_model.set_device_grid_spec((int)4, 0);

    // add all the routers
    for (int i = 0; i < 4; i++) {
        for (int j = 0; j < 4; j++) {
            noc_model.add_router((i * 4) + j, j, i, 0);
        }
    }

    noc_model.make_room_for_noc_router_link_list();

    // add all the links
    for (int i = 0; i < 4; i++) {
        for (int j = 0; j < 4; j++) {
            // add a link to the left of the router if there exists another router there
            if ((j - 1) >= 0) {
                noc_model.add_link((NocRouterId)((i * 4) + j), (NocRouterId)(((i * 4) + j) - 1));
            }
            // add a link to the top of the router if there exists another router there
            if ((i + 1) <= 3) {
                noc_model.add_link((NocRouterId)((i * 4) + j), (NocRouterId)(((i * 4) + j) + 4));
            }
            // add a link to the right of the router if there exists another router there
            if ((j + 1) <= 3) {
                noc_model.add_link((NocRouterId)((i * 4) + j), (NocRouterId)(((i * 4) + j) + 1));
            }
            // add a link to the bottom of the router if there exists another router there
            if ((i - 1) >= 0) {
                noc_model.add_link((NocRouterId)((i * 4) + j), (NocRouterId)(((i * 4) + j) - 4));
            }
        }
    }

    // creating the XY routing object
    XYRouting routing_algorithm;

    SECTION("Test case where the xy routing algorithm fails to find a horizontal link to traverse.") {
        /*
         * The route we will test will be starting at router 3 and end at
         * router 0. We will delete the link connecting router 2 to router 1.
         * So the algorithm should fail as it horizontally traverses from router 3 to get to router 0.
         */

        // store the source and destination routers
        auto start_router_id = NocRouterId(3);
        auto sink_router_id = NocRouterId(0);
<<<<<<< HEAD
        auto traffic_flow_id = NocTrafficFlowId (39);
=======
        auto traffic_flow_id = NocTrafficFlowId(39);
>>>>>>> 8f206228

        // routers associated to the link to remove
        auto link_to_remove_src_router_id = NocRouterId(2);
        auto link_to_remove_sink_router_id = NocRouterId(1);

        // start by deleting the link that connects router 2 to router 1
        noc_model.remove_link(link_to_remove_src_router_id, link_to_remove_sink_router_id);

        // store the route found by the algorithm
        std::vector<NocLinkId> found_path;

        // now use the XY router to find a route, we expect it to fail
        REQUIRE_THROWS_WITH(routing_algorithm.route_flow(start_router_id, sink_router_id, traffic_flow_id, found_path, noc_model),
                            "No route could be found from starting router with ID:'3' and the destination router with ID:'0' using the XY-Routing algorithm.");
    }
    SECTION("Test case where the xy routing algorithm fails to find a vertical link to traverse.") {
        /*
         * The route we will test will be starting at router 3 and end at
         * router 15. We will delete the link connecting router 11 to router 15.
         * So the algorithm should fail as it vertically traverses from router 3 to get to router 15.
         */

        // store the source and destination routers
        auto start_router_id = NocRouterId(3);
        auto sink_router_id = NocRouterId(15);
<<<<<<< HEAD
        auto traffic_flow_id = NocTrafficFlowId (41);
=======
        auto traffic_flow_id = NocTrafficFlowId(41);
>>>>>>> 8f206228

        // routers associated to the link to remove
        auto link_to_remove_src_router_id = NocRouterId(11);
        auto link_to_remove_sink_router_id = NocRouterId(15);

        // start by deleting the link that connects router 11 to router 15
        noc_model.remove_link(link_to_remove_src_router_id, link_to_remove_sink_router_id);

        // store the route found by the algorithm
        std::vector<NocLinkId> found_path;

        // now use the XY router to find a route, we expect it to fail
        REQUIRE_THROWS_WITH(routing_algorithm.route_flow(start_router_id, sink_router_id, traffic_flow_id, found_path, noc_model),
                            "No route could be found from starting router with ID:'3' and the destination router with ID:'15' using the XY-Routing algorithm.");
    }
}
TEST_CASE("test_route_flow when it fails in a non mesh topology.", "[vpr_noc_xy_routing]") {
    /*
     * Creating a test FPGA device below. The NoC itself will be
     * a 3 router design. The purpose of this design is to verify the case where the routing algorithm is stuck in a loop trying to go back and forth between two routers while trying to get to the destination.
     *
     * For example, looking at the example below, suppose we are trying to route between routers 3 and 1. The XY routing algorithm will first traverse to router 0 as it is towards the direction of router 1.
     * But then at router 0 the algorithm will go towards router 3 as its now
     * in the direction of router 1. But then the algorithm will infinitely
     * just pinpong between routers 0 and 3.
     *
     * The purpose of this test case is to make sure that this situation is
     * appropriately handled through an error.
     *
     * This is a map of what the NoC looks like, where the numbers indicate the NoC router id.
     *
     * 2----1
     * 0------------3
     */

    // Create the NoC datastructure
    NocStorage noc_model;

    // store the reference to device grid with
    // this will be set to the device grid width
    noc_model.set_device_grid_spec((int)4, 0);

    noc_model.add_router(0, 0, 0, 0);
    noc_model.add_router(1, 2, 2, 0);
    noc_model.add_router(2, 1, 2, 0);
    noc_model.add_router(3, 3, 0, 0);

    noc_model.make_room_for_noc_router_link_list();

    // add the links
    noc_model.add_link((NocRouterId)0, (NocRouterId)3);
    noc_model.add_link((NocRouterId)3, (NocRouterId)0);
    noc_model.add_link((NocRouterId)2, (NocRouterId)1);

    // now create the start and the destination routers of the route we want to test
    auto start_router_id = NocRouterId(3);
    auto sink_router_id = NocRouterId(1);
<<<<<<< HEAD
    auto traffic_flow_id = NocTrafficFlowId (40);
=======
    auto traffic_flow_id = NocTrafficFlowId(40);
>>>>>>> 8f206228

    // creating the XY routing object
    XYRouting routing_algorithm;

    // store the route found by the algorithm
    std::vector<NocLinkId> found_path;

    // now use the XY router to find a route. We expect this to fail to check that.
    REQUIRE_THROWS_WITH(routing_algorithm.route_flow(start_router_id, sink_router_id, traffic_flow_id, found_path, noc_model),
                        "No route could be found from starting router with ID:'3' and the destination router with ID:'1' using the XY-Routing algorithm.");
<<<<<<< HEAD
}
=======
}
} // namespace
>>>>>>> 8f206228
<|MERGE_RESOLUTION|>--- conflicted
+++ resolved
@@ -2,6 +2,8 @@
 #include "catch2/matchers/catch_matchers_all.hpp"
 
 #include "xy_routing.h"
+
+namespace {
 
 /**
  * @brief Compares two vectors of NocLinks. These vectors represent
@@ -9,7 +11,7 @@
  * verifies whether the two routers are the exact same or not.
  * 
  */
-static void compare_routes(const std::vector<NocLink>& golden_path, const std::vector<NocLinkId>& found_path, const NocStorage& noc_model) {
+void compare_routes(const std::vector<NocLink>& golden_path, const std::vector<NocLinkId>& found_path, const NocStorage& noc_model) {
     // make sure that size of the found route and golden route match
     REQUIRE(found_path.size() == golden_path.size());
 
@@ -86,11 +88,7 @@
         // choosing the start and end routers as router 10
         auto start_router_id = NocRouterId(10);
         auto sink_router_id = NocRouterId(10);
-<<<<<<< HEAD
-        auto traffic_flow_id = NocTrafficFlowId (33);
-=======
         auto traffic_flow_id = NocTrafficFlowId(33);
->>>>>>> 8f206228
 
         // store the route found by the algorithm
         std::vector<NocLinkId> found_path;
@@ -105,11 +103,7 @@
         // choose start router as 7, and choose the destination router as 4
         auto start_router_id = NocRouterId(7);
         auto sink_router_id = NocRouterId(4);
-<<<<<<< HEAD
-        auto traffic_flow_id = NocTrafficFlowId (34);
-=======
         auto traffic_flow_id = NocTrafficFlowId(34);
->>>>>>> 8f206228
 
         // build the golden route that we expect the algorithm to produce
         // the expectation is a number of links that path horizontally from router 7 to router 4
@@ -134,11 +128,7 @@
         // choose start router as 2, and choose the destination router as 14
         auto start_router_id = NocRouterId(2);
         auto sink_router_id = NocRouterId(14);
-<<<<<<< HEAD
-        auto traffic_flow_id = NocTrafficFlowId (35);
-=======
         auto traffic_flow_id = NocTrafficFlowId(35);
->>>>>>> 8f206228
 
         // build the golden route that we expect the algorithm to produce
         // the expectation is a number of links that path vertically from router 2 to router 14
@@ -163,11 +153,7 @@
         // choose start router as 3, and choose the destination router as 14
         auto start_router_id = NocRouterId(3);
         auto sink_router_id = NocRouterId(12);
-<<<<<<< HEAD
-        auto traffic_flow_id = NocTrafficFlowId (37);
-=======
         auto traffic_flow_id = NocTrafficFlowId(37);
->>>>>>> 8f206228
 
         // build the golden route that we expect the algorithm to produce
         // the expectation is a number of links that path horizontally from router 3 to router 0 and then vertically from router 0 to 12
@@ -298,11 +284,7 @@
         // store the source and destination routers
         auto start_router_id = NocRouterId(3);
         auto sink_router_id = NocRouterId(0);
-<<<<<<< HEAD
-        auto traffic_flow_id = NocTrafficFlowId (39);
-=======
         auto traffic_flow_id = NocTrafficFlowId(39);
->>>>>>> 8f206228
 
         // routers associated to the link to remove
         auto link_to_remove_src_router_id = NocRouterId(2);
@@ -328,11 +310,7 @@
         // store the source and destination routers
         auto start_router_id = NocRouterId(3);
         auto sink_router_id = NocRouterId(15);
-<<<<<<< HEAD
-        auto traffic_flow_id = NocTrafficFlowId (41);
-=======
         auto traffic_flow_id = NocTrafficFlowId(41);
->>>>>>> 8f206228
 
         // routers associated to the link to remove
         auto link_to_remove_src_router_id = NocRouterId(11);
@@ -390,11 +368,7 @@
     // now create the start and the destination routers of the route we want to test
     auto start_router_id = NocRouterId(3);
     auto sink_router_id = NocRouterId(1);
-<<<<<<< HEAD
-    auto traffic_flow_id = NocTrafficFlowId (40);
-=======
     auto traffic_flow_id = NocTrafficFlowId(40);
->>>>>>> 8f206228
 
     // creating the XY routing object
     XYRouting routing_algorithm;
@@ -405,9 +379,5 @@
     // now use the XY router to find a route. We expect this to fail to check that.
     REQUIRE_THROWS_WITH(routing_algorithm.route_flow(start_router_id, sink_router_id, traffic_flow_id, found_path, noc_model),
                         "No route could be found from starting router with ID:'3' and the destination router with ID:'1' using the XY-Routing algorithm.");
-<<<<<<< HEAD
 }
-=======
-}
-} // namespace
->>>>>>> 8f206228
+} // namespace