--- conflicted
+++ resolved
@@ -329,18 +329,20 @@
             AtomBlockId atom_src_block = atom_ctx.nlist.pin_block(origin_pin);
             AtomBlockId atom_sink_block = atom_ctx.nlist.pin_block(pin);
 
-            int clb_src_block = atom_ctx.lookup.atom_clb(atom_src_block);
-            VTR_ASSERT(clb_src_block >= 0);
-            int clb_sink_block = atom_ctx.lookup.atom_clb(atom_sink_block);
-            VTR_ASSERT(clb_sink_block >= 0);
+            ClusterBlockId clb_src_block = atom_ctx.lookup.atom_clb(atom_src_block);
+            VTR_ASSERT(clb_src_block);
+			ClusterBlockId clb_sink_block = atom_ctx.lookup.atom_clb(atom_sink_block);
+            VTR_ASSERT(clb_sink_block);
 
             const t_pb_graph_pin* sink_gpin = atom_ctx.lookup.atom_pin_pb_graph_pin(pin);
             VTR_ASSERT(sink_gpin);
 
             int sink_pb_route_id = sink_gpin->pin_count_in_cluster;
-            const t_net_pin* sink_clb_net_pin = find_pb_route_clb_input_net_pin(clb_sink_block, sink_pb_route_id);
-
-            if (sink_clb_net_pin == nullptr) {
+			ClusterNetId net_id;
+			int sink_block_pin_index, sink_net_pin_index;
+            std::tie(net_id, sink_block_pin_index, sink_net_pin_index) = find_pb_route_clb_input_net_pin(clb_sink_block, sink_pb_route_id);
+
+            if(net_id == ClusterNetId::INVALID() && sink_block_pin_index == -1 && sink_net_pin_index == -1) {
                 /*Does not go out of the cluster*/
                 if (clb_sink_block == clb_src_block) {
                     if (slack < 0.) {
@@ -514,12 +516,7 @@
  */
 
 //Return the criticality of a net's pin in the CLB netlist
-<<<<<<< HEAD
 float calculate_clb_net_pin_criticality(const SetupTimingInfo& timing_info, const IntraLbPbPinLookup& pb_gpin_lookup, ClusterNetId inet, int ipin) {
-=======
-
-float calculate_clb_net_pin_criticality(const SetupTimingInfo& timing_info, const IntraLbPbPinLookup& pb_gpin_lookup, int inet, int ipin) {
->>>>>>> 4620eb94
     auto& cluster_ctx = g_vpr_ctx.clustering();
 
 	ClusterBlockId block_id = cluster_ctx.clb_nlist.net_pin_block(inet, ipin);
