--- conflicted
+++ resolved
@@ -18,12 +18,8 @@
 #include "device_grid.h"
 #include "user_route_constraints.h"
 #include "re_cluster_util.h"
-<<<<<<< HEAD
-#include "placer_context.h"
-=======
 #include "placer_state.h"
 #include "grid_block.h"
->>>>>>> 33a82f1c
 
 /* This module contains subroutines that are used in several unrelated parts *
  * of VPR.  They are VPR-specific utility routines.                          */
@@ -177,12 +173,7 @@
         }
 
         /* Check already in use */
-<<<<<<< HEAD
-        if ((EMPTY_BLOCK_ID != grid_blocks.block_at_location(blk_loc))
-            && (INVALID_BLOCK_ID != grid_blocks.block_at_location(blk_loc))) {
-=======
         if (grid_blocks.block_at_location(blk_loc)) {
->>>>>>> 33a82f1c
             VPR_FATAL_ERROR(VPR_ERROR_PLACE, "Location (%d, %d, %d, %d) is used more than once.\n",
                             blk_x, blk_y, blk_z, blk_layer);
         }
@@ -196,12 +187,7 @@
         for (int width = 0; width < type->width; ++width) {
             for (int height = 0; height < type->height; ++height) {
                 grid_blocks.set_block_at_location({blk_x + width, blk_y + height, blk_z, blk_layer}, blk_id);
-<<<<<<< HEAD
-                grid_blocks.set_usage({blk_x + width, blk_y + height, blk_layer},
-                                      grid_blocks.get_usage({blk_x + width, blk_y + height, blk_layer}) + 1);
-=======
                 grid_blocks.increment_usage({blk_x + width, blk_y + height, blk_layer});
->>>>>>> 33a82f1c
 
                 VTR_ASSERT(device_ctx.grid.get_width_offset({blk_x + width, blk_y + height, blk_layer}) == width);
                 VTR_ASSERT(device_ctx.grid.get_height_offset({blk_x + width, blk_y + height, blk_layer}) == height);
@@ -535,15 +521,6 @@
 
     return device_ctx.grid.get_physical_type({loc.x, loc.y, loc.layer});
 }
-
-//t_physical_tile_type_ptr physical_tile_type(ClusterBlockId blk) {
-//    auto& place_ctx = g_vpr_ctx.placement();
-//    auto& device_ctx = g_vpr_ctx.device();
-//
-//    auto block_loc = place_ctx.block_locs[blk].loc;
-//
-//    return device_ctx.grid.get_physical_type({block_loc.x, block_loc.y, block_loc.layer});
-//}
 
 t_physical_tile_type_ptr physical_tile_type(AtomBlockId atom_blk) {
     auto& atom_look_up = g_vpr_ctx.atom().lookup;
@@ -2076,47 +2053,6 @@
     delete[] inward_switch_inf;
 }
 
-<<<<<<< HEAD
-void place_sync_external_block_connections(ClusterBlockId iblk,
-                                           BlkLocRegistry& blk_loc_registry) {
-    const auto& cluster_ctx = g_vpr_ctx.clustering();
-    const auto& clb_nlist = cluster_ctx.clb_nlist;
-    const auto& block_locs = blk_loc_registry.block_locs();
-    auto& physical_pins = blk_loc_registry.mutable_physical_pins();
-
-    t_pl_loc block_loc = block_locs[iblk].loc;
-
-    auto physical_tile = physical_tile_type(block_loc);
-    auto logical_block = clb_nlist.block_type(iblk);
-
-    int sub_tile_index = get_sub_tile_index(iblk, block_locs);
-    auto sub_tile = physical_tile->sub_tiles[sub_tile_index];
-
-    VTR_ASSERT(sub_tile.num_phy_pins % sub_tile.capacity.total() == 0);
-
-    int max_num_block_pins = sub_tile.num_phy_pins / sub_tile.capacity.total();
-    /* Logical location and physical location is offset by z * max_num_block_pins */
-
-    int rel_capacity = block_loc.sub_tile - sub_tile.capacity.low;
-
-    for (ClusterPinId pin : clb_nlist.block_pins(iblk)) {
-        int logical_pin_index = clb_nlist.pin_logical_index(pin);
-        int sub_tile_pin_index = get_sub_tile_physical_pin(sub_tile_index, physical_tile, logical_block, logical_pin_index);
-
-        int new_physical_pin_index = sub_tile.sub_tile_to_tile_pin_indices[sub_tile_pin_index + rel_capacity * max_num_block_pins];
-
-        auto result = physical_pins.find(pin);
-        if (result != physical_pins.end()) {
-            physical_pins[pin] = new_physical_pin_index;
-        } else {
-            physical_pins.insert(pin, new_physical_pin_index);
-        }
-    }
-}
-=======
-
->>>>>>> 33a82f1c
-
 int max_pins_per_grid_tile() {
     auto& device_ctx = g_vpr_ctx.device();
     int max_pins = 0;
