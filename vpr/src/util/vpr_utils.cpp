--- conflicted
+++ resolved
@@ -1273,13 +1273,8 @@
     delete[] pb_graph_pin_lookup_from_type;
 }
 
-<<<<<<< HEAD
-static void add_child_to_list (std::list<const t_pb*>& pb_list, const t_pb* parent_pb) {
-    for(int child_pb_type_idx = 0; child_pb_type_idx < parent_pb->get_num_child_types(); child_pb_type_idx++) {
-=======
 static void add_child_to_list(std::list<const t_pb*>& pb_list, const t_pb* parent_pb) {
     for (int child_pb_type_idx = 0; child_pb_type_idx < parent_pb->get_num_child_types(); child_pb_type_idx++) {
->>>>>>> c1b695af
         int num_children = parent_pb->get_num_children_of_type(child_pb_type_idx);
         for (int child_idx = 0; child_idx < num_children; child_idx++) {
             const t_pb* child_pb = &parent_pb->child_pbs[child_pb_type_idx][child_idx];
@@ -1351,11 +1346,7 @@
     pin_id_to_pb_mapping.clear();
 }
 
-<<<<<<< HEAD
-std::tuple<t_physical_tile_type_ptr, const t_sub_tile*, int, t_logical_block_type_ptr> get_cluster_blk_physical_spec (ClusterBlockId cluster_blk_id) {
-=======
 std::tuple<t_physical_tile_type_ptr, const t_sub_tile*, int, t_logical_block_type_ptr> get_cluster_blk_physical_spec(ClusterBlockId cluster_blk_id) {
->>>>>>> c1b695af
     auto& grid = g_vpr_ctx.device().grid;
     auto& place_ctx = g_vpr_ctx.placement();
     auto& loc = place_ctx.block_locs[cluster_blk_id].loc;
@@ -1376,15 +1367,8 @@
 }
 
 std::unordered_map<int, const t_class*> get_cluster_internal_class_pairs(ClusterBlockId cluster_block_id) {
-<<<<<<< HEAD
-
     std::unordered_map<int, const t_class*> internal_num_class_pairs;
 
-
-=======
-    std::unordered_map<int, const t_class*> internal_num_class_pairs;
-
->>>>>>> c1b695af
     auto& cluster_net_list = g_vpr_ctx.clustering().clb_nlist;
 
     t_physical_tile_type_ptr physical_tile;
@@ -1394,24 +1378,13 @@
 
     std::tie(physical_tile, sub_tile, rel_cap, logical_block) = get_cluster_blk_physical_spec(cluster_block_id);
 
-<<<<<<< HEAD
-
-
-
-
-=======
->>>>>>> c1b695af
     std::list<const t_pb*> internal_pbs;
     const t_pb* pb = cluster_net_list.block_pb(cluster_block_id);
 
     // Classes on the tile are already added. Thus, we should ** not ** add the top-level block's classes.
     add_child_to_list(internal_pbs, pb);
 
-<<<<<<< HEAD
-    while(!internal_pbs.empty()) {
-=======
     while (!internal_pbs.empty()) {
->>>>>>> c1b695af
         pb = internal_pbs.front();
         internal_pbs.pop_front();
 
@@ -1420,20 +1393,12 @@
                                                                                logical_block,
                                                                                rel_cap,
                                                                                pb->pb_graph_node);
-<<<<<<< HEAD
-        for(auto& class_pair : pb_graph_node_num_class_pairs) {
-=======
         for (auto& class_pair : pb_graph_node_num_class_pairs) {
->>>>>>> c1b695af
             auto insert_res = internal_num_class_pairs.insert(std::make_pair(class_pair.first, class_pair.second));
             VTR_ASSERT(insert_res.second == true);
         }
 
         add_child_to_list(internal_pbs, pb);
-<<<<<<< HEAD
-
-=======
->>>>>>> c1b695af
     }
 
     return internal_num_class_pairs;
@@ -1452,24 +1417,12 @@
     std::tie(physical_tile, sub_tile, rel_cap, logical_block) = get_cluster_blk_physical_spec(cluster_blk_id);
     internal_pins.reserve(logical_block->pin_logical_num_to_pb_pin_mapping.size());
 
-<<<<<<< HEAD
-
-
-
-=======
->>>>>>> c1b695af
     std::list<const t_pb*> internal_pbs;
     const t_pb* pb = cluster_net_list.block_pb(cluster_blk_id);
     // Pins on the tile are already added. Thus, we should ** not ** at the top-level block's classes.
     add_child_to_list(internal_pbs, pb);
 
-<<<<<<< HEAD
-
-
-    while(!internal_pbs.empty()) {
-=======
     while (!internal_pbs.empty()) {
->>>>>>> c1b695af
         pb = internal_pbs.front();
         internal_pbs.pop_front();
 
@@ -1483,11 +1436,7 @@
 
         add_child_to_list(internal_pbs, pb);
     }
-<<<<<<< HEAD
     VTR_ASSERT(internal_pins.size() <= logical_block->pin_logical_num_to_pb_pin_mapping.size());
-=======
-
->>>>>>> c1b695af
     return internal_pins;
 }
 
@@ -1498,7 +1447,6 @@
                              int rel_cap) {
     /* If pb is the root block, pins on the tile is returned */
     VTR_ASSERT(pb->pb_graph_node != nullptr);
-<<<<<<< HEAD
     if(pb->pb_graph_node->is_root()) {
         int physical_pin_offset = (sub_tile->num_phy_pins/sub_tile->capacity.total())*rel_cap;
         std::vector<int> physical_pin_arr(logical_block->pb_type->num_pins);
@@ -1515,24 +1463,6 @@
     } else {
         return get_pb_graph_node_pins(physical_type,
                                       sub_tile,
-=======
-    if (pb->pb_graph_node->is_root()) {
-        int pin_num_offset = 0;
-        int curr_sub_tile_idx = sub_tile->index;
-        VTR_ASSERT(curr_sub_tile_idx >= 0);
-        for (int sub_tile_idx = 0; sub_tile_idx < curr_sub_tile_idx; sub_tile_idx++) {
-            pin_num_offset += physical_type->sub_tiles[sub_tile_idx].num_phy_pins;
-        }
-        int inst_num_pin = sub_tile->num_phy_pins / sub_tile->capacity.total();
-        pin_num_offset += (inst_num_pin * rel_cap);
-
-        std::vector<int> pin_nums(inst_num_pin);
-        std::iota(pin_nums.begin(), pin_nums.end(), pin_num_offset);
-        return pin_nums;
-
-    } else {
-        return get_pb_graph_node_pins(sub_tile,
->>>>>>> c1b695af
                                       logical_block,
                                       rel_cap,
                                       pb->pb_graph_node);
@@ -2342,26 +2272,12 @@
 
 std::vector<const t_pb_graph_node*> get_all_pb_graph_node_primitives(const t_pb_graph_node* pb_graph_node) {
     std::vector<const t_pb_graph_node*> primitives;
-<<<<<<< HEAD
-    if(pb_graph_node->is_primitive()) {
-=======
     if (pb_graph_node->is_primitive()) {
->>>>>>> c1b695af
         primitives.push_back(pb_graph_node);
         return primitives;
     }
 
     auto pb_type = pb_graph_node->pb_type;
-<<<<<<< HEAD
-    for(int mode_idx = 0; mode_idx < pb_graph_node->pb_type->num_modes; mode_idx++) {
-        for(int pb_type_idx = 0; pb_type_idx < (pb_type->modes[mode_idx]).num_pb_type_children; pb_type_idx++) {
-            int num_pb = pb_type->modes[mode_idx].pb_type_children[pb_type_idx].num_pb;
-            for(int pb_idx = 0; pb_idx < num_pb; pb_idx++) {
-                const t_pb_graph_node* child_pb_graph_node = &(pb_graph_node->child_pb_graph_nodes[mode_idx][pb_type_idx][pb_idx]);
-                auto tmp_primitives = get_all_pb_graph_node_primitives(child_pb_graph_node);
-                primitives.insert(std::end(primitives), std::begin(tmp_primitives), std::end(tmp_primitives));
-
-=======
     for (int mode_idx = 0; mode_idx < pb_graph_node->pb_type->num_modes; mode_idx++) {
         for (int pb_type_idx = 0; pb_type_idx < (pb_type->modes[mode_idx]).num_pb_type_children; pb_type_idx++) {
             int num_pb = pb_type->modes[mode_idx].pb_type_children[pb_type_idx].num_pb;
@@ -2369,13 +2285,10 @@
                 const t_pb_graph_node* child_pb_graph_node = &(pb_graph_node->child_pb_graph_nodes[mode_idx][pb_type_idx][pb_idx]);
                 auto tmp_primitives = get_all_pb_graph_node_primitives(child_pb_graph_node);
                 primitives.insert(std::end(primitives), std::begin(tmp_primitives), std::end(tmp_primitives));
->>>>>>> c1b695af
             }
         }
     }
     return primitives;
-<<<<<<< HEAD
-=======
 }
 
 bool is_node_on_tile(t_physical_tile_type_ptr physical_tile,
@@ -2392,5 +2305,103 @@
             return is_class_on_tile(physical_tile, node_ptc);
         }
     }
->>>>>>> c1b695af
+}
+
+int get_rr_node_max_ptc (const RRGraphView& rr_graph_view,
+                        RRNodeId node_id,
+                        bool is_flat) {
+    auto node_type = rr_graph_view.node_type(node_id);
+
+    VTR_ASSERT(node_type == IPIN || node_type == OPIN ||
+               node_type == SINK || node_type == SOURCE);
+
+    const DeviceContext& device_ctx = g_vpr_ctx.device();
+    auto physical_type=
+        device_ctx.grid[rr_graph_view.node_xlow(node_id)][rr_graph_view.node_ylow(node_id)].type;
+
+    if(node_type == SINK || node_type == SOURCE) {
+        return get_tile_class_max_ptc(physical_type, is_flat);
+    } else {
+        return get_tile_ipin_opin_max_ptc(physical_type, is_flat);
+    }
+}
+
+RRNodeId get_pin_rr_node_id(const RRSpatialLookup& rr_spatial_lookup,
+                            t_physical_tile_type_ptr physical_tile,
+                            const int i,
+                            const int j,
+                            int pin_physical_num) {
+    RRNodeId node_id = RRNodeId::INVALID();
+    VTR_ASSERT(g_vpr_ctx.device().grid[i][j].height_offset == 0);
+    VTR_ASSERT(g_vpr_ctx.device().grid[i][j].width_offset == 0);
+    e_pin_type pin_type = get_pin_type_from_pin_physical_num(physical_tile, pin_physical_num);
+    VTR_ASSERT(pin_type == DRIVER || pin_type == RECEIVER);
+    t_rr_type node_type = (pin_type == e_pin_type::DRIVER) ? t_rr_type::OPIN : t_rr_type::IPIN;
+    if(is_pin_on_tile(physical_tile, pin_physical_num)){
+        for (int width = 0; width < physical_tile->width; ++width) {
+            for (int height = 0; height < physical_tile->height; ++height) {
+                for (e_side side : SIDES) {
+                    if (physical_tile->pinloc[width][height][side][pin_physical_num]) {
+                        node_id = rr_spatial_lookup.find_node(i+width, j+height, node_type, pin_physical_num, side);
+                        if(node_id != RRNodeId::INVALID())
+                            return node_id;
+                    }
+                }
+            }
+
+        }
+    } else {
+        node_id = rr_spatial_lookup.find_node(i, j, node_type, pin_physical_num, e_side::TOP);
+        return node_id;
+    }
+
+    return RRNodeId::INVALID();
+}
+
+RRNodeId get_class_rr_node_id(const RRSpatialLookup& rr_spatial_lookup,
+                              t_physical_tile_type_ptr physical_tile,
+                              const int i,
+                              const int j,
+                              int class_physical_num) {
+
+
+    auto class_type = get_class_type_from_class_physical_num(physical_tile, class_physical_num);
+    VTR_ASSERT(class_type == DRIVER || class_type == RECEIVER);
+    t_rr_type node_type = (class_type == e_pin_type::DRIVER) ? t_rr_type::SOURCE : t_rr_type::SINK;
+    return rr_spatial_lookup.find_node(i, j, node_type, class_physical_num);
+}
+
+bool node_in_same_physical_tile(RRNodeId node_first, RRNodeId node_second) {
+    const auto& device_ctx = g_vpr_ctx.device();
+    const auto& rr_graph = device_ctx.rr_graph;
+    auto first_rr_type = rr_graph.node_type(node_first);
+    auto second_rr_type = rr_graph.node_type(node_second);
+
+    if(first_rr_type == t_rr_type::CHANX || first_rr_type == t_rr_type::CHANY ||
+        second_rr_type == t_rr_type::CHANX || second_rr_type == t_rr_type::CHANY) {
+        return false;
+    } else {
+        VTR_ASSERT(first_rr_type == t_rr_type::IPIN || first_rr_type == t_rr_type::OPIN ||
+                   first_rr_type == t_rr_type::SINK || first_rr_type == t_rr_type::SOURCE);
+        VTR_ASSERT(second_rr_type == t_rr_type::IPIN || second_rr_type == t_rr_type::OPIN ||
+                   second_rr_type == t_rr_type::SINK || second_rr_type == t_rr_type::SOURCE);
+        int first_x = rr_graph.node_xlow(node_first);
+        int first_y = rr_graph.node_ylow(node_first);
+        int sec_x = rr_graph.node_xlow(node_second);
+        int sec_y = rr_graph.node_ylow(node_second);
+
+        int first_root_x = first_x - device_ctx.grid[first_x][first_y].width_offset;
+        int first_root_y = first_y - device_ctx.grid[first_x][first_y].height_offset;
+
+        int sec_root_x = sec_x - device_ctx.grid[sec_x][sec_y].width_offset;
+        int sec_root_y = sec_y - device_ctx.grid[sec_x][sec_y].height_offset;
+
+        if(first_root_x == sec_root_x && first_root_y == sec_root_y)
+            return true;
+        else
+            return false;
+
+
+    }
+
 }