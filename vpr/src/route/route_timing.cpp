#include <cstdio>
#include <ctime>
#include <cmath>
#include <vector>
#include <unordered_map>
#include <algorithm>
#include <iostream>
#include <tuple>

#include "NetPinTimingInvalidator.h"
#include "netlist_fwd.h"
#include "rr_graph_fwd.h"
#include "vtr_assert.h"
#include "vtr_log.h"
#include "vtr_time.h"

#include "vpr_utils.h"
#include "vpr_types.h"
#include "vpr_error.h"

#include "globals.h"
#include "read_route.h"
#include "route_export.h"
#include "route_common.h"
#include "route_timing.h"
#include "net_delay.h"
#include "stats.h"
#include "echo_files.h"
#include "draw.h"
#include "breakpoint.h"
#include "move_utils.h"
#include "rr_graph.h"
#include "routing_predictor.h"
#include "VprTimingGraphResolver.h"

// all functions in profiling:: namespace, which are only activated if PROFILE is defined
#include "route_profiling.h"

#include "concrete_timing_info.h"
#include "timing_util.h"
#include "route_budgets.h"
#include "binary_heap.h"
#include "bucket.h"
#include "connection_router.h"

#include "tatum/TimingReporter.hpp"
#include "overuse_report.h"

/*
 * File-scope variables
 */

/**
 * @brief Run-time flag to control when router debug information is printed
 * Note only enables debug output if compiled with VTR_ENABLE_DEBUG_LOGGING defined
 * f_router_debug is used to stop the router when a breakpoint is reached. When a breakpoint is reached, this flag is set to true.
 *
 * In addition f_router_debug is used to print additional debug information during routing, for instance lookahead expected costs
 * information.
 */
bool f_router_debug = false;

//Count the number of times the router has failed
static int num_routing_failed = 0;

/******************** Subroutines local to route_timing.cpp ********************/

/** Attempt to route a single sink (target_pin) in a net.
 * In the process, update global pathfinder costs, rr_node_route_inf and extend the global RouteTree
 * for this net.
 *
 * @param router The ConnectionRouter instance 
 * @param net_list Input netlist
 * @param net_id
 * @param itarget # of this connection in the net (only used for debug output)
 * @param target_pin # of this sink in the net (TODO: is it the same thing as itarget?)
 * @param cost_params
 * @param router_opts
 * @param[in, out] tree RouteTree describing the current routing state
 * @param rt_node_of_sink Lookup from target_pin-like indices (indicating SINK nodes) to RouteTreeNodes
 * @param spatial_rt_lookup
 * @param router_stats
 * @param budgeting_inf
 * @param routing_predictor
 * @param choking_spots
 * @param is_flat
 * @return NetResultFlags for this sink to be bubbled up through timing_driven_route_net */
template<typename ConnectionRouter>
static NetResultFlags timing_driven_route_sink(ConnectionRouter& router,
                                               const Netlist<>& net_list,
                                               ParentNetId net_id,
                                               unsigned itarget,
                                               int target_pin,
                                               const t_conn_cost_params cost_params,
                                               const t_router_opts& router_opts,
                                               RouteTree& tree,
                                               std::vector<vtr::optional<const RouteTreeNode&>>& rt_node_of_sink,
                                               SpatialRouteTreeLookup& spatial_rt_lookup,
                                               RouterStats& router_stats,
                                               route_budgets& budgeting_inf,
                                               const RoutingPredictor& routing_predictor,
                                               const std::vector<std::unordered_map<RRNodeId, int>>& choking_spots,
                                               bool is_flat);

/** Return tuple of:
 * bool: Did we find a path for each sink in this net? 
 * bool: Should the caller retry with a full-device bounding box? */
template<typename ConnectionRouter>
static std::tuple<bool, bool> timing_driven_pre_route_to_clock_root(ConnectionRouter& router,
                                                                    ParentNetId net_id,
                                                                    const Netlist<>& net_list,
                                                                    RRNodeId sink_node,
                                                                    const t_conn_cost_params cost_params,
                                                                    int high_fanout_threshold,
                                                                    RouteTree& tree,
                                                                    SpatialRouteTreeLookup& spatial_rt_lookup,
                                                                    RouterStats& router_stats,
                                                                    bool is_flat,
                                                                    bool can_grow_bb);

static void setup_routing_resources(int itry,
                                    ParentNetId net_id,
                                    const Netlist<>& net_list,
                                    unsigned num_sinks,
                                    int min_incremental_reroute_fanout,
                                    CBRR& connections_inf,
                                    std::vector<vtr::optional<const RouteTreeNode&>>& rt_node_of_sink,
                                    const t_router_opts& router_opts,
                                    bool ripup_high_fanout_nets);

static void update_net_delays_from_route_tree(float* net_delay,
                                              const Netlist<>& net_list,
                                              std::vector<vtr::optional<const RouteTreeNode&>>& rt_node_of_sink,
                                              ParentNetId inet,
                                              TimingInfo* timing_info,
                                              NetPinTimingInvalidator* pin_timing_invalidator);

static bool check_hold(const t_router_opts& router_opts, float worst_neg_slack);

static float get_net_pin_criticality(const std::shared_ptr<SetupHoldTimingInfo> timing_info,
                                     const ClusteredPinAtomPinsLookup& netlist_pin_lookup,
                                     float max_criticality,
                                     float criticality_exp,
                                     ParentNetId net_id,
                                     ParentPinId pin_id,
                                     bool is_flat);

struct more_sinks_than {
    const Netlist<>& net_list_;
    more_sinks_than(const Netlist<>& net_list)
        : net_list_(net_list) {}
    inline bool operator()(const ParentNetId& net_index1, const ParentNetId& net_index2) {
        return net_list_.net_sinks(net_index1).size() > net_list_.net_sinks(net_index2).size();
    }
};

static bool is_high_fanout(int fanout, int fanout_threshold);

// The reason that try_timing_driven_route_tmpl (and descendents) are being
// templated over is because using a virtual interface instead fully templating
// the router results in a 5% runtime increase.
//
// The reason to template over the router in general is to enable runtime
// selection of core router algorithm's, specifically the router heap.
template<typename ConnectionRouter>
static bool try_timing_driven_route_tmpl(const Netlist<>& netlist,
                                         const t_det_routing_arch& det_routing_arch,
                                         const t_router_opts& router_opts,
                                         const t_analysis_opts& analysis_opts,
                                         const std::vector<t_segment_inf>& segment_inf,
                                         NetPinsMatrix<float>& net_delay,
                                         const ClusteredPinAtomPinsLookup& netlist_pin_lookup,
                                         std::shared_ptr<SetupHoldTimingInfo> timing_info,
                                         std::shared_ptr<RoutingDelayCalculator> delay_calc,
                                         ScreenUpdatePriority first_iteration_priority,
                                         bool is_flat);

/************************ Subroutine definitions *****************************/
bool try_timing_driven_route(const Netlist<>& net_list,
                             const t_det_routing_arch& det_routing_arch,
                             const t_router_opts& router_opts,
                             const t_analysis_opts& analysis_opts,
                             const std::vector<t_segment_inf>& segment_inf,
                             NetPinsMatrix<float>& net_delay,
                             const ClusteredPinAtomPinsLookup& netlist_pin_lookup,
                             std::shared_ptr<SetupHoldTimingInfo> timing_info,
                             std::shared_ptr<RoutingDelayCalculator> delay_calc,
                             ScreenUpdatePriority first_iteration_priority,
                             bool is_flat) {
    switch (router_opts.router_heap) {
        case e_heap_type::BINARY_HEAP:
            return try_timing_driven_route_tmpl<ConnectionRouter<BinaryHeap>>(net_list,
                                                                              det_routing_arch,
                                                                              router_opts,
                                                                              analysis_opts,
                                                                              segment_inf,
                                                                              net_delay,
                                                                              netlist_pin_lookup,
                                                                              timing_info,
                                                                              delay_calc,
                                                                              first_iteration_priority,
                                                                              is_flat);
            break;
        case e_heap_type::BUCKET_HEAP_APPROXIMATION:
            return try_timing_driven_route_tmpl<ConnectionRouter<Bucket>>(net_list,
                                                                          det_routing_arch,
                                                                          router_opts,
                                                                          analysis_opts,
                                                                          segment_inf,
                                                                          net_delay,
                                                                          netlist_pin_lookup,
                                                                          timing_info,
                                                                          delay_calc,
                                                                          first_iteration_priority,
                                                                          is_flat);
        default:
            VPR_FATAL_ERROR(VPR_ERROR_ROUTE, "Unknown heap type %d", router_opts.router_heap);
    }
}

template<typename ConnectionRouter>
bool try_timing_driven_route_tmpl(const Netlist<>& net_list,
                                  const t_det_routing_arch& det_routing_arch,
                                  const t_router_opts& router_opts,
                                  const t_analysis_opts& analysis_opts,
                                  const std::vector<t_segment_inf>& segment_inf,
                                  NetPinsMatrix<float>& net_delay,
                                  const ClusteredPinAtomPinsLookup& netlist_pin_lookup,
                                  std::shared_ptr<SetupHoldTimingInfo> timing_info,
                                  std::shared_ptr<RoutingDelayCalculator> delay_calc,
                                  ScreenUpdatePriority first_iteration_priority,
                                  bool is_flat) {
    /* Timing-driven routing algorithm.  The timing graph (includes slack)   *
     * must have already been allocated, and net_delay must have been allocated. *
     * Returns true if the routing succeeds, false otherwise.                    */

    // Make sure template type ConnectionRouter is a ConnectionRouterInterface.
    static_assert(std::is_base_of<ConnectionRouterInterface, ConnectionRouter>::value, "ConnectionRouter must implement the ConnectionRouterInterface");

    const auto& device_ctx = g_vpr_ctx.device();
    const auto& atom_ctx = g_vpr_ctx.atom();
    auto& route_ctx = g_vpr_ctx.mutable_routing();

    auto choking_spots = set_nets_choking_spots(net_list,
                                                route_ctx.net_terminal_groups,
                                                route_ctx.net_terminal_group_num,
                                                router_opts.has_choking_spot,
                                                is_flat);

    //Initially, the router runs normally trying to reduce congestion while
    //balancing other metrics (timing, wirelength, run-time etc.)
    RouterCongestionMode router_congestion_mode = RouterCongestionMode::NORMAL;

    //Initialize and properly size the lookups for profiling
    profiling::profiling_initialization(get_max_pins_per_net(net_list));

    //sort so net with most sinks is routed first.
    auto sorted_nets = std::vector<ParentNetId>(net_list.nets().begin(), net_list.nets().end());
    std::sort(sorted_nets.begin(), sorted_nets.end(), more_sinks_than(net_list));

    /*
     * Configure the routing predictor
     */
    RoutingPredictor routing_predictor;
    float abort_iteration_threshold = std::numeric_limits<float>::infinity(); //Default no early abort
    if (router_opts.routing_failure_predictor == SAFE) {
        abort_iteration_threshold = ROUTING_PREDICTOR_ITERATION_ABORT_FACTOR_SAFE * router_opts.max_router_iterations;
    } else if (router_opts.routing_failure_predictor == AGGRESSIVE) {
        abort_iteration_threshold = ROUTING_PREDICTOR_ITERATION_ABORT_FACTOR_AGGRESSIVE * router_opts.max_router_iterations;
    } else {
        VTR_ASSERT_MSG(router_opts.routing_failure_predictor == OFF, "Unrecognized routing failure predictor setting");
    }

    float high_effort_congestion_mode_iteration_threshold = router_opts.congested_routing_iteration_threshold_frac * router_opts.max_router_iterations;

    /* Set delay of ignored signals to zero. Non-ignored net delays are set by
     * update_net_delays_from_route_tree() inside timing_driven_route_net(),
     * which is only called for non-ignored nets. */
    for (auto net_id : net_list.nets()) {
        if (net_list.net_is_ignored(net_id)) {
            for (unsigned int ipin = 1; ipin < net_list.net_pins(net_id).size(); ++ipin) {
                net_delay[net_id][ipin] = 0.;
            }
        }
    }

    CBRR connections_inf{net_list, route_ctx.net_rr_terminals, is_flat};

    route_budgets budgeting_inf(net_list, is_flat);

    // This needs to be called before filling intra-cluster lookahead maps to ensure that the intra-cluster lookahead maps are initialized.
    const RouterLookahead* router_lookahead = get_cached_router_lookahead(det_routing_arch,
                                                                          router_opts.lookahead_type,
                                                                          router_opts.write_router_lookahead,
                                                                          router_opts.read_router_lookahead,
                                                                          segment_inf,
                                                                          is_flat);

    if (is_flat) {
        // If is_flat is true, the router lookahead maps related to intra-cluster resources should be initialized since
        // they haven't been initialized when the map related to global resources was initialized.
        auto cache_key = route_ctx.router_lookahead_cache_key_;
        std::unique_ptr<RouterLookahead> mut_router_lookahead(route_ctx.cached_router_lookahead_.release());
        VTR_ASSERT(mut_router_lookahead);
        route_ctx.cached_router_lookahead_.clear();
        if (!router_opts.read_intra_cluster_router_lookahead.empty()) {
            mut_router_lookahead->read_intra_cluster(router_opts.read_intra_cluster_router_lookahead);
        } else {
            mut_router_lookahead->compute_intra_tile();
        }
        route_ctx.cached_router_lookahead_.set(cache_key, std::move(mut_router_lookahead));
        router_lookahead = get_cached_router_lookahead(det_routing_arch,
                                                       router_opts.lookahead_type,
                                                       router_opts.write_router_lookahead,
                                                       router_opts.read_router_lookahead,
                                                       segment_inf,
                                                       is_flat);
        if (!router_opts.write_intra_cluster_router_lookahead.empty()) {
            router_lookahead->write_intra_cluster(router_opts.write_intra_cluster_router_lookahead);
        }
    }

    VTR_ASSERT(router_lookahead != nullptr);

    /*
     * Routing parameters
     */
    float pres_fac = update_pres_fac(router_opts.first_iter_pres_fac); /* Typically 0 -> ignore cong. */
    int bb_fac = router_opts.bb_factor;

    //When routing conflicts are detected the bounding boxes are scaled
    //by BB_SCALE_FACTOR every BB_SCALE_ITER_COUNT iterations
    constexpr float BB_SCALE_FACTOR = 2;
    constexpr int BB_SCALE_ITER_COUNT = 5;

    size_t available_wirelength = calculate_wirelength_available();

    /*
     * Routing status and metrics
     */
    bool routing_is_successful = false;
    WirelengthInfo wirelength_info;
    OveruseInfo overuse_info(device_ctx.rr_graph.num_nodes());
    tatum::TimingPathInfo critical_path;
    int itry; //Routing iteration number
    int itry_conflicted_mode = 0;

    /*
     * Best result so far
     */
    vtr::vector<ParentNetId, vtr::optional<RouteTree>> best_routing;
    t_clb_opins_used best_clb_opins_used_locally;
    RoutingMetrics best_routing_metrics;
    int legal_convergence_count = 0;

    ConnectionRouter router(
        device_ctx.grid,
        *router_lookahead,
        device_ctx.rr_graph.rr_nodes(),
        &device_ctx.rr_graph,
        device_ctx.rr_rc_data,
        device_ctx.rr_graph.rr_switch(),
        route_ctx.rr_node_route_inf,
        is_flat);

    /*
     * On the first routing iteration ignore congestion to get reasonable net
     * delay estimates. Set criticalities to 1 when timing analysis is on to
     * optimize timing, and to 0 when timing analysis is off to optimize routability.
     *
     * Subsequent iterations use the net delays from the previous iteration.
     */
    std::shared_ptr<SetupHoldTimingInfo> route_timing_info;
    {
        vtr::ScopedStartFinishTimer init_timing_timer("Initializing router criticalities");
        if (timing_info) {
            if (router_opts.initial_timing == e_router_initial_timing::ALL_CRITICAL) {
                //First routing iteration, make all nets critical for a min-delay routing
                route_timing_info = make_constant_timing_info(1.);
            } else {
                VTR_ASSERT(router_opts.initial_timing == e_router_initial_timing::LOOKAHEAD);

                {
                    //Estimate initial connection delays from the router lookahead
                    init_net_delay_from_lookahead(*router_lookahead,
                                                  net_list,
                                                  route_ctx.net_rr_terminals,
                                                  net_delay,
                                                  device_ctx.rr_graph,
                                                  is_flat);

                    //Run STA to get estimated criticalities
                    timing_info->update();
                }
                route_timing_info = timing_info;
            }
        } else {
            //Not timing driven, force criticality to zero for a routability-driven routing
            route_timing_info = make_constant_timing_info(0.);
        }
        VTR_LOG("Initial Net Connection Criticality Histogram:\n");
        print_router_criticality_histogram(net_list, *route_timing_info, netlist_pin_lookup, is_flat);
    }

    std::unique_ptr<NetPinTimingInvalidator> pin_timing_invalidator;
    if (timing_info) {
        pin_timing_invalidator = make_net_pin_timing_invalidator(
            router_opts.timing_update_type,
            net_list,
            netlist_pin_lookup,
            atom_ctx.nlist,
            atom_ctx.lookup,
            *timing_info->timing_graph(),
            is_flat);
    }

    RouterStats router_stats;
    init_router_stats(router_stats);
    timing_driven_route_structs route_structs(net_list);
    float prev_iter_cumm_time = 0;
    vtr::Timer iteration_timer;
    int num_net_bounding_boxes_updated = 0;
    int itry_since_last_convergence = -1;

    // This heap is used for reserve_locally_used_opins.
    BinaryHeap small_heap;
    small_heap.init_heap(device_ctx.grid);

    // When RCV is enabled the router will not stop unless negative hold slack is 0
    // In some cases this isn't doable, due to global nets or intracluster routing issues
    // In these cases RCV will finish early if it goes RCV_FINISH_EARLY_COUNTDOWN iterations without detecting resolvable negative hold slack
    // Increasing this will make the router fail occasionally, decreasing will sometimes not let all hold violations be resolved
    constexpr int RCV_FINISH_EARLY_COUNTDOWN = 15;

    int rcv_finished_count = RCV_FINISH_EARLY_COUNTDOWN;

    print_route_status_header();
    for (itry = 1; itry <= router_opts.max_router_iterations; ++itry) {
        RouterStats router_iteration_stats;
        init_router_stats(router_iteration_stats);
        std::vector<ParentNetId> rerouted_nets;

        /* Reset "is_routed" and "is_fixed" flags to indicate nets not pre-routed (yet) */
        for (auto net_id : net_list.nets()) {
            route_ctx.net_status.set_is_routed(net_id, false);
            route_ctx.net_status.set_is_fixed(net_id, false);
        }

        if (itry_since_last_convergence >= 0) {
            ++itry_since_last_convergence;
        }

        // Calculate this once and pass it into net routing to check if should reroute for hold
        float worst_negative_slack = 0;
        if (budgeting_inf.if_set()) {
            worst_negative_slack = timing_info->hold_total_negative_slack();
        }

        /*
         * Route each net
         */
        for (auto net_id : sorted_nets) {
            NetResultFlags flags = try_timing_driven_route_net(router,
                                                               net_list,
                                                               net_id,
                                                               itry,
                                                               pres_fac,
                                                               router_opts,
                                                               connections_inf,
                                                               router_iteration_stats,
                                                               route_structs.pin_criticality,
                                                               route_structs.rt_node_of_sink,
                                                               net_delay,
                                                               netlist_pin_lookup,
                                                               route_timing_info,
                                                               pin_timing_invalidator.get(),
                                                               budgeting_inf,
                                                               worst_negative_slack,
                                                               routing_predictor,
                                                               choking_spots[net_id],
                                                               is_flat);

            if (!flags.success) {
                return false; //Impossible to route
            }

            if (flags.was_rerouted) {
                rerouted_nets.push_back(net_id);
#ifndef NO_GRAPHICS
                update_router_info_and_check_bp(BP_NET_ID, size_t(net_id));
#endif
            }
        }

        // Make sure any CLB OPINs used up by subblocks being hooked directly to them are reserved for that purpose
        bool rip_up_local_opins = (itry == 1 ? false : true);
        if (!is_flat) {
            reserve_locally_used_opins(&small_heap, pres_fac,
                                       router_opts.acc_fac, rip_up_local_opins, is_flat);
        }

        /*
         * Calculate metrics for the current routing
         */
        bool routing_is_feasible = feasible_routing();
        float est_success_iteration = routing_predictor.estimate_success_iteration();

        //Update resource costs and overuse info
        if (itry == 1) {
            pathfinder_update_acc_cost_and_overuse_info(0., overuse_info); /* Acc_fac=0 for first iter. */
        } else {
            pathfinder_update_acc_cost_and_overuse_info(router_opts.acc_fac, overuse_info);
        }

        wirelength_info = calculate_wirelength_info(net_list, available_wirelength);
        routing_predictor.add_iteration_overuse(itry, overuse_info.overused_nodes);

        if (timing_info) {
            //Update timing based on the new routing
            //Note that the net delays have already been updated by timing_driven_route_net
            timing_info->update();
            timing_info->set_warn_unconstrained(false); //Don't warn again about unconstrained nodes again during routing
            pin_timing_invalidator->reset();

            //Use the real timing analysis criticalities for subsequent routing iterations
            //  'route_timing_info' is what is actually passed into the net/connection routers,
            //  and for the 1st iteration may not be the actual STA results (e.g. all criticalities set to 1)
            route_timing_info = timing_info;

            critical_path = timing_info->least_slack_critical_path();

            VTR_ASSERT_SAFE(timing_driven_check_net_delays(net_list, net_delay));

            if (itry == 1) {
                generate_route_timing_reports(router_opts, analysis_opts, *timing_info, *delay_calc, is_flat);
            }
        }

        float iter_cumm_time = iteration_timer.elapsed_sec();
        float iter_elapsed_time = iter_cumm_time - prev_iter_cumm_time;

        //Output progress
        print_route_status(itry, iter_elapsed_time, pres_fac, num_net_bounding_boxes_updated, router_iteration_stats, overuse_info, wirelength_info, timing_info, est_success_iteration);

        prev_iter_cumm_time = iter_cumm_time;

        //Update graphics
        if (itry == 1) {
            update_screen(first_iteration_priority, "Routing...", ROUTING, timing_info);
        } else {
            update_screen(ScreenUpdatePriority::MINOR, "Routing...", ROUTING, timing_info);
        }

        if (router_opts.save_routing_per_iteration) {
            std::string filename = vtr::string_fmt("iteration_%03d.route", itry);
            print_route(net_list, nullptr, filename.c_str(), is_flat);
        }

        //Update router stats (total)
        update_router_stats(router_stats, router_iteration_stats);

        /*
         * Are we finished?
         */
        if (is_iteration_complete(routing_is_feasible, router_opts, itry, timing_info, rcv_finished_count == 0)) {
            auto& router_ctx = g_vpr_ctx.routing();

            if (is_better_quality_routing(best_routing, best_routing_metrics, wirelength_info, timing_info)) {
                //Save routing
                best_routing = router_ctx.route_trees;
                best_clb_opins_used_locally = router_ctx.clb_opins_used_locally;

                routing_is_successful = true;

                //Update best metrics
                if (timing_info) {
                    timing_driven_check_net_delays(net_list, net_delay);

                    best_routing_metrics.sTNS = timing_info->setup_total_negative_slack();
                    best_routing_metrics.sWNS = timing_info->setup_worst_negative_slack();
                    best_routing_metrics.hTNS = timing_info->hold_total_negative_slack();
                    best_routing_metrics.hWNS = timing_info->hold_worst_negative_slack();
                    best_routing_metrics.critical_path = critical_path;
                }
                best_routing_metrics.used_wirelength = wirelength_info.used_wirelength();
            }

            //Decrease pres_fac so that critical connections will take more direct routes
            //Note that we use first_iter_pres_fac here (typically zero), and switch to
            //use initial_pres_fac on the next iteration.
            pres_fac = update_pres_fac(router_opts.first_iter_pres_fac);

            //Reduce timing tolerances to re-route more delay-suboptimal signals
            connections_inf.set_connection_criticality_tolerance(0.7);
            connections_inf.set_connection_delay_tolerance(1.01);

            ++legal_convergence_count;
            itry_since_last_convergence = 0;

            VTR_ASSERT(routing_is_successful);
        }

        if (itry_since_last_convergence == 1) {
            //We used first_iter_pres_fac when we started routing again
            //after the first routing convergence. Since that is often zero,
            //we want to set pres_fac to a reasonable (i.e. typically non-zero)
            //value afterwards -- so it grows when multiplied by pres_fac_mult
            pres_fac = update_pres_fac(router_opts.initial_pres_fac);
        }

        //Have we converged the maximum number of times, did not make any changes, or does it seem
        //unlikely additional convergences will improve QoR?
        if (legal_convergence_count >= router_opts.max_convergence_count
            || router_iteration_stats.connections_routed == 0
            || early_reconvergence_exit_heuristic(router_opts, itry_since_last_convergence, timing_info, best_routing_metrics)) {
#ifndef NO_GRAPHICS
            update_router_info_and_check_bp(BP_ROUTE_ITER, -1);
#endif
            break; //Done routing
        }

        /*
         * Abort checks: Should we give-up because this routing problem is unlikely to converge to a legal routing?
         */
        if (itry == 1 && early_exit_heuristic(router_opts, wirelength_info)) {
#ifndef NO_GRAPHICS
            update_router_info_and_check_bp(BP_ROUTE_ITER, -1);
#endif
            //Abort
            break;
        }

        //Estimate at what iteration we will converge to a legal routing
        if (overuse_info.overused_nodes > ROUTING_PREDICTOR_MIN_ABSOLUTE_OVERUSE_THRESHOLD) {
            //Only consider aborting if we have a significant number of overused resources

            if (!std::isnan(est_success_iteration) && est_success_iteration > abort_iteration_threshold && router_opts.routing_budgets_algorithm != YOYO) {
                VTR_LOG("Routing aborted, the predicted iteration for a successful route (%.1f) is too high.\n", est_success_iteration);
#ifndef NO_GRAPHICS
                update_router_info_and_check_bp(BP_ROUTE_ITER, -1);
#endif
                break; //Abort
            }
        }

        if (itry == 1 && router_opts.exit_after_first_routing_iteration) {
            VTR_LOG("Exiting after first routing iteration as requested\n");
#ifndef NO_GRAPHICS
            update_router_info_and_check_bp(BP_ROUTE_ITER, -1);
#endif
            break;
        }

        /*
         * Prepare for the next iteration
         */

        if (router_opts.route_bb_update == e_route_bb_update::DYNAMIC) {
            num_net_bounding_boxes_updated = dynamic_update_bounding_boxes(rerouted_nets, net_list, router_opts.high_fanout_threshold);
        }

        if (itry >= high_effort_congestion_mode_iteration_threshold) {
            //We are approaching the maximum number of routing iterations,
            //and still do not have a legal routing. Switch to a mode which
            //focuses more on attempting to resolve routing conflicts.
            router_congestion_mode = RouterCongestionMode::CONFLICTED;
        }

        //Update pres_fac
        if (itry == 1) {
            pres_fac = update_pres_fac(router_opts.initial_pres_fac);
        } else {
            pres_fac *= router_opts.pres_fac_mult;

            /* Avoid overflow for high iteration counts, even if acc_cost is big */
            pres_fac = update_pres_fac(std::min(pres_fac, static_cast<float>(HUGE_POSITIVE_FLOAT / 1e5)));

            // Increase short path criticality if it's having a hard time resolving hold violations due to congestion
            if (budgeting_inf.if_set()) {
                bool rcv_finished = false;

                /* This constant represents how much extra delay the budget increaser adds to the minimum and maximum delay budgets
                 * Experimentally this value delivers fast hold slack resolution, while not overwhelming the router
                 * Increasing this will make it resolve hold faster, but could result in lower circuit quality */
                constexpr float budget_increase_factor = 300e-12;

                if (itry > 5 && worst_negative_slack != 0) rcv_finished = budgeting_inf.increase_min_budgets_if_struggling(budget_increase_factor, timing_info, worst_negative_slack, netlist_pin_lookup);
                if (rcv_finished)
                    rcv_finished_count--;
                else
                    rcv_finished_count = RCV_FINISH_EARLY_COUNTDOWN;
            }
        }

        if (router_congestion_mode == RouterCongestionMode::CONFLICTED) {
            //The design appears to have routing conflicts which are difficult to resolve:
            //  1) Don't re-route legal connections due to delay. This allows
            //     the router to focus on the actual conflicts
            //  2) Increase the net bounding boxes. This potentially allows
            //     the router to route around otherwise congested regions
            //     (at the cost of high run-time).

            //Increase the size of the net bounding boxes to give the router more
            //freedom to find alternate paths.
            //
            //In the case of routing conflicts there are multiple connections competing
            //for the same resources which can not resolve the congestion themselves.
            //In normal routing mode we try to keep the bounding boxes small to minimize
            //run-time, but this can limits how far signals can detour (i.e. they can't
            //route outside the bounding box), which can cause conflicts to oscillate back
            //and forth without resolving.
            //
            //By scaling the bounding boxes here, we slowly increase the router's search
            //space in hopes of it allowing signals to move further out of the way to
            //alleviate the conflicts.
            if (itry_conflicted_mode % BB_SCALE_ITER_COUNT == 0) {
                //We scale the bounding boxes by BB_SCALE_FACTOR,
                //every BB_SCALE_ITER_COUNT iterations. This ensures
                //that we give the router some time (BB_SCALE_ITER_COUNT) to try
                //resolve/negotiate congestion at the new BB factor.
                //
                //Note that we increase the BB factor slowly to try and minimize
                //the bounding box size (since larger bounding boxes slow the router down).
                auto& grid = g_vpr_ctx.device().grid;
                int max_grid_dim = std::max(grid.width(), grid.height());

                //Scale by BB_SCALE_FACTOR but clip to grid size to avoid overflow
                bb_fac = std::min<int>(max_grid_dim, bb_fac * BB_SCALE_FACTOR);

                route_ctx.route_bb = load_route_bb(net_list, bb_fac);
            }

            ++itry_conflicted_mode;
        }

        if (timing_info) {
            if (should_setup_lower_bound_connection_delays(itry, router_opts)) {
                // first iteration sets up the lower bound connection delays since only timing is optimized for
                connections_inf.set_stable_critical_path_delay(critical_path.delay());
                connections_inf.set_lower_bound_connection_delays(net_delay);

                //load budgets using information from uncongested delay information
                budgeting_inf.load_route_budgets(net_delay, timing_info, netlist_pin_lookup, router_opts);
                /*for debugging purposes*/
                // if (budgeting_inf.if_set()) {
                //     budgeting_inf.print_route_budget(std::string("route_budgets_") + std::to_string(itry) + ".txt", net_delay);
                // }

                if (router_opts.routing_budgets_algorithm == YOYO)
                    router.set_rcv_enabled(true);

            } else {
                bool stable_routing_configuration = true;

                /*
                 * Determine if any connection need to be forcibly re-routed due to timing
                 */

                //Yes, if explicitly enabled
                bool should_ripup_for_delay = (router_opts.incr_reroute_delay_ripup == e_incr_reroute_delay_ripup::ON);

                //Or, if things are not too congested
                should_ripup_for_delay |= (router_opts.incr_reroute_delay_ripup == e_incr_reroute_delay_ripup::AUTO
                                           && router_congestion_mode == RouterCongestionMode::NORMAL);

                if (should_ripup_for_delay) {
                    if (connections_inf.critical_path_delay_grew_significantly(critical_path.delay())) {
                        // only need to forcibly reroute if critical path grew significantly
                        stable_routing_configuration = connections_inf.forcibly_reroute_connections(router_opts.max_criticality,
                                                                                                    timing_info,
                                                                                                    netlist_pin_lookup,
                                                                                                    net_delay);
                    }
                }

                // not stable if any connection needs to be forcibly rerouted
                if (stable_routing_configuration) {
                    connections_inf.set_stable_critical_path_delay(critical_path.delay());
                }
            }
        } else {
            /* If timing analysis is not enabled, make sure that the criticalities and the
             * net_delays stay as 0 so that wirelength can be optimized. */

            for (auto net_id : net_list.nets()) {
                for (unsigned int ipin = 1; ipin < net_list.net_pins(net_id).size(); ++ipin) {
                    net_delay[net_id][ipin] = 0.;
                }
            }
        }

        if (router_opts.congestion_analysis) profiling::congestion_analysis();
        if (router_opts.fanout_analysis) profiling::time_on_fanout_analysis();
        // profiling::time_on_criticality_analysis();
    }

    if (routing_is_successful) {
        VTR_LOG("Restoring best routing\n");

        auto& router_ctx = g_vpr_ctx.mutable_routing();

        /* Restore congestion from best route */
        for (auto net_id : net_list.nets()) {
            if (route_ctx.route_trees[net_id])
                pathfinder_update_cost_from_route_tree(route_ctx.route_trees[net_id]->root(), -1);
            if (best_routing[net_id])
                pathfinder_update_cost_from_route_tree(best_routing[net_id]->root(), 1);
        }
        router_ctx.route_trees = best_routing;
        router_ctx.clb_opins_used_locally = best_clb_opins_used_locally;

        prune_unused_non_configurable_nets(connections_inf, net_list);

        if (timing_info) {
            VTR_LOG("Critical path: %g ns\n", 1e9 * best_routing_metrics.critical_path.delay());
        }

        VTR_LOG("Successfully routed after %d routing iterations.\n", itry);
    } else {
        VTR_LOG("Routing failed.\n");

        //If the routing fails, print the overused info
        print_overused_nodes_status(router_opts, overuse_info);

        ++num_routing_failed;

#ifdef VTR_ENABLE_DEBUG_LOGGING
        if (f_router_debug) print_invalid_routing_info(net_list, is_flat);
#endif
    }

    VTR_LOG("Final Net Connection Criticality Histogram:\n");
    print_router_criticality_histogram(net_list, *route_timing_info, netlist_pin_lookup, is_flat);

    VTR_ASSERT(router_stats.heap_pushes >= router_stats.intra_cluster_node_pushes);
    VTR_ASSERT(router_stats.heap_pops >= router_stats.intra_cluster_node_pops);
    VTR_LOG(
        "Router Stats: total_nets_routed: %zu total_connections_routed: %zu total_heap_pushes: %zu total_heap_pops: %zu "
        "total_internal_heap_pushes: %zu total_internal_heap_pops: %zu total_external_heap_pushes: %zu total_external_heap_pops: %zu ",
        router_stats.nets_routed, router_stats.connections_routed, router_stats.heap_pushes, router_stats.heap_pops,
        router_stats.intra_cluster_node_pushes, router_stats.intra_cluster_node_pops,
        router_stats.inter_cluster_node_pushes, router_stats.inter_cluster_node_pops);
    for (int node_type_idx = 0; node_type_idx < t_rr_type::NUM_RR_TYPES; node_type_idx++) {
        VTR_LOG("total_external_%s_pushes: %zu ", rr_node_typename[node_type_idx], router_stats.inter_cluster_node_type_cnt_pushes[node_type_idx]);
        VTR_LOG("total_external_%s_pops: %zu ", rr_node_typename[node_type_idx], router_stats.inter_cluster_node_type_cnt_pops[node_type_idx]);
        VTR_LOG("total_internal_%s_pushes: %zu ", rr_node_typename[node_type_idx], router_stats.intra_cluster_node_type_cnt_pushes[node_type_idx]);
        VTR_LOG("total_internal_%s_pops: %zu ", rr_node_typename[node_type_idx], router_stats.intra_cluster_node_type_cnt_pops[node_type_idx]);
        VTR_LOG("rt_node_%s_pushes: %zu ", rr_node_typename[node_type_idx], router_stats.rt_node_pushes[node_type_idx]);
        VTR_LOG("rt_node_%s_high_fanout_pushes: %zu ", rr_node_typename[node_type_idx], router_stats.rt_node_high_fanout_pushes[node_type_idx]);
        VTR_LOG("rt_node_%s_entire_tree_pushes: %zu ", rr_node_typename[node_type_idx], router_stats.rt_node_entire_tree_pushes[node_type_idx]);
    }

    VTR_LOG("total_number_of_adding_all_rt: %zu ", router_stats.add_all_rt);
    VTR_LOG("total_number_of_adding_high_fanout_rt: %zu ", router_stats.add_high_fanout_rt);
    VTR_LOG("total_number_of_adding_all_rt_from_calling_high_fanout_rt: %zu ", router_stats.add_all_rt_from_high_fanout);
    VTR_LOG("\n");

    return routing_is_successful;
}

template<typename ConnectionRouter>
NetResultFlags try_timing_driven_route_net(ConnectionRouter& router,
                                           const Netlist<>& net_list,
                                           const ParentNetId& net_id,
                                           int itry,
                                           float pres_fac,
                                           const t_router_opts& router_opts,
                                           CBRR& connections_inf,
                                           RouterStats& router_stats,
                                           std::vector<float>& pin_criticality,
                                           std::vector<vtr::optional<const RouteTreeNode&>>& rt_node_of_sink,
                                           NetPinsMatrix<float>& net_delay,
                                           const ClusteredPinAtomPinsLookup& netlist_pin_lookup,
                                           std::shared_ptr<SetupHoldTimingInfo> timing_info,
                                           NetPinTimingInvalidator* pin_timing_invalidator,
                                           route_budgets& budgeting_inf,
                                           float worst_negative_slack,
                                           const RoutingPredictor& routing_predictor,
                                           const std::vector<std::unordered_map<RRNodeId, int>>& choking_spots,
                                           bool is_flat) {
    auto& route_ctx = g_vpr_ctx.mutable_routing();

    NetResultFlags flags;

    connections_inf.prepare_routing_for_net(net_id);

    bool reroute_for_hold = false;
    if (budgeting_inf.if_set()) {
        reroute_for_hold = (budgeting_inf.get_should_reroute(net_id));
        reroute_for_hold &= worst_negative_slack != 0;
    }

    if (route_ctx.net_status.is_fixed(net_id)) { /* Skip pre-routed nets. */
        flags.success = true;
    } else if (net_list.net_is_ignored(net_id)) { /* Skip ignored nets. */
        flags.success = true;
    } else if (!(reroute_for_hold) && !should_route_net(net_id, connections_inf, true)) {
        flags.success = true;
    } else {
        // track time spent vs fanout
        profiling::net_fanout_start();

        flags = timing_driven_route_net(router,
                                        net_list,
                                        net_id,
                                        itry,
                                        pres_fac,
                                        router_opts,
                                        connections_inf,
                                        router_stats,
                                        pin_criticality,
                                        rt_node_of_sink,
                                        net_delay[net_id].data(),
                                        netlist_pin_lookup,
                                        timing_info,
                                        pin_timing_invalidator,
                                        budgeting_inf,
                                        worst_negative_slack,
                                        routing_predictor,
                                        choking_spots,
                                        is_flat);

        profiling::net_fanout_end(net_list.net_sinks(net_id).size());

        /* Impossible to route? (disconnected rr_graph) */
        if (flags.success) {
            route_ctx.net_status.set_is_routed(net_id, true);
        } else {
            VTR_LOG("Routing failed for net %d\n", net_id);
        }

        flags.was_rerouted = true; // Flag to record whether routing was actually changed
    }

    return flags;
}

int get_max_pins_per_net(const Netlist<>& net_list) {
    int max_pins_per_net = 0;
    for (auto net_id : net_list.nets()) {
        if (!net_list.net_is_ignored(net_id))
            max_pins_per_net = std::max(max_pins_per_net, (int)net_list.net_pins(net_id).size());
    }

    return (max_pins_per_net);
}

template<typename ConnectionRouter>
NetResultFlags timing_driven_route_net(ConnectionRouter& router,
                                       const Netlist<>& net_list,
                                       ParentNetId net_id,
                                       int itry,
                                       float pres_fac,
                                       const t_router_opts& router_opts,
                                       CBRR& connections_inf,
                                       RouterStats& router_stats,
                                       std::vector<float>& pin_criticality,
                                       std::vector<vtr::optional<const RouteTreeNode&>>& rt_node_of_sink,
                                       float* net_delay,
                                       const ClusteredPinAtomPinsLookup& netlist_pin_lookup,
                                       std::shared_ptr<SetupHoldTimingInfo> timing_info,
                                       NetPinTimingInvalidator* pin_timing_invalidator,
                                       route_budgets& budgeting_inf,
                                       float worst_neg_slack,
                                       const RoutingPredictor& routing_predictor,
                                       const std::vector<std::unordered_map<RRNodeId, int>>& choking_spots,
                                       bool is_flat) {
    auto& device_ctx = g_vpr_ctx.device();
    const auto& rr_graph = device_ctx.rr_graph;
    auto& route_ctx = g_vpr_ctx.mutable_routing();

    unsigned int num_sinks = net_list.net_sinks(net_id).size();

    VTR_LOGV_DEBUG(f_router_debug, "Routing Net %zu (%zu sinks)\n", size_t(net_id), num_sinks);

    NetResultFlags flags;

    setup_routing_resources(
        itry,
        net_id,
        net_list,
        num_sinks,
        router_opts.min_incremental_reroute_fanout,
        connections_inf,
        rt_node_of_sink,
        router_opts,
        check_hold(router_opts, worst_neg_slack));

    VTR_ASSERT(route_ctx.route_trees[net_id]);
    RouteTree& tree = route_ctx.route_trees[net_id].value();

    bool high_fanout = is_high_fanout(num_sinks, router_opts.high_fanout_threshold);

    SpatialRouteTreeLookup spatial_route_tree_lookup;
    if (high_fanout) {
        spatial_route_tree_lookup = build_route_tree_spatial_lookup(net_list,
                                                                    route_ctx.route_bb,
                                                                    net_id,
                                                                    tree.root());
    }

    // after this point the route tree is correct
    // remaining_targets from this point on are the **pin indices** that have yet to be routed
    auto& remaining_targets = connections_inf.get_remaining_targets(net_id);

    // calculate criticality of remaining target pins
    for (int ipin : remaining_targets) {
        if (timing_info) {
            auto pin = net_list.net_pin(net_id, ipin);
            pin_criticality[ipin] = get_net_pin_criticality(timing_info,
                                                            netlist_pin_lookup,
                                                            router_opts.max_criticality,
                                                            router_opts.criticality_exp,
                                                            net_id,
                                                            pin,
                                                            is_flat);

        } else {
            //No timing info, implies we want a min delay routing, so use criticality of 1.
            pin_criticality[ipin] = 1.;
        }
    }

    // compare the criticality of different sink nodes
    sort(begin(remaining_targets), end(remaining_targets), [&](int a, int b) {
        return pin_criticality[a] > pin_criticality[b];
    });

    /* Update base costs according to fanout and criticality rules */
    update_rr_base_costs(num_sinks);

    t_conn_delay_budget conn_delay_budget;
    t_conn_cost_params cost_params;
    cost_params.astar_fac = router_opts.astar_fac;
    cost_params.bend_cost = router_opts.bend_cost;
    cost_params.pres_fac = pres_fac;
    cost_params.delay_budget = ((budgeting_inf.if_set()) ? &conn_delay_budget : nullptr);

    // Pre-route to clock source for clock nets (marked as global nets)
    if (net_list.net_is_global(net_id) && router_opts.two_stage_clock_routing) {
        //VTR_ASSERT(router_opts.clock_modeling == DEDICATED_NETWORK);
<<<<<<< HEAD
        int sink_node = rr_graph.virtual_clock_network_root_idx();
=======
        RRNodeId sink_node(device_ctx.virtual_clock_network_root_idx);
>>>>>>> f2783e2f

        enable_router_debug(router_opts, net_id, sink_node, itry, &router);

        VTR_LOGV_DEBUG(f_router_debug, "Pre-routing global net %zu\n", size_t(net_id));

        // Set to the max timing criticality which should intern minimize clock insertion
        // delay by selecting a direct route from the clock source to the virtual sink
        cost_params.criticality = router_opts.max_criticality;

        /* Is the connection router allowed to grow the bounding box? That's not the case
         * when routing in parallel, so disallow it. TODO: Have both timing_driven and parallel
         * routers handle this in the same way */
        bool can_grow_bb = (router_opts.router_algorithm != PARALLEL);

        std::tie(flags.success, flags.retry_with_full_bb) = timing_driven_pre_route_to_clock_root(router,
                                                                                                  net_id,
                                                                                                  net_list,
                                                                                                  sink_node,
                                                                                                  cost_params,
                                                                                                  router_opts.high_fanout_threshold,
                                                                                                  tree,
                                                                                                  spatial_route_tree_lookup,
                                                                                                  router_stats,
                                                                                                  is_flat,
                                                                                                  can_grow_bb);

        return flags;
    }

    if (budgeting_inf.if_set()) {
        budgeting_inf.set_should_reroute(net_id, false);
    }

    // explore in order of decreasing criticality (no longer need sink_order array)
    for (unsigned itarget = 0; itarget < remaining_targets.size(); ++itarget) {
        int target_pin = remaining_targets[itarget];

        RRNodeId sink_rr = route_ctx.net_rr_terminals[net_id][target_pin];

        enable_router_debug(router_opts, net_id, sink_rr, itry, &router);

        cost_params.criticality = pin_criticality[target_pin];

        if (budgeting_inf.if_set()) {
            conn_delay_budget.max_delay = budgeting_inf.get_max_delay_budget(net_id, target_pin);
            conn_delay_budget.target_delay = budgeting_inf.get_delay_target(net_id, target_pin);
            conn_delay_budget.min_delay = budgeting_inf.get_min_delay_budget(net_id, target_pin);
            conn_delay_budget.short_path_criticality = budgeting_inf.get_crit_short_path(net_id, target_pin);
            conn_delay_budget.routing_budgets_algorithm = router_opts.routing_budgets_algorithm;
        }

        profiling::conn_start();

        // build a branch in the route tree to the target
        auto sink_flags = timing_driven_route_sink(router,
                                                   net_list,
                                                   net_id,
                                                   itarget,
                                                   target_pin,
                                                   cost_params,
                                                   router_opts,
                                                   tree,
                                                   rt_node_of_sink,
                                                   spatial_route_tree_lookup,
                                                   router_stats,
                                                   budgeting_inf,
                                                   routing_predictor,
                                                   choking_spots,
                                                   is_flat);

        flags.retry_with_full_bb |= sink_flags.retry_with_full_bb;

        if (!sink_flags.success) {
            flags.success = false;
            return flags;
        }

        profiling::conn_finish(size_t(route_ctx.net_rr_terminals[net_id][0]),
                               size_t(sink_rr),
                               pin_criticality[target_pin]);

        ++router_stats.connections_routed;
    } // finished all sinks

    ++router_stats.nets_routed;
    profiling::net_finish();

    /* For later timing analysis. */

    // may have to update timing delay of the previously legally reached sinks since downstream capacitance could be changed
    update_net_delays_from_route_tree(net_delay,
                                      net_list,
                                      rt_node_of_sink,
                                      net_id,
                                      timing_info.get(),
                                      pin_timing_invalidator);

    if (router_opts.update_lower_bound_delays) {
        for (int ipin : remaining_targets) {
            connections_inf.update_lower_bound_connection_delay(net_id, ipin, net_delay[ipin]);
        }
    }

    VTR_ASSERT_MSG(g_vpr_ctx.routing().rr_node_route_inf[tree.root().inode].occ() <= rr_graph.node_capacity(tree.root().inode), "SOURCE should never be congested");

    VTR_LOGV_DEBUG(f_router_debug, "Routed Net %zu (%zu sinks)\n", size_t(net_id), num_sinks);
    router.empty_rcv_route_tree_set(); // ?

    flags.success = true;
    return flags;
}

template<typename ConnectionRouter>
static std::tuple<bool, bool> timing_driven_pre_route_to_clock_root(ConnectionRouter& router,
                                                                    ParentNetId net_id,
                                                                    const Netlist<>& net_list,
                                                                    RRNodeId sink_node,
                                                                    const t_conn_cost_params cost_params,
                                                                    int high_fanout_threshold,
                                                                    RouteTree& tree,
                                                                    SpatialRouteTreeLookup& spatial_rt_lookup,
                                                                    RouterStats& router_stats,
                                                                    bool is_flat,
                                                                    bool can_grow_bb) {
    const auto& device_ctx = g_vpr_ctx.device();
    auto& route_ctx = g_vpr_ctx.mutable_routing();
    auto& m_route_ctx = g_vpr_ctx.mutable_routing();

    bool high_fanout = is_high_fanout(net_list.net_sinks(net_id).size(), high_fanout_threshold);

    VTR_LOGV_DEBUG(f_router_debug, "Net %zu pre-route to (%s)\n", size_t(net_id), describe_rr_node(device_ctx.rr_graph, device_ctx.grid, device_ctx.rr_indexed_data, sink_node, is_flat).c_str());
    profiling::sink_criticality_start();

    t_bb bounding_box = route_ctx.route_bb[net_id];

    router.clear_modified_rr_node_info();

    bool found_path, retry_with_full_bb;
    t_heap cheapest;
    ConnectionParameters conn_params(net_id,
                                     -1,
                                     false,
                                     std::unordered_map<RRNodeId, int>());

    std::tie(found_path, retry_with_full_bb, cheapest) = router.timing_driven_route_connection_from_route_tree(
        tree.root(),
        sink_node,
        cost_params,
        bounding_box,
        router_stats,
        conn_params,
        can_grow_bb);

    // TODO: Parts of the rest of this function are repetitive to code in timing_driven_route_sink. Should refactor.
    if (!found_path) {
        ParentBlockId src_block = net_list.net_driver_block(net_id);
        VTR_LOG("Failed to route connection from '%s' to '%s' for net '%s' (#%zu)\n",
                net_list.block_name(src_block).c_str(),
                describe_rr_node(device_ctx.rr_graph, device_ctx.grid, device_ctx.rr_indexed_data, sink_node, is_flat).c_str(),
                net_list.net_name(net_id).c_str(),
                size_t(net_id));
        if (f_router_debug) {
            update_screen(ScreenUpdatePriority::MAJOR, "Unable to route connection.", ROUTING, nullptr);
        }
        return std::make_tuple(found_path, retry_with_full_bb);
    }

    profiling::sink_criticality_end(cost_params.criticality);

    /* This is a special pre-route to a sink that does not correspond to any    *
     * netlist pin, but which can be reached from the global clock root drive   *
     * points. Therefore, we can set the net pin index of the sink node to      *
     * OPEN (meaning illegal) as it is not meaningful for this sink.            */
    vtr::optional<const RouteTreeNode&> new_branch, new_sink;
    std::tie(new_branch, new_sink) = tree.update_from_heap(&cheapest, OPEN, ((high_fanout) ? &spatial_rt_lookup : nullptr), is_flat);

    VTR_ASSERT_DEBUG(!high_fanout || validate_route_tree_spatial_lookup(tree.root(), spatial_rt_lookup));

    if (f_router_debug) {
        std::string msg = vtr::string_fmt("Routed Net %zu connection to RR node %d successfully", size_t(net_id), sink_node);
        update_screen(ScreenUpdatePriority::MAJOR, msg.c_str(), ROUTING, nullptr);
    }

    if (new_branch)
        pathfinder_update_cost_from_route_tree(new_branch.value(), 1);

    // need to guarantee ALL nodes' path costs are HUGE_POSITIVE_FLOAT at the start of routing to a sink
    // do this by resetting all the path_costs that have been touched while routing to the current sink
    router.reset_path_costs();

    // Post route cleanup:
    // - remove sink from route tree and fix routing for all nodes leading to the sink ("freeze")
    // - free up virtual sink occupancy
    tree.freeze();
    m_route_ctx.rr_node_route_inf[sink_node].set_occ(0);

    // routed to a sink successfully
    return std::make_tuple(true, false);
}

template<typename ConnectionRouter>
static NetResultFlags timing_driven_route_sink(ConnectionRouter& router,
                                               const Netlist<>& net_list,
                                               ParentNetId net_id,
                                               unsigned itarget,
                                               int target_pin,
                                               const t_conn_cost_params cost_params,
                                               const t_router_opts& router_opts,
                                               RouteTree& tree,
                                               std::vector<vtr::optional<const RouteTreeNode&>>& rt_node_of_sink,
                                               SpatialRouteTreeLookup& spatial_rt_lookup,
                                               RouterStats& router_stats,
                                               route_budgets& budgeting_inf,
                                               const RoutingPredictor& routing_predictor,
                                               const std::vector<std::unordered_map<RRNodeId, int>>& choking_spots,
                                               bool is_flat) {
    const auto& device_ctx = g_vpr_ctx.device();
    auto& route_ctx = g_vpr_ctx.mutable_routing();

    NetResultFlags flags;

    profiling::sink_criticality_start();

    RRNodeId sink_node = route_ctx.net_rr_terminals[net_id][target_pin];
    VTR_LOGV_DEBUG(f_router_debug, "Net %zu Target %d (%s)\n", size_t(net_id), itarget, describe_rr_node(device_ctx.rr_graph, device_ctx.grid, device_ctx.rr_indexed_data, sink_node, is_flat).c_str());

    router.clear_modified_rr_node_info();

    bool found_path;
    t_heap cheapest;
    t_bb bounding_box = route_ctx.route_bb[net_id];

    /* Is the connection router allowed to grow the bounding box? That's not the case
     * when routing in parallel, so disallow it. */
    bool can_grow_bb = (router_opts.router_algorithm != PARALLEL);

    bool net_is_global = net_list.net_is_global(net_id);
    bool high_fanout = is_high_fanout(net_list.net_sinks(net_id).size(), router_opts.high_fanout_threshold);
    constexpr float HIGH_FANOUT_CRITICALITY_THRESHOLD = 0.9;
    bool sink_critical = (cost_params.criticality > HIGH_FANOUT_CRITICALITY_THRESHOLD);
    bool net_is_clock = route_ctx.is_clock_net[net_id] != 0;

    bool has_choking_spot = ((int)choking_spots[target_pin].size() != 0) && router_opts.has_choking_spot;
    ConnectionParameters conn_params(net_id, target_pin, has_choking_spot, choking_spots[target_pin]);

    //We normally route high fanout nets by only adding spatially close-by routing to the heap (reduces run-time).
    //However, if the current sink is 'critical' from a timing perspective, we put the entire route tree back onto
    //the heap to ensure it has more flexibility to find the best path.
    if (high_fanout && !sink_critical && !net_is_global && !net_is_clock && -routing_predictor.get_slope() > router_opts.high_fanout_max_slope) {
        std::tie(found_path, flags.retry_with_full_bb, cheapest) = router.timing_driven_route_connection_from_route_tree_high_fanout(tree.root(),
                                                                                                                                     sink_node,
                                                                                                                                     cost_params,
                                                                                                                                     bounding_box,
                                                                                                                                     spatial_rt_lookup,
                                                                                                                                     router_stats,
                                                                                                                                     conn_params,
                                                                                                                                     can_grow_bb);
    } else {
        std::tie(found_path, flags.retry_with_full_bb, cheapest) = router.timing_driven_route_connection_from_route_tree(tree.root(),
                                                                                                                         sink_node,
                                                                                                                         cost_params,
                                                                                                                         bounding_box,
                                                                                                                         router_stats,
                                                                                                                         conn_params,
                                                                                                                         can_grow_bb);
    }

    if (!found_path) {
        ParentBlockId src_block = net_list.net_driver_block(net_id);
        ParentBlockId sink_block = net_list.pin_block(*(net_list.net_pins(net_id).begin() + target_pin));
        VTR_LOG("Failed to route connection from '%s' to '%s' for net '%s' (#%zu)\n",
                net_list.block_name(src_block).c_str(),
                net_list.block_name(sink_block).c_str(),
                net_list.net_name(net_id).c_str(),
                size_t(net_id));
        if (f_router_debug) {
            update_screen(ScreenUpdatePriority::MAJOR, "Unable to route connection.", ROUTING, nullptr);
        }
        flags.success = false;
        return flags;
    }

    profiling::sink_criticality_end(cost_params.criticality);

    RRNodeId inode(cheapest.index);
    route_ctx.rr_node_route_inf[inode].target_flag--; /* Connected to this SINK. */

    vtr::optional<const RouteTreeNode&> new_branch, new_sink;
    std::tie(new_branch, new_sink) = tree.update_from_heap(&cheapest, target_pin, ((high_fanout) ? &spatial_rt_lookup : nullptr), is_flat);

    VTR_ASSERT_DEBUG(!high_fanout || validate_route_tree_spatial_lookup(tree.root(), spatial_rt_lookup));

    if (f_router_debug) {
        std::string msg = vtr::string_fmt("Routed Net %zu connection %d to RR node %d successfully", size_t(net_id), itarget, sink_node);
        update_screen(ScreenUpdatePriority::MAJOR, msg.c_str(), ROUTING, nullptr);
    }

    if (budgeting_inf.if_set() && cheapest.path_data != nullptr && cost_params.delay_budget) {
        if (cheapest.path_data->backward_delay < cost_params.delay_budget->min_delay) {
            budgeting_inf.set_should_reroute(net_id, true);
        }
    }

    rt_node_of_sink[target_pin] = new_sink;

    /* update global occupancy from the new branch */
    if (new_branch)
        pathfinder_update_cost_from_route_tree(new_branch.value(), 1);

    // need to guarantee ALL nodes' path costs are HUGE_POSITIVE_FLOAT at the start of routing to a sink
    // do this by resetting all the path_costs that have been touched while routing to the current sink
    router.reset_path_costs();

    // routed to a sink successfully
    flags.success = true;
    return flags;
}

static void setup_routing_resources(int itry,
                                    ParentNetId net_id,
                                    const Netlist<>& net_list,
                                    unsigned num_sinks,
                                    int min_incremental_reroute_fanout,
                                    CBRR& connections_inf,
                                    std::vector<vtr::optional<const RouteTreeNode&>>& rt_node_of_sink,
                                    const t_router_opts& router_opts,
                                    bool ripup_high_fanout_nets) {
    /* Build and return a partial route tree from the legal connections from last iteration.
     * along the way do:
     * 	update pathfinder costs to be accurate to the partial route tree
     * 	find and store the pins that still need to be reached in incremental_rerouting_resources.remaining_targets
     * 	find and store the rt nodes that have been reached in incremental_rerouting_resources.reached_rt_sinks
     *	mark the rr_node sinks as targets to be reached. */
    auto& route_ctx = g_vpr_ctx.mutable_routing();

    /* "tree" points to this net's spot in the global context here, so re-initializing it etc. changes the global state */
    vtr::optional<RouteTree>& tree = route_ctx.route_trees[net_id];

    // for nets below a certain size (min_incremental_reroute_fanout), rip up any old routing
    // otherwise, we incrementally reroute by reusing legal parts of the previous iteration
    if ((int)num_sinks < min_incremental_reroute_fanout || itry == 1 || ripup_high_fanout_nets) {
        profiling::net_rerouted();

        /* rip up the whole net */
        if (tree)
            pathfinder_update_cost_from_route_tree(tree.value().root(), -1);
        tree = vtr::nullopt;

        /* re-initialize net */
        tree = RouteTree(net_id);

        for (unsigned int sink_pin = 1; sink_pin <= num_sinks; ++sink_pin)
            connections_inf.toreach_rr_sink(net_id, sink_pin);
        // since all connections will be rerouted for this net, clear all of net's forced reroute flags
        connections_inf.clear_force_reroute_for_net(net_id);

        // when we don't prune the tree, we also don't know the sink node indices
        // thus we'll use functions that act on pin indices like mark_ends instead
        // of their versions that act on node indices directly like mark_remaining_ends
        mark_ends(net_list, net_id);
    } else {
        auto& reached_sinks = connections_inf.get_reached_rt_sinks(net_id);
        auto& remaining_targets = connections_inf.get_remaining_targets(net_id);

        profiling::net_rebuild_start();

        if (!tree)
            tree = RouteTree(net_id);

        /* copy the existing routing
         * prune_route_tree depends on global occ, so we can't subtract before pruning
         * OPT: to skip this copy, return a "diff" from RouteTree::prune */
        RouteTree tree2 = tree.value();

        // Skip this check if RCV is enabled, as RCV can use another method to cause reroutes
        VTR_ASSERT_SAFE(should_route_net(net_id, connections_inf, true) || router_opts.routing_budgets_algorithm == YOYO);

        // Prune the copy (using congestion data before subtraction)
        vtr::optional<RouteTree&> pruned_tree2 = tree2.prune(connections_inf);

        // Subtract congestion using the non-pruned original
        pathfinder_update_cost_from_route_tree(tree.value().root(), -1);

        if (pruned_tree2) { //Partially pruned
            profiling::route_tree_preserved();

            // Add back congestion for the pruned route tree
            pathfinder_update_cost_from_route_tree(pruned_tree2.value().root(), 1);
            // pruned_tree2 is no longer required -> we can move rather than copy
            tree = std::move(pruned_tree2.value());
        } else { // Fully destroyed
            profiling::route_tree_pruned();

            // Initialize only to source
            tree = RouteTree(net_id);
        }

        VTR_ASSERT(reached_sinks.size() + remaining_targets.size() == num_sinks);

        // give lookup on the reached sinks
        for (RRNodeId sink_rr_node : reached_sinks) {
            auto& sink_node = tree.value().find_by_rr_id(sink_rr_node).value();
            rt_node_of_sink[sink_node.net_pin_index] = sink_node;
        }

        profiling::net_rebuild_end(num_sinks, remaining_targets.size());

        // still need to calculate the tree's time delay (0 Tarrival means from SOURCE)
        tree.value().reload_timing();

        // check for R_upstream C_downstream and edge correctness
        VTR_ASSERT_SAFE(tree.value().is_valid());

        // congestion should've been pruned away
        VTR_ASSERT_SAFE(tree.value().is_uncongested());

        // mark remaining ends
        mark_remaining_ends(net_id, remaining_targets);

        // mark the lookup (rr_node_route_inf) for existing tree elements as NO_PREVIOUS so add_to_path stops when it reaches one of them
        update_rr_route_inf_from_tree(tree.value().root());
    }

    // completed constructing the partial route tree and updated all other data structures to match
}

/** Change the base costs of rr_nodes according to # of fanouts */
void update_rr_base_costs(int fanout) {
    auto& device_ctx = g_vpr_ctx.mutable_device();

    float factor;
    size_t index;

    /* Other reasonable values for factor include fanout and 1 */
    factor = sqrt(fanout);

    for (index = CHANX_COST_INDEX_START; index < device_ctx.rr_indexed_data.size(); index++) {
        if (device_ctx.rr_indexed_data[RRIndexedDataId(index)].T_quadratic > 0.) { /* pass transistor */
            device_ctx.rr_indexed_data[RRIndexedDataId(index)].base_cost = device_ctx.rr_indexed_data[RRIndexedDataId(index)].saved_base_cost * factor;
        } else {
            device_ctx.rr_indexed_data[RRIndexedDataId(index)].base_cost = device_ctx.rr_indexed_data[RRIndexedDataId(index)].saved_base_cost;
        }
    }
}

void update_rr_route_inf_from_tree(const RouteTreeNode& rt_node) {
    auto& route_ctx = g_vpr_ctx.mutable_routing();

    for (auto& child : rt_node.child_nodes()) {
        RRNodeId inode = child.inode;
        route_ctx.rr_node_route_inf[inode].prev_node = RRNodeId::INVALID();
        route_ctx.rr_node_route_inf[inode].prev_edge = RREdgeId::INVALID();

        // path cost should be unset
        VTR_ASSERT(std::isinf(route_ctx.rr_node_route_inf[inode].path_cost));
        VTR_ASSERT(std::isinf(route_ctx.rr_node_route_inf[inode].backward_path_cost));

        update_rr_route_inf_from_tree(child);
    }
}

bool timing_driven_check_net_delays(const Netlist<>& net_list, NetPinsMatrix<float>& net_delay) {
    constexpr float ERROR_TOL = 0.0001;

    /* Checks that the net delays computed incrementally during timing driven    *
     * routing match those computed from scratch by the net_delay.c module.      */

    unsigned int ipin;
    auto net_delay_check = make_net_pins_matrix<float>(net_list);

    load_net_delay_from_routing(net_list, net_delay_check);

    for (auto net_id : net_list.nets()) {
        for (ipin = 1; ipin < net_list.net_pins(net_id).size(); ipin++) {
            if (net_delay_check[net_id][ipin] == 0.) { /* Should be only GLOBAL nets */
                if (fabs(net_delay[net_id][ipin]) > ERROR_TOL) {
                    VPR_ERROR(VPR_ERROR_ROUTE,
                              "in timing_driven_check_net_delays: net %lu pin %d.\n"
                              "\tIncremental calc. net_delay is %g, but from scratch net delay is %g.\n",
                              size_t(net_id), ipin, net_delay[net_id][ipin], net_delay_check[net_id][ipin]);
                }
            } else {
                float error = fabs(1.0 - net_delay[net_id][ipin] / net_delay_check[net_id][ipin]);
                if (error > ERROR_TOL) {
                    VPR_ERROR(VPR_ERROR_ROUTE,
                              "in timing_driven_check_net_delays: net %d pin %lu.\n"
                              "\tIncremental calc. net_delay is %g, but from scratch net delay is %g.\n",
                              size_t(net_id), ipin, net_delay[net_id][ipin], net_delay_check[net_id][ipin]);
                }
            }
        }
    }

    return true;
}

/* Goes through all the sinks of this net and copies their delay values from
 * the route_tree to the net_delay array. */
static void update_net_delays_from_route_tree(float* net_delay,
                                              const Netlist<>& net_list,
                                              std::vector<vtr::optional<const RouteTreeNode&>>& rt_node_of_sink,
                                              ParentNetId inet,
                                              TimingInfo* timing_info,
                                              NetPinTimingInvalidator* pin_timing_invalidator) {
    for (unsigned int isink = 1; isink < net_list.net_pins(inet).size(); isink++) {
        float new_delay = rt_node_of_sink[isink]->Tdel;

        if (pin_timing_invalidator && new_delay != net_delay[isink]) {
            //Delay changed, invalidate for incremental timing update
            VTR_ASSERT_SAFE(timing_info);
            ParentPinId pin = net_list.net_pin(inet, isink);
            pin_timing_invalidator->invalidate_connection(pin, timing_info);
        }

        net_delay[isink] = new_delay;
    }
}

/* Detect if net should be routed or not */
bool should_route_net(ParentNetId net_id,
                      CBRR& connections_inf,
                      bool if_force_reroute) {
    auto& route_ctx = g_vpr_ctx.routing();
    auto& device_ctx = g_vpr_ctx.device();
    const auto& rr_graph = device_ctx.rr_graph;

    if (!route_ctx.route_trees[net_id]) {
        /* No routing yet. */
        return true;
    }

    /* Walk over all rt_nodes in the net */
    for (auto& rt_node : route_ctx.route_trees[net_id]->all_nodes()) {
        RRNodeId inode = rt_node.inode;
        int occ = route_ctx.rr_node_route_inf[inode].occ();
        int capacity = rr_graph.node_capacity(inode);

        if (occ > capacity) {
            return true; /* overuse detected */
        }

        if (rt_node.is_leaf()) { //End of a branch
            // even if net is fully routed, not complete if parts of it should get ripped up (EXPERIMENTAL)
            if (if_force_reroute) {
                if (connections_inf.should_force_reroute_connection(net_id, inode)) {
                    return true;
                }
            }
        }
    }

    VTR_ASSERT(connections_inf.get_remaining_targets(net_id).empty());

    return false; /* Current route has no overuse */
}

bool early_exit_heuristic(const t_router_opts& router_opts, const WirelengthInfo& wirelength_info) {
    if (wirelength_info.used_wirelength_ratio() > router_opts.init_wirelength_abort_threshold) {
        VTR_LOG("Wire length usage ratio %g exceeds limit of %g, fail routing.\n",
                wirelength_info.used_wirelength_ratio(),
                router_opts.init_wirelength_abort_threshold);
        return true;
    }
    return false;
}

static bool check_hold(const t_router_opts& router_opts, float worst_neg_slack) {
    /* When RCV is enabled, it's necessary to be able to completely ripup high fanout nets if there is still negative hold slack
     * Normally the router will prune the illegal branches of high fanout nets, this will bypass this */

    if (router_opts.routing_budgets_algorithm != YOYO) {
        return false;
    } else if (worst_neg_slack != 0) {
        return true;
    }
    return false;
}

static float get_net_pin_criticality(const std::shared_ptr<SetupHoldTimingInfo> timing_info,
                                     const ClusteredPinAtomPinsLookup& netlist_pin_lookup,
                                     float max_criticality,
                                     float criticality_exp,
                                     ParentNetId net_id,
                                     ParentPinId pin_id,
                                     bool is_flat) {
    float pin_criticality = 0.0;
    const auto& route_ctx = g_vpr_ctx.routing();

    if (route_ctx.is_clock_net[net_id]) {
        pin_criticality = max_criticality;
    } else {
        pin_criticality = calculate_clb_net_pin_criticality(*timing_info,
                                                            netlist_pin_lookup,
                                                            pin_id,
                                                            is_flat);
    }

    /* Pin criticality is between 0 and 1.
     * Shift it downwards by 1 - max_criticality (max_criticality is 0.99 by default,
     * so shift down by 0.01) and cut off at 0.  This means that all pins with small
     * criticalities (<0.01) get criticality 0 and are ignored entirely, and everything
     * else becomes a bit less critical. This effect becomes more pronounced if
     * max_criticality is set lower. */
    // VTR_ASSERT(pin_criticality[ipin] > -0.01 && pin_criticality[ipin] < 1.01);
    pin_criticality = std::max(pin_criticality - (1.0 - max_criticality), 0.0);

    /* Take pin criticality to some power (1 by default). */
    pin_criticality = std::pow(pin_criticality, criticality_exp);

    /* Cut off pin criticality at max_criticality. */
    pin_criticality = std::min(pin_criticality, max_criticality);

    return pin_criticality;
}

size_t calculate_wirelength_available() {
    auto& device_ctx = g_vpr_ctx.device();
    const auto& rr_graph = device_ctx.rr_graph;

    size_t available_wirelength = 0;
    // But really what's happening is that this for loop iterates over every node and determines the available wirelength
    for (const RRNodeId& rr_id : device_ctx.rr_graph.nodes()) {
        const t_rr_type channel_type = rr_graph.node_type(rr_id);
        if (channel_type == CHANX || channel_type == CHANY) {
            available_wirelength += rr_graph.node_capacity(rr_id) * rr_graph.node_length(rr_id);
        }
    }
    return available_wirelength;
}

WirelengthInfo calculate_wirelength_info(const Netlist<>& net_list, size_t available_wirelength) {
    size_t used_wirelength = 0;
    VTR_ASSERT(available_wirelength > 0);

    auto& route_ctx = g_vpr_ctx.routing();

    for (auto net_id : net_list.nets()) {
        if (!net_list.net_is_ignored(net_id)
            && net_list.net_sinks(net_id).size() != 0 /* Globals don't count. */
            && route_ctx.route_trees[net_id]) {
            int bends, wirelength, segments;
            bool is_absorbed;
            get_num_bends_and_length(net_id, &bends, &wirelength, &segments, &is_absorbed);

            used_wirelength += wirelength;
        }
    }

    return WirelengthInfo(available_wirelength, used_wirelength);
}

void print_route_status_header() {
    VTR_LOG("---- ------ ------- ---- ------- ------- ------- ----------------- --------------- -------- ---------- ---------- ---------- ---------- --------\n");
    VTR_LOG("Iter   Time    pres  BBs    Heap  Re-Rtd  Re-Rtd Overused RR Nodes      Wirelength      CPD       sTNS       sWNS       hTNS       hWNS Est Succ\n");
    VTR_LOG("      (sec)     fac Updt    push    Nets   Conns                                       (ns)       (ns)       (ns)       (ns)       (ns)     Iter\n");
    VTR_LOG("---- ------ ------- ---- ------- ------- ------- ----------------- --------------- -------- ---------- ---------- ---------- ---------- --------\n");
}

void print_route_status(int itry, double elapsed_sec, float pres_fac, int num_bb_updated, const RouterStats& router_stats, const OveruseInfo& overuse_info, const WirelengthInfo& wirelength_info, std::shared_ptr<const SetupHoldTimingInfo> timing_info, float est_success_iteration) {
    //Iteration
    VTR_LOG("%4d", itry);

    //Elapsed Time
    VTR_LOG(" %6.1f", elapsed_sec);

    //pres_fac
    constexpr int PRES_FAC_DIGITS = 7;
    constexpr int PRES_FAC_SCI_PRECISION = 1;
    pretty_print_float(" ", pres_fac, PRES_FAC_DIGITS, PRES_FAC_SCI_PRECISION);
    //VTR_LOG(" %5.1f", pres_fac);

    //Number of bounding boxes updated
    VTR_LOG(" %4d", num_bb_updated);

    //Heap push/pop
    constexpr int HEAP_OP_DIGITS = 7;
    constexpr int HEAP_OP_SCI_PRECISION = 2;
    pretty_print_uint(" ", router_stats.heap_pushes, HEAP_OP_DIGITS, HEAP_OP_SCI_PRECISION);
    VTR_ASSERT(router_stats.heap_pops <= router_stats.heap_pushes);

    //Rerouted nets
    constexpr int NET_ROUTED_DIGITS = 7;
    constexpr int NET_ROUTED_SCI_PRECISION = 2;
    pretty_print_uint(" ", router_stats.nets_routed, NET_ROUTED_DIGITS, NET_ROUTED_SCI_PRECISION);

    //Rerouted connections
    constexpr int CONN_ROUTED_DIGITS = 7;
    constexpr int CONN_ROUTED_SCI_PRECISION = 2;
    pretty_print_uint(" ", router_stats.connections_routed, CONN_ROUTED_DIGITS, CONN_ROUTED_SCI_PRECISION);

    //Overused RR nodes
    constexpr int OVERUSE_DIGITS = 7;
    constexpr int OVERUSE_SCI_PRECISION = 2;
    pretty_print_uint(" ", overuse_info.overused_nodes, OVERUSE_DIGITS, OVERUSE_SCI_PRECISION);
    VTR_LOG(" (%6.3f%%)", overuse_info.overused_node_ratio() * 100);

    //Wirelength
    constexpr int WL_DIGITS = 7;
    constexpr int WL_SCI_PRECISION = 2;
    pretty_print_uint(" ", wirelength_info.used_wirelength(), WL_DIGITS, WL_SCI_PRECISION);
    VTR_LOG(" (%4.1f%%)", wirelength_info.used_wirelength_ratio() * 100);

    //CPD
    if (timing_info) {
        float cpd = timing_info->least_slack_critical_path().delay();
        VTR_LOG(" %#8.3f", 1e9 * cpd);
    } else {
        VTR_LOG(" %8s", "N/A");
    }

    //sTNS
    if (timing_info) {
        float sTNS = timing_info->setup_total_negative_slack();
        VTR_LOG(" % #10.4g", 1e9 * sTNS);
    } else {
        VTR_LOG(" %10s", "N/A");
    }

    //sWNS
    if (timing_info) {
        float sWNS = timing_info->setup_worst_negative_slack();
        VTR_LOG(" % #10.3f", 1e9 * sWNS);
    } else {
        VTR_LOG(" %10s", "N/A");
    }

    //hTNS
    if (timing_info) {
        float hTNS = timing_info->hold_total_negative_slack();
        VTR_LOG(" % #10.4g", 1e9 * hTNS);
    } else {
        VTR_LOG(" %10s", "N/A");
    }

    //hWNS
    if (timing_info) {
        float hWNS = timing_info->hold_worst_negative_slack();
        VTR_LOG(" % #10.3f", 1e9 * hWNS);
    } else {
        VTR_LOG(" %10s", "N/A");
    }

    //Estimated success iteration
    if (std::isnan(est_success_iteration)) {
        VTR_LOG(" %8s", "N/A");
    } else {
        VTR_LOG(" %8.0f", est_success_iteration);
    }

    VTR_LOG("\n");

    fflush(stdout);
}

void print_router_criticality_histogram(const Netlist<>& net_list,
                                        const SetupTimingInfo& timing_info,
                                        const ClusteredPinAtomPinsLookup& netlist_pin_lookup,
                                        bool is_flat) {
    print_histogram(create_criticality_histogram(net_list, timing_info, netlist_pin_lookup, is_flat, 10));
}

void print_overused_nodes_status(const t_router_opts& router_opts, const OveruseInfo& overuse_info) {
    //Print the index of this routing failure
    VTR_LOG("\nFailed routing attempt #%d\n", num_routing_failed);

    size_t num_overused = overuse_info.overused_nodes;
    size_t max_logged_overused_rr_nodes = router_opts.max_logged_overused_rr_nodes;

    //Overused nodes info logging upper limit
    VTR_LOG("Total number of overused nodes: %d\n", num_overused);
    if (num_overused > max_logged_overused_rr_nodes) {
        VTR_LOG("Total number of overused nodes is larger than the logging limit (%d).\n", max_logged_overused_rr_nodes);
        VTR_LOG("Displaying the first %d entries.\n", max_logged_overused_rr_nodes);
    }

    log_overused_nodes_status(max_logged_overused_rr_nodes);
    VTR_LOG("\n");
}

//Returns true if the specified net fanout is classified as high fanout
static bool is_high_fanout(int fanout, int fanout_threshold) {
    if (fanout_threshold < 0 || fanout < fanout_threshold) return false;
    return true;
}

// In heavily congested designs a static bounding box (BB) can
// become problematic for routability (it effectively enforces a
// hard blockage restricting where a net can route).
//
// For instance, the router will try to route non-critical connections
// away from congested regions, but may end up hitting the edge of the
// bounding box. Limiting how far out-of-the-way it can be routed, and
// preventing congestion from resolving.
//
// To alleviate this, we dynamically expand net bounding boxes if the net's
// *current* routing uses RR nodes 'close' to the edge of it's bounding box.
//
// The result is that connections trying to move out of the way and hitting
// their BB will have their bounding boxes will expand slowly in that direction.
// This helps spread out regions of heavy congestion (over several routing
// iterations).
//
// By growing the BBs slowly and only as needed we minimize the size of the BBs.
// This helps keep the router's graph search fast.
//
// Typically, only a small minority of nets (typically > 10%) have their BBs updated
// each routing iteration.
size_t dynamic_update_bounding_boxes(const std::vector<ParentNetId>& updated_nets,
                                     const Netlist<>& net_list,
                                     int high_fanout_threshold) {
    auto& device_ctx = g_vpr_ctx.device();
    auto& route_ctx = g_vpr_ctx.mutable_routing();

    auto& grid = device_ctx.grid;

    //Controls how close a net's routing needs to be to it's bounding box
    //before the bounding box is expanded.
    //
    //A value of zero indicates that the routing needs to be at the bounding box
    //edge
    constexpr int DYNAMIC_BB_DELTA_THRESHOLD = 0;

    //Walk through each net, calculating the bounding box of its current routing,
    //and then increase the router's bounding box if the two are close together

    int grid_xmax = grid.width() - 1;
    int grid_ymax = grid.height() - 1;

    size_t num_bb_updated = 0;

    for (ParentNetId net : updated_nets) {
        if (!route_ctx.route_trees[net])
            continue; // Skip if no routing

        //We do not adjust the bounding boxes of high fanout nets, since they
        //use different bounding boxes based on the target location.
        //
        //This ensures that the delta values calculated below are always non-negative
        if (is_high_fanout(net_list.net_sinks(net).size(), high_fanout_threshold)) continue;

        t_bb curr_bb = calc_current_bb(route_ctx.route_trees[net].value());
        t_bb& router_bb = route_ctx.route_bb[net];

        //Calculate the distances between the net's used RR nodes and
        //the router's bounding box
        int delta_xmin = curr_bb.xmin - router_bb.xmin;
        int delta_xmax = router_bb.xmax - curr_bb.xmax;
        int delta_ymin = curr_bb.ymin - router_bb.ymin;
        int delta_ymax = router_bb.ymax - curr_bb.ymax;

        //Note that if the net uses non-configurable switches it's routing
        //may end-up outside the bounding boxes, so the delta values may be
        //negative. The code below will expand the bounding box in those
        //cases.

        //Expand each dimension by one if within DYNAMIC_BB_DELTA_THRESHOLD threshold
        bool updated_bb = false;
        if (delta_xmin <= DYNAMIC_BB_DELTA_THRESHOLD && router_bb.xmin > 0) {
            --router_bb.xmin;
            updated_bb = true;
        }

        if (delta_ymin <= DYNAMIC_BB_DELTA_THRESHOLD && router_bb.ymin > 0) {
            --router_bb.ymin;
            updated_bb = true;
        }

        if (delta_xmax <= DYNAMIC_BB_DELTA_THRESHOLD && router_bb.xmax < grid_xmax) {
            ++router_bb.xmax;
            updated_bb = true;
        }

        if (delta_ymax <= DYNAMIC_BB_DELTA_THRESHOLD && router_bb.ymax < grid_ymax) {
            ++router_bb.ymax;
            updated_bb = true;
        }

        if (updated_bb) {
            ++num_bb_updated;
            //VTR_LOG("Expanded net %6zu router BB to (%d,%d)x(%d,%d) based on net RR node BB (%d,%d)x(%d,%d)\n", size_t(net),
            //router_bb.xmin, router_bb.ymin, router_bb.xmax, router_bb.ymax,
            //curr_bb.xmin, curr_bb.ymin, curr_bb.xmax, curr_bb.ymax);
        }
    }
    return num_bb_updated;
}

//Returns the bounding box of a net's used routing resources
t_bb calc_current_bb(const RouteTree& tree) {
    auto& device_ctx = g_vpr_ctx.device();
    const auto& rr_graph = device_ctx.rr_graph;
    auto& grid = device_ctx.grid;

    t_bb bb;
    bb.xmin = grid.width() - 1;
    bb.ymin = grid.height() - 1;
    bb.xmax = 0;
    bb.ymax = 0;

    for (auto& rt_node : tree.all_nodes()) {
        //The router interprets RR nodes which cross the boundary as being
        //'within' of the BB. Only those which are *strictly* out side the
        //box are excluded, hence we use the nodes xhigh/yhigh for xmin/xmax,
        //and xlow/ylow for xmax/ymax calculations
        bb.xmin = std::min<int>(bb.xmin, rr_graph.node_xhigh(rt_node.inode));
        bb.ymin = std::min<int>(bb.ymin, rr_graph.node_yhigh(rt_node.inode));
        bb.xmax = std::max<int>(bb.xmax, rr_graph.node_xlow(rt_node.inode));
        bb.ymax = std::max<int>(bb.ymax, rr_graph.node_ylow(rt_node.inode));
    }

    VTR_ASSERT(bb.xmin <= bb.xmax);
    VTR_ASSERT(bb.ymin <= bb.ymax);

    return bb;
}

void enable_router_debug(
    const t_router_opts& router_opts,
    ParentNetId net,
    RRNodeId sink_rr,
    int router_iteration,
    ConnectionRouterInterface* router) {
    bool active_net_debug = (router_opts.router_debug_net >= -1);
    bool active_sink_debug = (router_opts.router_debug_sink_rr >= 0);
    bool active_iteration_debug = (router_opts.router_debug_iteration >= 0);

    bool match_net = (ParentNetId(router_opts.router_debug_net) == net || router_opts.router_debug_net == -1);
    bool match_sink = (router_opts.router_debug_sink_rr == int(size_t((sink_rr))) || router_opts.router_debug_sink_rr < 0);
    bool match_iteration = (router_opts.router_debug_iteration == router_iteration || router_opts.router_debug_iteration < 0);

    f_router_debug = active_net_debug || active_sink_debug || active_iteration_debug;

    if (active_net_debug) f_router_debug &= match_net;
    if (active_sink_debug) f_router_debug &= match_sink;
    if (active_iteration_debug) f_router_debug &= match_iteration;

    router->set_router_debug(f_router_debug);

#ifndef VTR_ENABLE_DEBUG_LOGGING
    VTR_LOGV_WARN(f_router_debug, "Limited router debug output provided since compiled without VTR_ENABLE_DEBUG_LOGGING defined\n");
#endif
}

bool is_iteration_complete(bool routing_is_feasible, const t_router_opts& router_opts, int itry, std::shared_ptr<const SetupHoldTimingInfo> timing_info, bool rcv_finished) {
    //This function checks if a routing iteration has completed.
    //When VPR is run normally, we check if routing_budgets_algorithm is disabled, and if the routing is legal
    //With the introduction of yoyo budgeting algorithm, we must check if there are no hold violations
    //in addition to routing being legal and the correct budgeting algorithm being set.

    if (routing_is_feasible) {
        if (router_opts.routing_budgets_algorithm != YOYO) {
            return true;
        } else if (router_opts.routing_budgets_algorithm == YOYO && (timing_info->hold_worst_negative_slack() == 0 || rcv_finished) && itry != 1) {
            return true;
        }
    }
    return false;
}

bool should_setup_lower_bound_connection_delays(int itry, const t_router_opts& /*router_opts*/) {
    /* Checks to see if router should (re)calculate route budgets
     * It's currently set to only calculate after the first routing iteration */

    if (itry == 1) return true;
    return false;
}

bool is_better_quality_routing(const vtr::vector<ParentNetId, vtr::optional<RouteTree>>& best_routing,
                               const RoutingMetrics& best_routing_metrics,
                               const WirelengthInfo& wirelength_info,
                               std::shared_ptr<const SetupHoldTimingInfo> timing_info) {
    if (best_routing.empty()) {
        return true; // First legal routing
    }

    // Rank first based on sWNS, followed by other timing metrics
    if (timing_info) {
        if (timing_info->setup_worst_negative_slack() > best_routing_metrics.sWNS) {
            return true;
        } else if (timing_info->setup_worst_negative_slack() < best_routing_metrics.sWNS) {
            return false;
        }

        if (timing_info->setup_total_negative_slack() > best_routing_metrics.sTNS) {
            return true;
        } else if (timing_info->setup_total_negative_slack() < best_routing_metrics.sTNS) {
            return false;
        }

        if (timing_info->hold_worst_negative_slack() > best_routing_metrics.hWNS) {
            return true;
        } else if (timing_info->hold_worst_negative_slack() > best_routing_metrics.hWNS) {
            return false;
        }

        if (timing_info->hold_total_negative_slack() > best_routing_metrics.hTNS) {
            return true;
        } else if (timing_info->hold_total_negative_slack() > best_routing_metrics.hTNS) {
            return false;
        }
    }

    // Finally, wirelength tie breaker
    return wirelength_info.used_wirelength() < best_routing_metrics.used_wirelength;
}

bool early_reconvergence_exit_heuristic(const t_router_opts& router_opts,
                                        int itry_since_last_convergence,
                                        std::shared_ptr<const SetupHoldTimingInfo> timing_info,
                                        const RoutingMetrics& best_routing_metrics) {
    // Give-up on reconvergent routing if the CPD improvement after the
    // first iteration since convergence is small, compared to the best
    // CPD seen so far
    if (itry_since_last_convergence == 1) {
        float cpd_ratio = timing_info->setup_worst_negative_slack() / best_routing_metrics.sWNS;

        // Give up if we see less than a 1% CPD improvement,
        // after reducing pres_fac. Typically larger initial
        // improvements are needed to see an actual improvement
        // in final legal routing quality.
        if (cpd_ratio >= router_opts.reconvergence_cpd_threshold) {
            VTR_LOG("Giving up routing since additional routing convergences seem unlikely to improve quality (CPD ratio: %g)\n", cpd_ratio);
            return true; // Potential CPD improvement is small, don't spend run-time trying to improve it
        }
    }

    return false; // Don't give up
}

void generate_route_timing_reports(const t_router_opts& router_opts,
                                   const t_analysis_opts& analysis_opts,
                                   const SetupTimingInfo& timing_info,
                                   const RoutingDelayCalculator& delay_calc,
                                   bool is_flat) {
    auto& timing_ctx = g_vpr_ctx.timing();
    auto& atom_ctx = g_vpr_ctx.atom();

    VprTimingGraphResolver resolver(atom_ctx.nlist, atom_ctx.lookup, *timing_ctx.graph, delay_calc, is_flat);
    resolver.set_detail_level(analysis_opts.timing_report_detail);

    tatum::TimingReporter timing_reporter(resolver, *timing_ctx.graph, *timing_ctx.constraints);

    timing_reporter.report_timing_setup(router_opts.first_iteration_timing_report_file, *timing_info.setup_analyzer(), analysis_opts.timing_report_npaths);
}

// If a route is ripped up during routing, non-configurable sets are left
// behind. As a result, the final routing may have stubs at
// non-configurable sets. This function tracks non-configurable set usage,
// and if the sets are unused, prunes them.
void prune_unused_non_configurable_nets(CBRR& connections_inf,
                                        const Netlist<>& net_list) {
    auto& device_ctx = g_vpr_ctx.device();
    auto& route_ctx = g_vpr_ctx.mutable_routing();

    std::vector<int> non_config_node_set_usage(device_ctx.rr_non_config_node_sets.size(), 0);
    for (auto net_id : net_list.nets()) {
        if (!route_ctx.route_trees[net_id])
            continue;
        RouteTree& tree = route_ctx.route_trees[net_id].value();

        connections_inf.prepare_routing_for_net(net_id);
        connections_inf.clear_force_reroute_for_net(net_id);

        std::vector<int> usage = tree.get_non_config_node_set_usage();

        // Prune the branches of the tree that don't legally lead to sinks
        tree.prune(connections_inf, &usage);
    }
}

// Initializes net_delay based on best-case delay estimates from the router lookahead
void init_net_delay_from_lookahead(const RouterLookahead& router_lookahead,
                                   const Netlist<>& net_list,
                                   const vtr::vector<ParentNetId, std::vector<RRNodeId>>& net_rr_terminals,
                                   NetPinsMatrix<float>& net_delay,
                                   const RRGraphView& rr_graph,
                                   bool is_flat) {
    t_conn_cost_params cost_params;
    cost_params.criticality = 1.; // Ensures lookahead returns delay value

    for (auto net_id : net_list.nets()) {
        if (net_list.net_is_ignored(net_id)) continue;

        RRNodeId source_rr = net_rr_terminals[net_id][0];

        for (size_t ipin = 1; ipin < net_list.net_pins(net_id).size(); ++ipin) {
            RRNodeId sink_rr = net_rr_terminals[net_id][ipin];

            float est_delay = get_cost_from_lookahead(router_lookahead,
                                                      rr_graph,
                                                      source_rr,
                                                      sink_rr,
                                                      0.,
                                                      cost_params,
                                                      is_flat);
            VTR_ASSERT(std::isfinite(est_delay) && est_delay < std::numeric_limits<float>::max());

            net_delay[net_id][ipin] = est_delay;
        }
    }
}

void update_router_stats(RouterStats& router_stats, RouterStats& router_iteration_stats) {
    router_stats.connections_routed += router_iteration_stats.connections_routed;
    router_stats.nets_routed += router_iteration_stats.nets_routed;
    router_stats.heap_pushes += router_iteration_stats.heap_pushes;
    router_stats.inter_cluster_node_pushes += router_iteration_stats.inter_cluster_node_pushes;
    router_stats.intra_cluster_node_pushes += router_iteration_stats.intra_cluster_node_pushes;
    router_stats.heap_pops += router_iteration_stats.heap_pops;
    router_stats.inter_cluster_node_pops += router_iteration_stats.inter_cluster_node_pops;
    router_stats.intra_cluster_node_pops += router_iteration_stats.intra_cluster_node_pops;
    for (int node_type_idx = 0; node_type_idx < t_rr_type::NUM_RR_TYPES; node_type_idx++) {
        router_stats.inter_cluster_node_type_cnt_pushes[node_type_idx] += router_iteration_stats.inter_cluster_node_type_cnt_pushes[node_type_idx];
        router_stats.inter_cluster_node_type_cnt_pops[node_type_idx] += router_iteration_stats.inter_cluster_node_type_cnt_pops[node_type_idx];
        router_stats.intra_cluster_node_type_cnt_pushes[node_type_idx] += router_iteration_stats.intra_cluster_node_type_cnt_pushes[node_type_idx];
        router_stats.intra_cluster_node_type_cnt_pops[node_type_idx] += router_iteration_stats.intra_cluster_node_type_cnt_pops[node_type_idx];
        router_stats.rt_node_pushes[node_type_idx] += router_iteration_stats.rt_node_pushes[node_type_idx];
        router_stats.rt_node_high_fanout_pushes[node_type_idx] += router_iteration_stats.rt_node_high_fanout_pushes[node_type_idx];
        router_stats.rt_node_entire_tree_pushes[node_type_idx] += router_iteration_stats.rt_node_entire_tree_pushes[node_type_idx];
    }
    router_stats.add_all_rt += router_iteration_stats.add_all_rt;
    router_stats.add_all_rt_from_high_fanout += router_iteration_stats.add_all_rt_from_high_fanout;
    router_stats.add_high_fanout_rt += router_iteration_stats.add_high_fanout_rt;
}

void init_router_stats(RouterStats& router_stats) {
    router_stats.connections_routed = 0;
    router_stats.nets_routed = 0;
    router_stats.heap_pushes = 0;
    router_stats.heap_pops = 0;
    router_stats.inter_cluster_node_pushes = 0;
    router_stats.inter_cluster_node_pops = 0;
    router_stats.intra_cluster_node_pushes = 0;
    router_stats.intra_cluster_node_pops = 0;
    for (int node_type_idx = 0; node_type_idx < t_rr_type::NUM_RR_TYPES; node_type_idx++) {
        router_stats.inter_cluster_node_type_cnt_pushes[node_type_idx] = 0;
        router_stats.inter_cluster_node_type_cnt_pops[node_type_idx] = 0;
        router_stats.intra_cluster_node_type_cnt_pushes[node_type_idx] = 0;
        router_stats.intra_cluster_node_type_cnt_pops[node_type_idx] = 0;
        router_stats.rt_node_pushes[node_type_idx] = 0;
        router_stats.rt_node_entire_tree_pushes[node_type_idx] = 0;
        router_stats.rt_node_high_fanout_pushes[node_type_idx] = 0;
    }
    router_stats.add_all_rt = 0;
    router_stats.add_high_fanout_rt = 0;
    router_stats.add_all_rt_from_high_fanout = 0;
}

vtr::vector<ParentNetId, std::vector<std::unordered_map<RRNodeId, int>>> set_nets_choking_spots(const Netlist<>& net_list,
                                                                                                const vtr::vector<ParentNetId,
                                                                                                                  std::vector<std::vector<int>>>& net_terminal_groups,
                                                                                                const vtr::vector<ParentNetId,
                                                                                                                  std::vector<int>>& net_terminal_group_num,
                                                                                                bool has_choking_spot,
                                                                                                bool is_flat) {
    vtr::vector<ParentNetId, std::vector<std::unordered_map<RRNodeId, int>>> choking_spots(net_list.nets().size());
    for (const auto& net_id : net_list.nets()) {
        choking_spots[net_id].resize(net_list.net_pins(net_id).size());
    }

    // Return if the architecture doesn't have any potential choke points
    if (!has_choking_spot) {
        return choking_spots;
    }

    // We only identify choke points if flat_routing is enabled.
    VTR_ASSERT(is_flat);

    const auto& device_ctx = g_vpr_ctx.device();
    const auto& rr_graph = device_ctx.rr_graph;
    const auto& route_ctx = g_vpr_ctx.routing();
    const auto& net_rr_terminal = route_ctx.net_rr_terminals;

    for (const auto& net_id : net_list.nets()) {
        int pin_count = 0;
        // Global nets are not routed, thus we don't consider them.
        if (net_list.net_is_global(net_id)) {
            continue;
        }
        for (auto pin_id : net_list.net_pins(net_id)) {
            // pin_count == 0 corresponds to the net's source pin
            if (pin_count == 0) {
                pin_count++;
                continue;
            }
            auto block_id = net_list.pin_block(pin_id);
            auto blk_loc = get_block_loc(block_id, is_flat);
            int group_num = net_terminal_group_num[net_id][pin_count];
            // This is a group of sinks, including the current pin_id, which share a specific number of parent blocks.
            // To determine the choke points of the current sink, pin_id, we only consider the sinks in this group for the
            // run-time purpose
            std::vector<int> sink_grp = net_terminal_groups[net_id][group_num];
            VTR_ASSERT((int)sink_grp.size() >= 1);
            if (sink_grp.size() == 1) {
                pin_count++;
                continue;
            } else {
                // get the ptc_number of the sinks in the group
                std::for_each(sink_grp.begin(), sink_grp.end(), [&rr_graph](int& sink_rr_num) {
                    sink_rr_num = rr_graph.node_ptc_num(RRNodeId(sink_rr_num));
                });
                auto physical_type = device_ctx.grid.get_physical_type({blk_loc.loc.x, blk_loc.loc.y, blk_loc.loc.layer});
                // Get the choke points of the sink corresponds to pin_count given the sink group
                auto sink_choking_spots = get_sink_choking_points(physical_type,
                                                                  rr_graph.node_ptc_num(RRNodeId(net_rr_terminal[net_id][pin_count])),
                                                                  sink_grp);
                // Store choke points rr_node_id and the number reachable sinks
                for (const auto& choking_spot : sink_choking_spots) {
                    int pin_physical_num = choking_spot.first;
                    int num_reachable_sinks = choking_spot.second;
                    auto pin_rr_node_id = get_pin_rr_node_id(rr_graph.node_lookup(),
                                                             physical_type,
                                                             blk_loc.loc.layer,
                                                             blk_loc.loc.x,
                                                             blk_loc.loc.y,
                                                             pin_physical_num);
                    if (pin_rr_node_id != RRNodeId::INVALID()) {
                        choking_spots[net_id][pin_count].insert(std::make_pair(pin_rr_node_id, num_reachable_sinks));
                    }
                }
            }
            pin_count++;
        }
    }

    return choking_spots;
}

#ifndef NO_GRAPHICS
// updates router iteration information and checks for router iteration and net id breakpoints
// stops after the specified router iteration or net id is encountered
void update_router_info_and_check_bp(bp_router_type type, int net_id) {
    t_draw_state* draw_state = get_draw_state_vars();
    if (draw_state->list_of_breakpoints.size() != 0) {
        if (type == BP_ROUTE_ITER)
            get_bp_state_globals()->get_glob_breakpoint_state()->router_iter++;
        else if (type == BP_NET_ID)
            get_bp_state_globals()->get_glob_breakpoint_state()->route_net_id = net_id;
        f_router_debug = check_for_breakpoints(false);
        if (f_router_debug) {
            breakpoint_info_window(get_bp_state_globals()->get_glob_breakpoint_state()->bp_description, *get_bp_state_globals()->get_glob_breakpoint_state(), false);
            update_screen(ScreenUpdatePriority::MAJOR, "Breakpoint Encountered", ROUTING, nullptr);
        }
    }
}
#endif<|MERGE_RESOLUTION|>--- conflicted
+++ resolved
@@ -1039,11 +1039,7 @@
     // Pre-route to clock source for clock nets (marked as global nets)
     if (net_list.net_is_global(net_id) && router_opts.two_stage_clock_routing) {
         //VTR_ASSERT(router_opts.clock_modeling == DEDICATED_NETWORK);
-<<<<<<< HEAD
-        int sink_node = rr_graph.virtual_clock_network_root_idx();
-=======
-        RRNodeId sink_node(device_ctx.virtual_clock_network_root_idx);
->>>>>>> f2783e2f
+        RRNodeId sink_node = rr_graph.virtual_clock_network_root_idx();
 
         enable_router_debug(router_opts, net_id, sink_node, itry, &router);
 
