#ifndef RR_NODE_H
#define RR_NODE_H

#include "rr_node_fwd.h"
#include "vpr_types.h"

#include "vtr_range.h"

#include <memory>
#include <cstdint>
#include <bitset>

// t_rr_node is a proxy object for accessing data in t_rr_graph_storage.
//
// In general, new code should not use this object, but instead directly
// use the t_rr_graph_storage object.  However this object remains for
// backwards compability, as described below.
//
// RR node and edges was original stored within the t_rr_node object, the
// full RR graph was stored in a std::vector<t_rr_node>, which was effectively
// an array of structures..
//
// The RR graph has since been refactored into the t_rr_graph_storage object.
// To prevent requiring all callsites where the std::vector<t_rr_node> to be
// changed at once, t_rr_graph_storage implements an interface that appears
// similiar to std::vector<t_rr_node>, even though the underlying storage is
// no longer a array of t_rr_node's.
//
// The t_rr_node class forwards all data accesses to t_rr_graph_storage, and
// itself only holds a pointer to the t_rr_graph_storage class and the RRNodeId
// being proxied.
//
// t_rr_node should never be directly constructed, instead
// t_rr_graph_storage::operator [] should be used.
//
// If additional **constant** RR node or RR edge data needs to be added while
// the t_rr_node proxy is still in used, then a get and set methods should be
// added first to t_rr_graph_storage, and then proxy methods should be added
// t_rr_node to invoke the relevant methods on t_rr_graph_storage.
//
// Example:
//
// For example let's add a field called "test" with type "t_type" to the RR
// node.
//
// First, the following methods should be added to t_rr_graph_storage:
//
// /* Get method to t_rr_graph_storage */
// t_type t_rr_graph_storage::node_test(RRNodeId) const;
//
// /* Set method to t_rr_graph_storage */
// void t_rr_graph_storage::set_node_test(RRNodeId, t_type);
//
// The particular storage method within t_rr_graph_storage depends on the data.
// See t_rr_graph_storage for the storage philosphy within philosophy.
//
// Second, add the proxy methods to t_rr_node.  Method prototypes should be
// added in rr_node.h and method implementations should be added in
// rr_node_impl.h.
//
// The implementation for the proxy methods would be something akin to:
//
// t_type t_rr_node::test() const {
//   return storage_->node_test(id_);
// }
//
// void t_rr_node::set_test(t_type value) {
//   storage_->set_node_test(id_, value);
// }
//
// By updating both t_rr_graph_storage and t_rr_node, either can be used until
// t_rr_node is fully removed in favor of directly using t_rr_graph_storage.
class t_rr_node {
  public: //Types
    t_rr_node(t_rr_graph_storage* storage, RRNodeId id)
        : storage_(storage)
        , id_(id) {}

  public: //Accessors
    //t_rr_type type() const; // ESR API This function has been replaced by RRGraphView::node_type()
    const char* type_string() const; /* Retrieve type as a string */

    edge_idx_range edges() const;
    edge_idx_range configurable_edges() const;
    edge_idx_range non_configurable_edges() const;

    t_edge_size num_edges() const;
    t_edge_size num_configurable_edges() const;
    t_edge_size num_non_configurable_edges() const;

    int edge_sink_node(t_edge_size iedge) const;
    short edge_switch(t_edge_size iedge) const;

    bool edge_is_configurable(t_edge_size iedge) const;

    signed short length() const;

    short ptc_num() const;
    short pin_num() const;   //Same as ptc_num() but checks that type() is consistent
    short track_num() const; //Same as ptc_num() but checks that type() is consistent
    short class_num() const; //Same as ptc_num() but checks that type() is consistent

    short cost_index() const;
    short rc_index() const;

    bool is_node_on_specific_side(e_side side) const;

    bool validate() const;

  public: //Mutators
<<<<<<< HEAD
    void set_coordinates(short x1, short y1, short x2, short y2);
=======
    void set_type(t_rr_type new_type);
>>>>>>> 616b31f0

    void set_capacity(short);

    void set_ptc_num(short);
    void set_pin_num(short);   //Same as set_ptc_num() by checks type() is consistent
    void set_track_num(short); //Same as set_ptc_num() by checks type() is consistent
    void set_class_num(short); //Same as set_ptc_num() by checks type() is consistent

    void set_cost_index(size_t);
    void set_rc_index(short);

    void set_direction(Direction);
    void set_side(e_side);
    void add_side(e_side);

    void next_node() {
        id_ = RRNodeId((size_t)(id_) + 1);
    }

    RRNodeId id() const {
        return id_;
    }

    void prev_node() {
        id_ = RRNodeId((size_t)(id_)-1);
    }

  private: //Data
    t_rr_graph_storage* storage_;
    RRNodeId id_;
};

/* Data that is pointed to by the .cost_index member of t_rr_node.  It's     *
 * purpose is to store the base_cost so that it can be quickly changed       *
 * and to store fields that have only a few different values (like           *
 * seg_index) or whose values should be an average over all rr_nodes of a    *
 * certain type (like T_linear etc., which are used to predict remaining     *
 * delay in the timing_driven router).                                       *
 *                                                                           *
 * base_cost:  The basic cost of using an rr_node.                           *
 * ortho_cost_index:  The index of the type of rr_node that generally        *
 *                    connects to this type of rr_node, but runs in the      *
 *                    orthogonal direction (e.g. vertical if the direction   *
 *                    of this member is horizontal).                         *
 * seg_index:  Index into segment_inf of this segment type if this type of   *
 *             rr_node is an CHANX or CHANY; OPEN (-1) otherwise.            *
 * inv_length:  1/length of this type of segment.                            *
 * T_linear:  Delay through N segments of this type is N * T_linear + N^2 *  *
 *            T_quadratic.  For buffered segments all delay is T_linear.     *
 * T_quadratic:  Dominant delay for unbuffered segments, 0 for buffered      *
 *               segments.                                                   *
 * C_load:  Load capacitance seen by the driver for each segment added to    *
 *          the chain driven by the driver.  0 for buffered segments.        */

struct t_rr_indexed_data {
    float base_cost = std::numeric_limits<float>::quiet_NaN();
    float saved_base_cost = std::numeric_limits<float>::quiet_NaN();
    int ortho_cost_index = OPEN;
    int seg_index = OPEN;
    float inv_length = std::numeric_limits<float>::quiet_NaN();
    float T_linear = std::numeric_limits<float>::quiet_NaN();
    float T_quadratic = std::numeric_limits<float>::quiet_NaN();
    float C_load = std::numeric_limits<float>::quiet_NaN();
};

#include "rr_node_impl.h"

#endif<|MERGE_RESOLUTION|>--- conflicted
+++ resolved
@@ -108,12 +108,6 @@
     bool validate() const;
 
   public: //Mutators
-<<<<<<< HEAD
-    void set_coordinates(short x1, short y1, short x2, short y2);
-=======
-    void set_type(t_rr_type new_type);
->>>>>>> 616b31f0
-
     void set_capacity(short);
 
     void set_ptc_num(short);
