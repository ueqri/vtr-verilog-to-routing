#pragma once
<<<<<<< HEAD

=======
>>>>>>> c654d161
/**
 * @file
 * @brief This file defines the ConnectionRouter class.
 *
 * Overview
 * ========
 * The ConnectionRouter represents the timing-driven connection routers, which
 * route from some initial set of sources (via the input rt tree) to a particular
 * sink. VPR supports two timing-driven connection routers, including the serial
 * connection router and the MultiQueue-based parallel connection router. This
 * class defines the interface for the two connection routers and encapsulates
 * the common member variables and helper functions for them.
 *
 * @note
 * When the ConnectionRouter is used, it mutates the provided rr_node_route_inf.
 * The routed path can be found by tracing from the sink node (which is returned)
 * through the rr_node_route_inf. See update_traceback as an example of this tracing.
 *
 */

#include "connection_router_interface.h"
#include "globals.h"
#include "route_path_manager.h"
#include "rr_graph_storage.h"
#include "router_lookahead.h"
#include "route_tree.h"
#include "router_stats.h"
#include "rr_graph_view.h"
#include "spatial_route_tree_lookup.h"

/**
 * @class ConnectionRouter defines the interface for the serial and parallel connection
 * routers and encapsulates the common variables and helper functions for the two routers
 */
template<typename HeapImplementation>
class ConnectionRouter : public ConnectionRouterInterface {
  public:
    ConnectionRouter(
        const DeviceGrid& grid,
        const RouterLookahead& router_lookahead,
        const t_rr_graph_storage& rr_nodes,
        const RRGraphView* rr_graph,
        const std::vector<t_rr_rc_data>& rr_rc_data,
        const vtr::vector<RRSwitchId, t_rr_switch_inf>& rr_switch_inf,
        vtr::vector<RRNodeId, t_rr_node_route_inf>& rr_node_route_inf,
        bool is_flat)
        : grid_(grid)
        , router_lookahead_(router_lookahead)
        , rr_nodes_(rr_nodes.view())
        , rr_graph_(rr_graph)
        , rr_rc_data_(rr_rc_data.data(), rr_rc_data.size())
        , rr_switch_inf_(rr_switch_inf.data(), rr_switch_inf.size())
        , net_terminal_groups(g_vpr_ctx.routing().net_terminal_groups)
        , net_terminal_group_num(g_vpr_ctx.routing().net_terminal_group_num)
        , rr_node_route_inf_(rr_node_route_inf)
        , is_flat_(is_flat)
        , router_stats_(nullptr)
        , router_debug_(false)
        , path_search_cumulative_time(0) {
        heap_.init_heap(grid);
    }

    virtual ~ConnectionRouter() {}

    /**
     * @brief Clears the modified list
     * @note Should be called after reset_path_costs have been called
     */
    virtual void clear_modified_rr_node_info() = 0;

    /**
     * @brief Resets modified data in rr_node_route_inf based on modified_rr_node_inf
     */
    virtual void reset_path_costs() = 0;

    /**
     * @brief Finds a path from the route tree rooted at rt_root to sink_node
     * @note This is used when you want to allow previous routing of the same
     * net to serve as valid start locations for the current connection.
     * @param rt_root RouteTreeNode describing the current routing state
     * @param sink_node Sink node ID to route to
     * @param cost_params Cost function parameters
     * @param bounding_box Keep search confined to this bounding box
     * @param router_stats Update router statistics
     * @param conn_params Parameters to guide the routing of the given connection
     * @return A tuple of:
     * - bool: path exists? (hard failure, rr graph disconnected)
     * - bool: should retry with full bounding box? (only used in parallel routing)
     * - RTExploredNode: the explored sink node, from which the cheapest path can be found via back-tracing
     */
    std::tuple<bool, bool, RTExploredNode> timing_driven_route_connection_from_route_tree(
        const RouteTreeNode& rt_root,
        RRNodeId sink_node,
        const t_conn_cost_params& cost_params,
        const t_bb& bounding_box,
        RouterStats& router_stats,
        const ConnectionParameters& conn_params) final;

    /**
     * @brief Finds a path from the route tree rooted at rt_root to sink_node for a high fanout net
     * @note Unlike timing_driven_route_connection_from_route_tree(), only part of the route tree which
     * is spatially close to the sink is added to the heap.
     * @param rt_root RouteTreeNode describing the current routing state
     * @param sink_node Sink node ID to route to
     * @param cost_params Cost function parameters
     * @param net_bounding_box Keep search confined to this bounding box
     * @param spatial_rt_lookup Route tree spatial lookup
     * @param router_stats Update router statistics
     * @param conn_params Parameters to guide the routing of the given connection
     * @return A tuple of:
     * - bool: path exists? (hard failure, rr graph disconnected)
     * - bool: should retry with full bounding box? (only used in parallel routing)
     * - RTExploredNode: the explored sink node, from which the cheapest path can be found via back-tracing
     */
    std::tuple<bool, bool, RTExploredNode> timing_driven_route_connection_from_route_tree_high_fanout(
        const RouteTreeNode& rt_root,
        RRNodeId sink_node,
        const t_conn_cost_params& cost_params,
        const t_bb& net_bounding_box,
        const SpatialRouteTreeLookup& spatial_rt_lookup,
        RouterStats& router_stats,
        const ConnectionParameters& conn_params) final;

    /**
     * @brief Finds shortest paths from the route tree rooted at rt_root to all sinks available
     * @note Unlike timing_driven_route_connection_from_route_tree(), only part of the route tree which
     * is spatially close to the sink is added to the heap.
     * @note If cost_params.astar_fac is set to 0, this effectively becomes Dijkstra's algorithm with a
     * modified exit condition (runs until heap is empty). When using cost_params.astar_fac = 0, for
     * efficiency the RouterLookahead used should be the NoOpLookahead.
     * @note This routine is currently used only to generate information that may be helpful in debugging
     * an architecture.
     * @param rt_root RouteTreeNode describing the current routing state
     * @param cost_params Cost function parameters
     * @param bounding_box Keep search confined to this bounding box
     * @param router_stats Update router statistics
     * @param conn_params Parameters to guide the routing of the given connection
     * @return A vector where each element is a reachable sink
     */
    virtual vtr::vector<RRNodeId, RTExploredNode> timing_driven_find_all_shortest_paths_from_route_tree(
        const RouteTreeNode& rt_root,
        const t_conn_cost_params& cost_params,
        const t_bb& bounding_box,
        RouterStats& router_stats,
        const ConnectionParameters& conn_params) = 0;

    /**
     * @brief Sets router debug option
     * @param router_debug Router debug option
     */
    void set_router_debug(bool router_debug) final {
        router_debug_ = router_debug;
    }

    /**
     * @brief Empties the route tree set used for RCV node detection
     * @note Will immediately return if RCV is disabled. Called after
     * each net is finished routing to flush the set.
     */
    void empty_rcv_route_tree_set() final {
        rcv_path_manager.empty_route_tree_nodes();
    }

    /**
     * @brief Enables or disables RCV in connection router
     * @note Enabling this will utilize extra path structures, as well as
     * the RCV cost function. Ensure route budgets have been calculated
     * before enabling this.
     * @param enable Whether enabling RCV or not
     */
    virtual void set_rcv_enabled(bool enable) = 0;

  protected:
    /**
     * @brief Common logic from timing_driven_route_connection_from_route_tree and
     * timing_driven_route_connection_from_route_tree_high_fanout for running
     * the connection router.
     * @param rt_root RouteTreeNode describing the current routing state
     * @param sink_node Sink node ID to route to
     * @param cost_params Cost function parameters
     * @param bounding_box Keep search confined to this bounding box
     * @return bool signal to retry this connection with a full-device bounding box
     */
    bool timing_driven_route_connection_common_setup(
        const RouteTreeNode& rt_root,
        RRNodeId sink_node,
        const t_conn_cost_params& cost_params,
        const t_bb& bounding_box);

    /**
     * @brief Finds a path to sink_node, starting from the elements currently in the heap
     * @note If the path is not found, which means that the path_cost of sink_node in RR
     * node route info has never been updated, `rr_node_route_inf_[sink_node].path_cost`
     * will be the initial value (i.e., float infinity). This case can be detected by
     * `std::isinf(rr_node_route_inf_[sink_node].path_cost)`.
     * @note This is the core maze routing routine. For understanding the connection
     * router, start here.
     * @param sink_node Sink node ID to route to
     * @param cost_params Cost function parameters
     * @param bounding_box Keep search confined to this bounding box
     */
    void timing_driven_route_connection_from_heap(
        RRNodeId sink_node,
        const t_conn_cost_params& cost_params,
        const t_bb& bounding_box);

    /**
     * @brief Finds the single shortest path from current heap to the sink node in the RR graph
     * @param sink_node Sink node ID to route to
     * @param cost_params Cost function parameters
     * @param bounding_box Keep search confined to this bounding box
     * @param target_bb Prune IPINs that lead to blocks other than the target block
     */
    virtual void timing_driven_find_single_shortest_path_from_heap(RRNodeId sink_node,
                                                                   const t_conn_cost_params& cost_params,
                                                                   const t_bb& bounding_box,
                                                                   const t_bb& target_bb) = 0;

    /**
     * @brief Finds shortest paths from current heap to all nodes in the RR graph
     * @param cost_params Cost function parameters
     * @param bounding_box Keep search confined to this bounding box
     * @return A vector where each element contains the shortest route to a specific sink node
     */
    virtual vtr::vector<RRNodeId, RTExploredNode> timing_driven_find_all_shortest_paths_from_heap(
        const t_conn_cost_params& cost_params,
        const t_bb& bounding_box) = 0;

    /**
     * @brief Unconditionally adds rt_node to the heap
     * @note If you want to respect rt_node->re_expand that is the caller's responsibility.
     * @todo Consider moving this function into the ConnectionRouter class after checking
     * the different prune functions of the serial and parallel connection routers.
     * @param rt_node RouteTreeNode to be added to the heap
     * @param target_node Target node ID to route to
     * @param cost_params Cost function parameters
     * @param net_bb Do not push to heap if not in bounding box
     */
    virtual void add_route_tree_node_to_heap(
        const RouteTreeNode& rt_node,
        RRNodeId target_node,
        const t_conn_cost_params& cost_params,
        const t_bb& net_bb) = 0;

    /**
     * @brief Calculates the cost of reaching to_node
     * @param to Neighbor node to calculate costs before being expanded
     * @param cost_params Cost function parameters
     * @param from_node Current node ID being explored
     * @param target_node Target node ID to route to
     */
    void evaluate_timing_driven_node_costs(
        RTExploredNode* to,
        const t_conn_cost_params& cost_params,
        RRNodeId from_node,
        RRNodeId target_node);

    /**
     * @brief Evaluate node costs using the RCV algorithm
     * @param cost_params Cost function parameters
     * @param to_node Neighbor node to calculate costs before being expanded
     * @param target_node Target node ID to route to
     * @param backwards_delay "Known" delay up to and including to_node
     * @param backwards_cong "Known" congestion up to and including to_node
     * @param R_upstream Upstream resistance to ground from to_node
     * @return Node cost using RCV
     */
    float compute_node_cost_using_rcv(const t_conn_cost_params cost_params,
                                      RRNodeId to_node,
                                      RRNodeId target_node,
                                      float backwards_delay,
                                      float backwards_cong,
                                      float R_upstream);

    /**
     * @brief Adds the route tree rooted at rt_node to the heap, preparing
     * it to be used as branch-points for further routing
     * @param rt_node RouteTreeNode to be added to the heap
     * @param target_node Target node ID to route to
     * @param cost_params Cost function parameters
     * @param net_bb Do not push to heap if not in bounding box
     */
    void add_route_tree_to_heap(const RouteTreeNode& rt_node,
                                RRNodeId target_node,
                                const t_conn_cost_params& cost_params,
                                const t_bb& net_bb);
    /**
     * @brief For high fanout nets, adds only route tree nodes which are
     * spatially close to the sink
     * @param rt_root RouteTreeNode to be added to the heap
     * @param target_node Target node ID to route to
     * @param cost_params Cost function parameters
     * @param spatial_route_tree_lookup Route tree spatial lookup
     * @param net_bounding_box Do not push to heap if not in bounding box
     */
    t_bb add_high_fanout_route_tree_to_heap(
        const RouteTreeNode& rt_root,
        RRNodeId target_node,
        const t_conn_cost_params& cost_params,
        const SpatialRouteTreeLookup& spatial_route_tree_lookup,
        const t_bb& net_bounding_box);

    /** Device grid */
    const DeviceGrid& grid_;

    /** Router lookahead */
    const RouterLookahead& router_lookahead_;

    /** RR node data */
    const t_rr_graph_view rr_nodes_;

    /** RR graph */
    const RRGraphView* rr_graph_;

    /** RR node resistance/capacitance data */
    vtr::array_view<const t_rr_rc_data> rr_rc_data_;

    /** RR switch data */
    vtr::array_view<const t_rr_switch_inf> rr_switch_inf_;

    //@{
    /** Net terminal groups */
    const vtr::vector<ParentNetId, std::vector<std::vector<int>>>& net_terminal_groups;
    const vtr::vector<ParentNetId, std::vector<int>>& net_terminal_group_num;
    //@}

    /** RR node extra information needed during routing */
    vtr::vector<RRNodeId, t_rr_node_route_inf>& rr_node_route_inf_;

    /** Is flat router enabled or not? */
    bool is_flat_;

    /** Router statistics (e.g., heap push/pop counts) */
    RouterStats* router_stats_;

    /** Parameters to guide the routing of the given connection */
    const ConnectionParameters* conn_params_;

    /** Templated heap instance (e.g., binary heap, 4-ary heap, MultiQueue-based parallel heap) */
    HeapImplementation heap_;

    /** Router debug option */
    bool router_debug_;

    /** Cumulative time spent in the path search part of the connection router */
    std::chrono::microseconds path_search_cumulative_time;

    //@{
    /** The path manager for RCV, keeps track of the route tree as a set, also
     * manages the allocation of `rcv_path_data`. */
    PathManager rcv_path_manager;
    vtr::vector<RRNodeId, t_heap_path*> rcv_path_data;
    //@}
};

#include "connection_router.tpp"<|MERGE_RESOLUTION|>--- conflicted
+++ resolved
@@ -1,8 +1,5 @@
 #pragma once
-<<<<<<< HEAD
-
-=======
->>>>>>> c654d161
+
 /**
  * @file
  * @brief This file defines the ConnectionRouter class.
