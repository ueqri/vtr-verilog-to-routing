#include <cstdio>
#include <cstring>
#include <cmath>
#include <ctime>
#include <algorithm>
#include <utility>
#include <vector>
#include "vtr_assert.h"

#include "vtr_util.h"
#include "vtr_memory.h"
#include "vtr_math.h"
#include "vtr_log.h"
#include "vtr_time.h"

#include "vpr_types.h"
#include "vpr_utils.h"
#include "vpr_error.h"

#include "globals.h"
#include "rr_graph_utils.h"
#include "rr_graph.h"
#include "rr_graph_area.h"
#include "rr_graph2.h"
#include "rr_graph_sbox.h"
#include "rr_graph_timing_params.h"
#include "rr_graph_indexed_data.h"
#include "check_rr_graph.h"
#include "read_xml_arch_file.h"
#include "echo_files.h"
#include "cb_metrics.h"
#include "build_switchblocks.h"
#include "rr_graph_writer.h"
#include "rr_graph_reader.h"
#include "router_lookahead_map.h"
#include "rr_graph_clock.h"
#include "edge_groups.h"
#include "rr_graph_builder.h"

#include "rr_types.h"
#include "echo_files.h"

//#define VERBOSE
//used for getting the exact count of each edge type and printing it to std out.

struct t_mux {
    int size;
    t_mux* next;
};

struct t_mux_size_distribution {
    int mux_count;
    int max_index;
    int* distr;
    t_mux_size_distribution* next;
};

struct t_clb_to_clb_directs {
    t_physical_tile_type_ptr from_clb_type;
    int from_clb_pin_start_index;
    int from_clb_pin_end_index;
    t_physical_tile_type_ptr to_clb_type;
    int to_clb_pin_start_index;
    int to_clb_pin_end_index;
    int switch_index; //The switch type used by this direct connection
};

struct t_pin_loc {
    int pin_index;
    int width_offset;
    int height_offset;
    e_side side;
};

struct t_pin_spec {
    t_rr_type pin_type;
    int pin_ptc;
    RRNodeId pin_rr_node_id;
};

/******************* Variables local to this module. ***********************/

/********************* Subroutines local to this module. *******************/
void print_rr_graph_stats();

bool channel_widths_unchanged(const t_chan_width& current, const t_chan_width& proposed);

static vtr::NdMatrix<std::vector<int>, 4> alloc_and_load_pin_to_track_map(const e_pin_type pin_type,
                                                                          const vtr::Matrix<int>& Fc,
                                                                          const t_physical_tile_type_ptr Type,
                                                                          const std::vector<bool>& perturb_switch_pattern,
                                                                          const e_directionality directionality,
                                                                          const std::vector<t_segment_inf>& seg_inf,
                                                                          const int* sets_per_seg_type);

static vtr::NdMatrix<int, 5> alloc_and_load_pin_to_seg_type(const e_pin_type pin_type,
                                                            const int seg_type_tracks,
                                                            const int Fc,
                                                            const t_physical_tile_type_ptr Type,
                                                            const bool perturb_switch_pattern,
                                                            const e_directionality directionality);

static void advance_to_next_block_side(t_physical_tile_type_ptr Type, int& width_offset, int& height_offset, e_side& side);

static vtr::NdMatrix<std::vector<int>, 4> alloc_and_load_track_to_pin_lookup(vtr::NdMatrix<std::vector<int>, 4> pin_to_track_map,
                                                                             const vtr::Matrix<int>& Fc,
                                                                             const int width,
                                                                             const int height,
                                                                             const int num_pins,
                                                                             const int max_chan_width,
                                                                             const std::vector<t_segment_inf>& seg_inf);

static void build_bidir_rr_opins(RRGraphBuilder& rr_graph_builder,
                                 const RRGraphView& rr_graph,
                                 const int i,
                                 const int j,
                                 const e_side side,
                                 const t_pin_to_track_lookup& opin_to_track_map,
                                 const std::vector<vtr::Matrix<int>>& Fc_out,
                                 t_rr_edge_info_set& created_rr_edges,
                                 const t_chan_details& chan_details_x,
                                 const t_chan_details& chan_details_y,
                                 const DeviceGrid& grid,
                                 const t_direct_inf* directs,
                                 const int num_directs,
                                 const t_clb_to_clb_directs* clb_to_clb_directs,
                                 const int num_seg_types);

static void build_unidir_rr_opins(RRGraphBuilder& rr_graph_builder,
                                  const RRGraphView& rr_graph,
                                  const int i,
                                  const int j,
                                  const e_side side,
                                  const DeviceGrid& grid,
                                  const std::vector<vtr::Matrix<int>>& Fc_out,
                                  const t_chan_width& nodes_per_chan,
                                  const t_chan_details& chan_details_x,
                                  const t_chan_details& chan_details_y,
                                  vtr::NdMatrix<int, 3>& Fc_xofs,
                                  vtr::NdMatrix<int, 3>& Fc_yofs,
                                  t_rr_edge_info_set& created_rr_edges,
                                  bool* Fc_clipped,
                                  const t_unified_to_parallel_seg_index& seg_index_map,
                                  const t_direct_inf* directs,
                                  const int num_directs,
                                  const t_clb_to_clb_directs* clb_to_clb_directs,
                                  const int num_seg_types,
                                  int& edge_count);

static int get_opin_direct_connections(RRGraphBuilder& rr_graph_builder,
                                       const RRGraphView& rr_graph,
                                       int x,
                                       int y,
                                       e_side side,
                                       int opin,
                                       RRNodeId from_rr_node,
                                       t_rr_edge_info_set& rr_edges_to_create,
                                       const t_direct_inf* directs,
                                       const int num_directs,
                                       const t_clb_to_clb_directs* clb_to_clb_directs);

static std::function<void(t_chan_width*)> alloc_and_load_rr_graph(RRGraphBuilder& rr_graph_builder,
                                                                  t_rr_graph_storage& L_rr_node,
                                                                  const RRGraphView& rr_graph,
                                                                  const int num_seg_types,
                                                                  const int num_seg_types_x,
                                                                  const t_unified_to_parallel_seg_index& seg_index_map,
                                                                  const t_chan_details& chan_details_x,
                                                                  const t_chan_details& chan_details_y,
                                                                  const t_track_to_pin_lookup& track_to_pin_lookup_x,
                                                                  const t_track_to_pin_lookup& track_to_pin_lookup_y,
                                                                  const t_pin_to_track_lookup& opin_to_track_map,
                                                                  const vtr::NdMatrix<std::vector<int>, 3>& switch_block_conn,
                                                                  t_sb_connection_map* sb_conn_map,
                                                                  const DeviceGrid& grid,
                                                                  const int Fs,
                                                                  t_sblock_pattern& sblock_pattern,
                                                                  const std::vector<vtr::Matrix<int>>& Fc_out,
                                                                  vtr::NdMatrix<int, 3>& Fc_xofs,
                                                                  vtr::NdMatrix<int, 3>& Fc_yofs,
                                                                  const t_chan_width& chan_width,
                                                                  const int wire_to_ipin_switch,
                                                                  const int delayless_switch,
                                                                  const enum e_directionality directionality,
                                                                  bool* Fc_clipped,
                                                                  const t_direct_inf* directs,
                                                                  const int num_directs,
                                                                  const t_clb_to_clb_directs* clb_to_clb_directs,
                                                                  bool is_global_graph,
                                                                  const enum e_clock_modeling clock_modeling,
                                                                  bool is_flat);

static void alloc_and_load_intra_cluster_rr_graph(RRGraphBuilder& rr_graph_builder,
                                                  const DeviceGrid& grid,
                                                  const int delayless_switch,
                                                  const vtr::vector<ClusterBlockId, t_cluster_pin_chain>& pin_chains,
                                                  const vtr::vector<ClusterBlockId, std::unordered_set<int>>& chain_pin_nums,
                                                  float R_minW_nmos,
                                                  float R_minW_pmos,
                                                  bool is_flat);

static void set_clusters_pin_chains(const ClusteredNetlist& clb_nlist,
                                    vtr::vector<ClusterBlockId, t_cluster_pin_chain>& pin_chains,
                                    bool is_flat);

static vtr::vector<ClusterBlockId, std::unordered_set<int>> get_pin_chains_flat(const vtr::vector<ClusterBlockId, t_cluster_pin_chain>& pin_chains);

static void add_classes_rr_graph(RRGraphBuilder& rr_graph_builder,
                                 const std::vector<int>& class_num_vec,
                                 const int root_x,
                                 const int root_y,
                                 t_physical_tile_type_ptr physical_type);

static void add_pins_rr_graph(RRGraphBuilder& rr_graph_builder,
                              const std::vector<int>& pin_num_vec,
                              const int i,
                              const int j,
                              t_physical_tile_type_ptr physical_type);

/**
 * Add the edges between pins and their respective SINK/SRC. It is important to mention that in contrast to another similar function,
 * the delay of these edges is not necessarily zero. If the primitive block which a SINK/SRC belongs to is a combinational block, the delay of
 * the edge is equal to the pin delay. This is done in order to make the router lookahead aware of the different IPIN delays. In this way, more critical
 * nets are routed to the pins with less delay.
 * @param rr_graph_builder
 * @param arch_sw_inf_map
 * @param class_num_vec
 * @param i
 * @param j
 * @param rr_edges_to_create
 * @param delayless_switch
 * @param physical_type_ptr
 */
static void connect_tile_src_sink_to_pins(RRGraphBuilder& rr_graph_builder,
                                          std::map<int, t_arch_switch_inf>& arch_sw_inf_map,
                                          const std::vector<int>& class_num_vec,
                                          const int i,
                                          const int j,
                                          t_rr_edge_info_set& rr_edges_to_create,
                                          const int delayless_switch,
                                          t_physical_tile_type_ptr physical_type_ptr);

static void connect_src_sink_to_pins(RRGraphBuilder& rr_graph_builder,
                                     const std::vector<int>& class_num_vec,
                                     const int i,
                                     const int j,
                                     t_rr_edge_info_set& rr_edges_to_create,
                                     const int delayless_switch,
                                     t_physical_tile_type_ptr physical_type_ptr);

static void alloc_and_load_tile_rr_graph(RRGraphBuilder& rr_graph_builder,
                                         std::map<int, t_arch_switch_inf>& arch_sw_inf_map,
                                         t_physical_tile_type_ptr physical_tile,
                                         int root_x,
                                         int root_y,
                                         const int delayless_switch);

static float pattern_fmod(float a, float b);
static void load_uniform_connection_block_pattern(vtr::NdMatrix<int, 5>& tracks_connected_to_pin,
                                                  const std::vector<t_pin_loc>& pin_locations,
                                                  const int x_chan_width,
                                                  const int y_chan_width,
                                                  const int Fc,
                                                  const enum e_directionality directionality);

static void load_perturbed_connection_block_pattern(vtr::NdMatrix<int, 5>& tracks_connected_to_pin,
                                                    const std::vector<t_pin_loc>& pin_locations,
                                                    const int x_chan_width,
                                                    const int y_chan_width,
                                                    const int Fc,
                                                    const enum e_directionality directionality);

static std::vector<bool> alloc_and_load_perturb_opins(const t_physical_tile_type_ptr type, const vtr::Matrix<int>& Fc_out, const int max_chan_width, const std::vector<t_segment_inf>& segment_inf);

#ifdef ENABLE_CHECK_ALL_TRACKS
static void check_all_tracks_reach_pins(t_logical_block_type_ptr type,
                                        int***** tracks_connected_to_pin,
                                        int max_chan_width,
                                        int Fc,
                                        enum e_pin_type ipin_or_opin);
#endif

static std::vector<std::vector<bool>> alloc_and_load_perturb_ipins(const int L_num_types,
                                                                   const int num_seg_types,
                                                                   const int* sets_per_seg_type,
                                                                   const std::vector<vtr::Matrix<int>>& Fc_in,
                                                                   const std::vector<vtr::Matrix<int>>& Fc_out,
                                                                   const enum e_directionality directionality);

/*
 * Create the connection between intra-tile pins
 */
static void add_intra_cluster_edges_rr_graph(RRGraphBuilder& rr_graph_builder,
                                             t_rr_edge_info_set& rr_edges_to_create,
                                             const DeviceGrid& grid,
                                             const vtr::vector<ClusterBlockId, t_cluster_pin_chain>& nodes_to_collapse,
                                             float R_minW_nmos,
                                             float R_minW_pmos,
                                             int& num_edges,
                                             bool is_flat);

static void add_intra_tile_edges_rr_graph(RRGraphBuilder& rr_graph_builder,
                                          t_rr_edge_info_set& rr_edges_to_create,
                                          t_physical_tile_type_ptr physical_tile,
                                          int i,
                                          int j);

/*
 * Build the internal edges of blocks inside the given location
 */
static void build_cluster_internal_edges(RRGraphBuilder& rr_graph_builder,
                                         int& num_collapsed_nodes,
                                         ClusterBlockId cluster_blk_id,
                                         const int i,
                                         const int j,
                                         const int cap,
                                         float R_minW_nmos,
                                         float R_minW_pmos,
                                         t_rr_edge_info_set& rr_edges_to_create,
                                         const t_cluster_pin_chain& nodes_to_collapse,
                                         const DeviceGrid& grid,
                                         bool is_flat);

/*
 * Connect the pins of the given t_pb to their drivers - It doesn't add the edges going in/out of pins on a chain
 */
static void add_pb_edges(RRGraphBuilder& rr_graph_builder,
                         t_rr_edge_info_set& rr_edges_to_create,
                         t_physical_tile_type_ptr physical_type,
                         const t_sub_tile* sub_tile,
                         t_logical_block_type_ptr logical_block,
                         const t_pb* pb,
                         const t_cluster_pin_chain& nodes_to_collapse,
                         int rel_cap,
                         int i,
                         int j);

/**
 * Edges going in/out of collapse nodes are not added by the normal routine. This function add those edges
 * @param rr_graph_builder
 * @param rr_edges_to_create
 * @param physical_type
 * @param logical_block
 * @param cluster_pins
 * @param nodes_to_collapse
 * @param R_minW_nmos
 * @param R_minW_pmos
 * @param i
 * @param j
 * @return Number of the collapsed nodes
 */
static int add_edges_for_collapsed_nodes(RRGraphBuilder& rr_graph_builder,
                                         t_rr_edge_info_set& rr_edges_to_create,
                                         t_physical_tile_type_ptr physical_type,
                                         t_logical_block_type_ptr logical_block,
                                         const std::vector<int>& cluster_pins,
                                         const t_cluster_pin_chain& nodes_to_collapse,
                                         float R_minW_nmos,
                                         float R_minW_pmos,
                                         int i,
                                         int j);
/**
 * @note This funtion is used to add the fan-in edges of the given chain node to the chain's sink with the modified delay
 * @param rr_graph_builder
 * @param rr_edges_to_create
 * @param num_collapsed_pins
 * @param physical_type
 * @param logical_block
 * @param nodes_to_collapse
 * @param cluster_pins
 * @param chain_pins
 * @param R_minW_nmos
 * @param R_minW_pmos
 * @param chain_idx
 * @param node_idx
 * @param sink_pin_num
 * @param i
 * @param j
 */
static void add_chain_node_fan_in_edges(RRGraphBuilder& rr_graph_builder,
                                        t_rr_edge_info_set& rr_edges_to_create,
                                        int& num_collapsed_pins,
                                        t_physical_tile_type_ptr physical_type,
                                        t_logical_block_type_ptr logical_block,
                                        const t_cluster_pin_chain& nodes_to_collapse,
                                        const std::unordered_set<int>& cluster_pins,
                                        const std::unordered_set<int>& chain_pins,
                                        float R_minW_nmos,
                                        float R_minW_pmos,
                                        int chain_idx,
                                        int node_idx,
                                        int i,
                                        int j);

/**
 * @note  Return the minimum delay to the chain's sink since a pin outside of the chain may have connections to multiple pins inside the chain.
 * @param physical_type
 * @param logical_block
 * @param cluster_pins
 * @param chain_pins
 * @param pin_physical_num
 * @param chain_sink_pin
 * @return
 */
static float get_min_delay_to_chain(t_physical_tile_type_ptr physical_type,
                                    t_logical_block_type_ptr logical_block,
                                    const std::unordered_set<int>& cluster_pins,
                                    const std::unordered_set<int>& chain_pins,
                                    int pin_physical_num,
                                    int chain_sink_pin);

static std::unordered_set<int> get_chain_pins(std::vector<t_pin_chain_node> chain);

static void build_rr_chan(RRGraphBuilder& rr_graph_builder,
                          const int i,
                          const int j,
                          const t_rr_type chan_type,
                          const t_track_to_pin_lookup& track_to_pin_lookup,
                          t_sb_connection_map* sb_conn_map,
                          const vtr::NdMatrix<std::vector<int>, 3>& switch_block_conn,
                          const int cost_index_offset,
                          const t_chan_width& nodes_per_chan,
                          const DeviceGrid& grid,
                          const int tracks_per_chan,
                          t_sblock_pattern& sblock_pattern,
                          const int Fs_per_side,
                          const t_chan_details& chan_details_x,
                          const t_chan_details& chan_details_y,
                          t_rr_edge_info_set& created_rr_edges,
                          const int wire_to_ipin_switch,
                          const enum e_directionality directionality);

void uniquify_edges(t_rr_edge_info_set& rr_edges_to_create);

void alloc_and_load_edges(RRGraphBuilder& rr_graph_builder,
                          const t_rr_edge_info_set& rr_edges_to_create);

static void alloc_and_load_rr_switch_inf(RRGraphBuilder& rr_graph_builder,
                                         std::vector<std::map<int, int>>& switch_fanin_remap,
                                         const std::map<int, t_arch_switch_inf> arch_sw_inf,
                                         const float R_minW_nmos,
                                         const float R_minW_pmos,
                                         const int wire_to_arch_ipin_switch,
                                         int* wire_to_rr_ipin_switch);

static void remap_rr_node_switch_indices(RRGraphBuilder& rr_graph_builder,
                                         const t_arch_switch_fanin& switch_fanin);

static void load_rr_switch_inf(RRGraphBuilder& rr_graph_builder,
                               std::vector<std::map<int, int>>& switch_fanin_remap,
                               const std::map<int, t_arch_switch_inf>& arch_sw_inf,
                               const float R_minW_nmos,
                               const float R_minW_pmos,
                               const t_arch_switch_fanin& arch_switch_fanins);

static void alloc_rr_switch_inf(RRGraphBuilder& rr_graph_builder,
                                t_arch_switch_fanin& arch_switch_fanins,
                                const std::map<int, t_arch_switch_inf>& arch_sw_map);

static void rr_graph_externals(const std::vector<t_segment_inf>& segment_inf,
                               const std::vector<t_segment_inf>& segment_inf_x,
                               const std::vector<t_segment_inf>& segment_inf_y,
                               int wire_to_rr_ipin_switch,
                               enum e_base_cost_type base_cost_type);

static t_clb_to_clb_directs* alloc_and_load_clb_to_clb_directs(const t_direct_inf* directs, const int num_directs, const int delayless_switch);

static t_seg_details* alloc_and_load_global_route_seg_details(const int global_route_switch,
                                                              int* num_seg_details = nullptr);

static std::vector<vtr::Matrix<int>> alloc_and_load_actual_fc(const std::vector<t_physical_tile_type>& types,
                                                              const int max_pins,
                                                              const std::vector<t_segment_inf>& segment_inf,
                                                              const int* sets_per_seg_type,
                                                              const t_chan_width* nodes_per_chan,
                                                              const e_fc_type fc_type,
                                                              const enum e_directionality directionality,
                                                              bool* Fc_clipped,
                                                              bool is_flat);

static RRNodeId pick_best_direct_connect_target_rr_node(const RRGraphView& rr_graph,
                                                        RRNodeId from_rr,
                                                        const std::vector<RRNodeId>& candidate_rr_nodes);

/**
 *
 * @param cluster_pins
 * @param physical_type
 * @param logical_block
 * @param is_flat
 * @return A structure containing
 */
static t_cluster_pin_chain get_cluster_directly_connected_nodes(const std::vector<int>& cluster_pins,
                                                                t_physical_tile_type_ptr physical_type,
                                                                t_logical_block_type_ptr logical_block,
                                                                bool is_flat);

/**
 *
 * @param physical_type
 * @param logical_block
 * @param pins_in_cluster
 * @param pin_physical_num
 * @param is_flat
 * @return A chain of nodes starting from pin_physcical_num. All of the pins in this chain has a fan-out of 1
 */
static std::vector<int> get_directly_connected_nodes(t_physical_tile_type_ptr physical_type,
                                                     t_logical_block_type_ptr logical_block,
                                                     const std::unordered_set<int>& pins_in_cluster,
                                                     int pin_physical_num,
                                                     bool is_flat);

static bool is_node_chain_sorted(t_physical_tile_type_ptr physical_type,
                                 t_logical_block_type_ptr logical_block,
                                 const std::unordered_set<int>& pins_in_cluster,
                                 const std::vector<int>& pin_index_vec,
                                 const std::vector<std::vector<t_pin_chain_node>>& all_node_chain);

static std::vector<int> get_node_chain_sinks(const std::vector<std::vector<t_pin_chain_node>>& cluster_chains);

static std::vector<int> get_sink_pins_in_cluster(const std::unordered_set<int>& pins_in_cluster,
                                                 t_physical_tile_type_ptr physical_type,
                                                 t_logical_block_type_ptr logical_block,
                                                 const int pin_physical_num);

static std::vector<int> get_src_pins_in_cluster(const std::unordered_set<int>& pins_in_cluster,
                                                t_physical_tile_type_ptr physical_type,
                                                t_logical_block_type_ptr logical_block,
                                                const int pin_physical_num);

static int get_chain_idx(const std::vector<int>& pin_idx_vec, const std::vector<int>& pin_chain, int new_idx);

/**
 * If pin chain is a part of a chain already added to all_chains, add the new parts to the corresponding chain. Otherwise, add pin_chain as a new chain to all_chains.
 * @param pin_chain
 * @param chain_idx
 * @param pin_index_vec
 * @param all_chains
 * @param is_new_chain
 */
static void add_pin_chain(const std::vector<int>& pin_chain,
                          int chain_idx,
                          std::vector<int>& pin_index_vec,
                          std::vector<std::vector<t_pin_chain_node>>& all_chains,
                          bool is_new_chain);

// Return the edge id of an intra-tile edge with the same delay. If there isn't any, create a new one and return the ID
static int find_create_intra_cluster_sw_arch_idx(std::map<int, t_arch_switch_inf>& arch_sw_inf,
                                                 float delay);

// Add the newly added arch sw to data structures related to rr switch and switch_fanin_remap. This function should be used for the edge types
// added after allocating rr switches
static void find_create_rr_switch(RRGraphBuilder& rr_graph_builder,
                                  std::vector<std::map<int, int>>& switch_fanin_remap,
                                  float R_minW_nmos,
                                  float R_minW_pmos,
                                  const t_arch_switch_inf& arch_sw_inf,
                                  const int arch_sw_id);

static float get_delay_directly_connected_pins(t_physical_tile_type_ptr physical_type,
                                               t_logical_block_type_ptr logical_block,
                                               const std::unordered_set<int>& cluster_pins,
                                               int first_pin_num,
                                               int second_pin_num);

static void process_non_config_sets();

static void build_rr_graph(const t_graph_type graph_type,
                           const std::vector<t_physical_tile_type>& types,
                           const DeviceGrid& grid,
                           t_chan_width nodes_per_chan,
                           const enum e_switch_block_type sb_type,
                           const int Fs,
                           const std::vector<t_switchblock_inf> switchblocks,
                           const std::vector<t_segment_inf>& segment_inf,
                           const int global_route_switch,
                           const int wire_to_arch_ipin_switch,
                           const int delayless_switch,
                           const float R_minW_nmos,
                           const float R_minW_pmos,
                           const enum e_base_cost_type base_cost_type,
                           const enum e_clock_modeling clock_modeling,
                           const t_direct_inf* directs,
                           const int num_directs,
                           int* wire_to_rr_ipin_switch,
                           bool is_flat,
                           int* Warnings);

static void build_intra_cluster_rr_graph(const t_graph_type graph_type,
                                         const DeviceGrid& grid,
                                         const std::vector<t_physical_tile_type>& types,
                                         const RRGraphView& rr_graph,
                                         const int delayless_switch,
                                         float R_minW_nmos,
                                         float R_minW_pmos,
                                         RRGraphBuilder& rr_graph_builder,
                                         bool is_flat);

/******************* Subroutine definitions *******************************/

void create_rr_graph(const t_graph_type graph_type,
                     const std::vector<t_physical_tile_type>& block_types,
                     const DeviceGrid& grid,
                     const t_chan_width nodes_per_chan,
                     t_det_routing_arch* det_routing_arch,
                     const std::vector<t_segment_inf>& segment_inf,
                     const t_router_opts& router_opts,
                     const t_direct_inf* directs,
                     const int num_directs,
                     int* Warnings,
                     bool is_flat) {
    const auto& device_ctx = g_vpr_ctx.device();
    auto& mutable_device_ctx = g_vpr_ctx.mutable_device();
    bool echo_enabled = getEchoEnabled() && isEchoFileEnabled(E_ECHO_RR_GRAPH_INDEXED_DATA);
    const char* echo_file_name = getEchoFileName(E_ECHO_RR_GRAPH_INDEXED_DATA);
    if (!det_routing_arch->read_rr_graph_filename.empty()) {
        if (device_ctx.read_rr_graph_filename != det_routing_arch->read_rr_graph_filename) {
            free_rr_graph();

            load_rr_file(&mutable_device_ctx.rr_graph_builder,
                         &mutable_device_ctx.rr_graph,
                         device_ctx.physical_tile_types,
                         segment_inf,
                         &mutable_device_ctx.rr_indexed_data,
                         &mutable_device_ctx.rr_rc_data,
                         grid,
                         device_ctx.arch_switch_inf,
                         graph_type,
                         device_ctx.arch,
                         &mutable_device_ctx.chan_width,
                         router_opts.base_cost_type,
                         device_ctx.virtual_clock_network_root_idx,
                         &det_routing_arch->wire_to_rr_ipin_switch,
                         det_routing_arch->read_rr_graph_filename.c_str(),
                         &det_routing_arch->read_rr_graph_filename,
                         router_opts.read_rr_edge_metadata,
                         router_opts.do_check_rr_graph,
                         echo_enabled,
                         echo_file_name,
                         is_flat);
            if (router_opts.reorder_rr_graph_nodes_algorithm != DONT_REORDER) {
                mutable_device_ctx.rr_graph_builder.reorder_nodes(router_opts.reorder_rr_graph_nodes_algorithm,
                                                                  router_opts.reorder_rr_graph_nodes_threshold,
                                                                  router_opts.reorder_rr_graph_nodes_seed);
            }
        }
    } else {
        if (channel_widths_unchanged(device_ctx.chan_width, nodes_per_chan) && !device_ctx.rr_graph.empty()) {
            //No change in channel width, so skip re-building RR graph
            if (is_flat && !device_ctx.rr_graph_is_flat) {
                VTR_LOG("RR graph channel widths unchanged, intra-cluster resources should be added...\n");
            } else {
                VTR_LOG("RR graph channel widths unchanged, skipping RR graph rebuild\n");
                return;
            }
        } else {
            free_rr_graph();
            build_rr_graph(graph_type,
                           block_types,
                           grid,
                           nodes_per_chan,
                           det_routing_arch->switch_block_type,
                           det_routing_arch->Fs,
                           det_routing_arch->switchblocks,
                           segment_inf,
                           det_routing_arch->global_route_switch,
                           det_routing_arch->wire_to_arch_ipin_switch,
                           det_routing_arch->delayless_switch,
                           det_routing_arch->R_minW_nmos,
                           det_routing_arch->R_minW_pmos,
                           router_opts.base_cost_type,
                           router_opts.clock_modeling,
                           directs, num_directs,
                           &det_routing_arch->wire_to_rr_ipin_switch,
                           is_flat,
                           Warnings);
        }
    }

    if (is_flat) {
        build_intra_cluster_rr_graph(graph_type,
                                     grid,
                                     block_types,
                                     device_ctx.rr_graph,
                                     det_routing_arch->delayless_switch,
                                     det_routing_arch->R_minW_nmos,
                                     det_routing_arch->R_minW_pmos,
                                     mutable_device_ctx.rr_graph_builder,
                                     is_flat);

        if (router_opts.reorder_rr_graph_nodes_algorithm != DONT_REORDER) {
            mutable_device_ctx.rr_graph_builder.reorder_nodes(router_opts.reorder_rr_graph_nodes_algorithm,
                                                              router_opts.reorder_rr_graph_nodes_threshold,
                                                              router_opts.reorder_rr_graph_nodes_seed);
        }

        mutable_device_ctx.rr_graph_is_flat = true;
    }

    process_non_config_sets();

    verify_rr_node_indices(grid,
                           device_ctx.rr_graph,
                           device_ctx.rr_indexed_data,
                           device_ctx.rr_graph.rr_nodes(),
                           is_flat);

    print_rr_graph_stats();

    //Write out rr graph file if needed
    if (!det_routing_arch->write_rr_graph_filename.empty()) {
        write_rr_graph(&mutable_device_ctx.rr_graph_builder,
                       &mutable_device_ctx.rr_graph,
                       device_ctx.physical_tile_types,
                       &mutable_device_ctx.rr_indexed_data,
                       &mutable_device_ctx.rr_rc_data,
                       grid,
                       device_ctx.arch_switch_inf,
                       device_ctx.arch,
                       &mutable_device_ctx.chan_width,
                       det_routing_arch->write_rr_graph_filename.c_str(),
                       device_ctx.virtual_clock_network_root_idx,
                       echo_enabled,
                       echo_file_name,
                       is_flat);
    }
}

static void add_intra_cluster_edges_rr_graph(RRGraphBuilder& rr_graph_builder,
                                             t_rr_edge_info_set& rr_edges_to_create,
                                             const DeviceGrid& grid,
                                             const vtr::vector<ClusterBlockId, t_cluster_pin_chain>& nodes_to_collapse,
                                             float R_minW_nmos,
                                             float R_minW_pmos,
                                             int& num_edges,
                                             bool is_flat) {
    VTR_ASSERT(is_flat);
    /* This function should be called if placement is done! */

    auto& place_ctx = g_vpr_ctx.placement();
    auto& cluster_net_list = g_vpr_ctx.clustering().clb_nlist;
    int num_collapsed_nodes = 0;
    for (auto cluster_blk_id : cluster_net_list.blocks()) {
        auto block_loc = place_ctx.block_locs[cluster_blk_id].loc;
        int i = block_loc.x;
        int j = block_loc.y;
        int abs_cap = block_loc.sub_tile;
        build_cluster_internal_edges(rr_graph_builder,
                                     num_collapsed_nodes,
                                     cluster_blk_id,
                                     i,
                                     j,
                                     abs_cap,
                                     R_minW_nmos,
                                     R_minW_pmos,
                                     rr_edges_to_create,
                                     nodes_to_collapse[cluster_blk_id],
                                     grid,
                                     is_flat);
        uniquify_edges(rr_edges_to_create);
        alloc_and_load_edges(rr_graph_builder, rr_edges_to_create);
        num_edges += rr_edges_to_create.size();
        rr_edges_to_create.clear();
    }

    VTR_LOG("Number of collapsed nodes: %d\n", num_collapsed_nodes);
}

static void add_intra_tile_edges_rr_graph(RRGraphBuilder& rr_graph_builder,
                                          t_rr_edge_info_set& rr_edges_to_create,
                                          t_physical_tile_type_ptr physical_tile,
                                          int i,
                                          int j) {
    auto pin_num_vec = get_flat_tile_pins(physical_tile);
    for (int pin_physical_num : pin_num_vec) {
        if (is_pin_on_tile(physical_tile, pin_physical_num)) {
            continue;
        }
        auto pin_rr_node_id = get_pin_rr_node_id(rr_graph_builder.node_lookup(),
                                                 physical_tile,
                                                 i,
                                                 j,
                                                 pin_physical_num);
        VTR_ASSERT(pin_rr_node_id != RRNodeId::INVALID());
        auto logical_block = get_logical_block_from_pin_physical_num(physical_tile, pin_physical_num);
        auto driving_pins = get_physical_pin_src_pins(physical_tile, logical_block, pin_physical_num);
        for (auto driving_pin : driving_pins) {
            auto driving_pin_node_id = get_pin_rr_node_id(rr_graph_builder.node_lookup(),
                                                          physical_tile,
                                                          i,
                                                          j,
                                                          driving_pin);
            VTR_ASSERT(driving_pin_node_id != RRNodeId::INVALID());

            int sw_idx = get_edge_sw_arch_idx(physical_tile,
                                              logical_block,
                                              driving_pin,
                                              pin_physical_num);

            VTR_ASSERT(sw_idx != -1);
            rr_edges_to_create.emplace_back(driving_pin_node_id, pin_rr_node_id, sw_idx);
        }
    }
}

void print_rr_graph_stats() {
    auto& device_ctx = g_vpr_ctx.device();

    const auto& rr_graph = device_ctx.rr_graph;

    size_t num_rr_edges = 0;
    for (auto& rr_node : rr_graph.rr_nodes()) {
        num_rr_edges += rr_graph.edges(rr_node.id()).size();
    }

    VTR_LOG("  RR Graph Nodes: %zu\n", rr_graph.num_nodes());
    VTR_LOG("  RR Graph Edges: %zu\n", num_rr_edges);
}

bool channel_widths_unchanged(const t_chan_width& current, const t_chan_width& proposed) {
    if (current.max != proposed.max
        || current.x_max != proposed.x_max
        || current.y_max != proposed.y_max
        || current.x_min != proposed.x_min
        || current.y_min != proposed.y_min
        || current.x_list != proposed.x_list
        || current.y_list != proposed.y_list) {
        return false; //Different max/min or channel widths
    }

    return true; //Identical
}

static void build_rr_graph(const t_graph_type graph_type,
                           const std::vector<t_physical_tile_type>& types,
                           const DeviceGrid& grid,
                           t_chan_width nodes_per_chan,
                           const enum e_switch_block_type sb_type,
                           const int Fs,
                           const std::vector<t_switchblock_inf> switchblocks,
                           const std::vector<t_segment_inf>& segment_inf,
                           const int global_route_switch,
                           const int wire_to_arch_ipin_switch,
                           const int delayless_switch,
                           const float R_minW_nmos,
                           const float R_minW_pmos,
                           const enum e_base_cost_type base_cost_type,
                           const enum e_clock_modeling clock_modeling,
                           const t_direct_inf* directs,
                           const int num_directs,
                           int* wire_to_rr_ipin_switch,
                           bool is_flat,
                           int* Warnings) {
    vtr::ScopedStartFinishTimer timer("Build routing resource graph");

    /* Reset warning flag */
    *Warnings = RR_GRAPH_NO_WARN;

    /* Decode the graph_type */
    bool is_global_graph = ((GRAPH_GLOBAL == graph_type) ? true : false);
    bool use_full_seg_groups = ((GRAPH_UNIDIR_TILEABLE == graph_type) ? true : false);
    enum e_directionality directionality = ((GRAPH_BIDIR == graph_type) ? BI_DIRECTIONAL : UNI_DIRECTIONAL);
    if (is_global_graph) {
        directionality = BI_DIRECTIONAL;
    }

    /* Global routing uses a single longwire track */

    int max_chan_width = nodes_per_chan.max = (is_global_graph ? 1 : nodes_per_chan.max);
    int max_chan_width_x = nodes_per_chan.x_max = (is_global_graph ? 1 : nodes_per_chan.x_max);
    int max_chan_width_y = nodes_per_chan.y_max = (is_global_graph ? 1 : nodes_per_chan.y_max);

    VTR_ASSERT(max_chan_width_x > 0 && max_chan_width_y > 0);

    auto& device_ctx = g_vpr_ctx.mutable_device();
    const auto& rr_graph = device_ctx.rr_graph;

    t_clb_to_clb_directs* clb_to_clb_directs = nullptr;
    if (num_directs > 0) {
        clb_to_clb_directs = alloc_and_load_clb_to_clb_directs(directs, num_directs, delayless_switch);
    }

    /* START SEG_DETAILS */
    size_t num_segments = segment_inf.size();
    device_ctx.rr_graph_builder.reserve_segments(num_segments);
    for (size_t iseg = 0; iseg < num_segments; ++iseg) {
        device_ctx.rr_graph_builder.add_rr_segment(segment_inf[iseg]);
    }

    int num_seg_details_x = 0;
    int num_seg_details_y = 0;

    t_seg_details* seg_details_x = nullptr;
    t_seg_details* seg_details_y = nullptr;

    t_unified_to_parallel_seg_index segment_index_map;
    std::vector<t_segment_inf> segment_inf_x = get_parallel_segs(segment_inf, segment_index_map, X_AXIS);
    std::vector<t_segment_inf> segment_inf_y = get_parallel_segs(segment_inf, segment_index_map, Y_AXIS);

    if (is_global_graph) {
        /* Sets up a single unit length segment type for global routing. */
        seg_details_x = alloc_and_load_global_route_seg_details(global_route_switch, &num_seg_details_x);
        seg_details_y = alloc_and_load_global_route_seg_details(global_route_switch, &num_seg_details_y);

    } else {
        /* Setup segments including distrubuting tracks and staggering.
         * If use_full_seg_groups is specified, max_chan_width may be
         * changed. Warning should be singled to caller if this happens. */

        /* Need to setup segments along x & y axis seperately, due to different 
         * max_channel_widths and segment specifications. */

        size_t max_dim = std::max(grid.width(), grid.height()) - 2; //-2 for no perim channels

        /*Get x & y segments seperately*/
        seg_details_x = alloc_and_load_seg_details(&max_chan_width_x,
                                                   max_dim, segment_inf_x,
                                                   use_full_seg_groups, directionality,
                                                   &num_seg_details_x);

        seg_details_y = alloc_and_load_seg_details(&max_chan_width_y,
                                                   max_dim, segment_inf_y,
                                                   use_full_seg_groups, directionality,
                                                   &num_seg_details_y);

        if (nodes_per_chan.x_max != max_chan_width_x || nodes_per_chan.y_max != max_chan_width_y) {
            nodes_per_chan.x_max = max_chan_width_x;
            *Warnings |= RR_GRAPH_WARN_CHAN_X_WIDTH_CHANGED;

        } else if (nodes_per_chan.y_max != max_chan_width_y) {
            nodes_per_chan.y_max = max_chan_width_y;
            *Warnings |= RR_GRAPH_WARN_CHAN_Y_WIDTH_CHANGED;
        }

        //TODO: Fix
        //if (getEchoEnabled() && isEchoFileEnabled(E_ECHO_SEG_DETAILS)) {
        //dump_seg_details(seg_details, max_chan_width,
        //getEchoFileName(E_ECHO_SEG_DETAILS));
        //}
    }

    /*map the internal segment indices of the networks*/
    if (clock_modeling == DEDICATED_NETWORK) {
        ClockRRGraphBuilder::map_relative_seg_indices(segment_index_map);
    }
    /* END SEG_DETAILS */

    /* START CHAN_DETAILS */

    t_chan_details chan_details_x;
    t_chan_details chan_details_y;

    alloc_and_load_chan_details(grid, &nodes_per_chan,
                                num_seg_details_x, num_seg_details_y,
                                seg_details_x, seg_details_y,
                                chan_details_x, chan_details_y);

    if (getEchoEnabled() && isEchoFileEnabled(E_ECHO_CHAN_DETAILS)) {
        dump_chan_details(chan_details_x, chan_details_y, &nodes_per_chan,
                          grid, getEchoFileName(E_ECHO_CHAN_DETAILS));
    }
    /* END CHAN_DETAILS */

    /* START FC */
    /* Determine the actual value of Fc */
    std::vector<vtr::Matrix<int>> Fc_in;  /* [0..device_ctx.num_block_types-1][0..num_pins-1][0..num_segments-1] */
    std::vector<vtr::Matrix<int>> Fc_out; /* [0..device_ctx.num_block_types-1][0..num_pins-1][0..num_segments-1] */

    /* get maximum number of pins across all blocks */
    int max_pins = types[0].num_pins;
    for (const auto& type : types) {
        if (is_empty_type(&type)) {
            continue;
        }

        if (type.num_pins > max_pins) {
            max_pins = type.num_pins;
        }
    }

    /* get the number of 'sets' for each segment type -- unidirectial architectures have two tracks in a set, bidirectional have one */
    int total_sets = max_chan_width;
    int total_sets_x = max_chan_width_x;
    int total_sets_y = max_chan_width_y;

    if (directionality == UNI_DIRECTIONAL) {
        VTR_ASSERT(max_chan_width % 2 == 0);
        total_sets /= 2;
        total_sets_x /= 2;
        total_sets_y /= 2;
    }
    auto sets_per_seg_type_x = get_seg_track_counts(total_sets_x, segment_inf_x, use_full_seg_groups);
    auto sets_per_seg_type_y = get_seg_track_counts(total_sets_y, segment_inf_y, use_full_seg_groups);
    auto sets_per_seg_type = get_seg_track_counts(total_sets, segment_inf, use_full_seg_groups);

    auto sets_test = get_ordered_seg_track_counts(segment_inf_x, segment_inf_y, segment_inf, sets_per_seg_type_x, sets_per_seg_type_y);

    //VTR_ASSERT_MSG(sets_test==sets_per_seg_type,
    //                "Not equal combined output after combining segs " );

    if (is_global_graph) {
        //All pins can connect during global routing
        auto ones = vtr::Matrix<int>({size_t(max_pins), segment_inf.size()}, 1);
        Fc_in = std::vector<vtr::Matrix<int>>(types.size(), ones);
        Fc_out = std::vector<vtr::Matrix<int>>(types.size(), ones);
    } else {
        bool Fc_clipped = false;
        Fc_in = alloc_and_load_actual_fc(types, max_pins, segment_inf, sets_per_seg_type.get(), &nodes_per_chan,
                                         e_fc_type::IN, directionality, &Fc_clipped, is_flat);
        if (Fc_clipped) {
            *Warnings |= RR_GRAPH_WARN_FC_CLIPPED;
        }
        Fc_clipped = false;
        Fc_out = alloc_and_load_actual_fc(types, max_pins, segment_inf, sets_per_seg_type.get(), &nodes_per_chan,
                                          e_fc_type::OUT, directionality, &Fc_clipped, is_flat);
        if (Fc_clipped) {
            *Warnings |= RR_GRAPH_WARN_FC_CLIPPED;
        }

        for (const auto& type : types) {
            int i = type.index;

            /* Skip "EMPTY" */
            if (is_empty_type(&type)) {
                continue;
            }

            for (int j = 0; j < type.num_pins; ++j) {
                for (size_t k = 0; k < segment_inf.size(); k++) {
#ifdef VERBOSE
                    VTR_LOG(
                        "Fc Actual Values: type = %s, pin = %d (%s), "
                        "seg = %d (%s), Fc_out = %d, Fc_in = %d.\n",
                        type.name,
                        j,
                        block_type_pin_index_to_name(&type, j).c_str(),
                        k,
                        segment_inf[k].name.c_str(),
                        Fc_out[i][j][k],
                        Fc_in[i][j][k]);
#endif /* VERBOSE */
                    VTR_ASSERT_MSG(Fc_out[i][j][k] == 0 || Fc_in[i][j][k] == 0,
                                   "Pins must be inputs or outputs (i.e. can not have both non-zero Fc_out and Fc_in)");
                }
            }
        }
    }

    auto perturb_ipins = alloc_and_load_perturb_ipins(types.size(), segment_inf.size(),
                                                      sets_per_seg_type.get(), Fc_in, Fc_out, directionality);
    /* END FC */

    /* Alloc node lookups, count nodes, alloc rr nodes */
    int num_rr_nodes = 0;

    // Add routing resources to rr_graph lookup table
    alloc_and_load_rr_node_indices(device_ctx.rr_graph_builder,
                                   &nodes_per_chan,
                                   grid,
                                   &num_rr_nodes,
                                   chan_details_x,
                                   chan_details_y,
                                   is_flat);

    size_t expected_node_count = num_rr_nodes;
    if (clock_modeling == DEDICATED_NETWORK) {
        expected_node_count += ClockRRGraphBuilder::estimate_additional_nodes(grid);
        device_ctx.rr_graph_builder.reserve_nodes(expected_node_count);
    }
    device_ctx.rr_graph_builder.resize_nodes(num_rr_nodes);

    /* These are data structures used by the the unidir opin mapping. They are used
     * to spread connections evenly for each segment type among the available
     * wire start points */
    vtr::NdMatrix<int, 3> Fc_xofs({grid.height() - 1,
                                   grid.width() - 1,
                                   segment_inf_x.size()},
                                  0); //[0..grid.height()-2][0..grid.width()-2][0..num_seg_types_x-1]
    vtr::NdMatrix<int, 3> Fc_yofs({grid.width() - 1,
                                   grid.height() - 1,
                                   segment_inf_y.size()},
                                  0); //[0..grid.width()-2][0..grid.height()-2][0..num_seg_types_y-1]

    /* START SB LOOKUP */
    /* Alloc and load the switch block lookup */
    vtr::NdMatrix<std::vector<int>, 3> switch_block_conn;
    t_sblock_pattern unidir_sb_pattern;
    t_sb_connection_map* sb_conn_map = nullptr; //for custom switch blocks

    //We are careful to use a single seed each time build_rr_graph is called
    //to initialize the random number generator (RNG) which is (potentially)
    //used when creating custom switchblocks. This ensures that build_rr_graph()
    //is deterministic -- always producing the same RR graph.
    constexpr unsigned SWITCHPOINT_RNG_SEED = 1;
    vtr::RandState switchpoint_rand_state = SWITCHPOINT_RNG_SEED;

    if (is_global_graph) {
        switch_block_conn = alloc_and_load_switch_block_conn(&nodes_per_chan, SUBSET, 3);
    } else if (BI_DIRECTIONAL == directionality) {
        if (sb_type == CUSTOM) {
            sb_conn_map = alloc_and_load_switchblock_permutations(chan_details_x, chan_details_y,
                                                                  grid,
                                                                  switchblocks, &nodes_per_chan, directionality,
                                                                  switchpoint_rand_state);
        } else {
            switch_block_conn = alloc_and_load_switch_block_conn(&nodes_per_chan, sb_type, Fs);
        }
    } else {
        VTR_ASSERT(UNI_DIRECTIONAL == directionality);

        if (sb_type == CUSTOM) {
            sb_conn_map = alloc_and_load_switchblock_permutations(chan_details_x, chan_details_y,
                                                                  grid,
                                                                  switchblocks, &nodes_per_chan, directionality,
                                                                  switchpoint_rand_state);
        } else {
            /* it looks like we get unbalanced muxing from this switch block code with Fs > 3 */
            VTR_ASSERT(Fs == 3);

            unidir_sb_pattern = alloc_sblock_pattern_lookup(grid, &nodes_per_chan);
            for (size_t i = 0; i < grid.width() - 1; i++) {
                for (size_t j = 0; j < grid.height() - 1; j++) {
                    load_sblock_pattern_lookup(i, j, grid, &nodes_per_chan,
                                               chan_details_x, chan_details_y,
                                               Fs, sb_type, unidir_sb_pattern);
                }
            }

            if (getEchoEnabled() && isEchoFileEnabled(E_ECHO_SBLOCK_PATTERN)) {
                dump_sblock_pattern(unidir_sb_pattern, max_chan_width, grid,
                                    getEchoFileName(E_ECHO_SBLOCK_PATTERN));
            }
        }
    }
    /* END SB LOOKUP */

    /* START IPIN MAP */
    /* Create ipin map lookups */

    t_pin_to_track_lookup ipin_to_track_map_x(types.size()); /* [0..device_ctx.physical_tile_types.size()-1][0..num_pins-1][0..width][0..height][0..3][0..Fc-1] */
    t_pin_to_track_lookup ipin_to_track_map_y(types.size()); /* [0..device_ctx.physical_tile_types.size()-1][0..max_chan_width-1][0..width][0..height][0..3] */

    t_track_to_pin_lookup track_to_pin_lookup_x(types.size());
    t_track_to_pin_lookup track_to_pin_lookup_y(types.size());

    for (unsigned int itype = 0; itype < types.size(); ++itype) {
        ipin_to_track_map_x[itype] = alloc_and_load_pin_to_track_map(RECEIVER,
                                                                     Fc_in[itype], &types[itype], perturb_ipins[itype], directionality,
                                                                     segment_inf_x, sets_per_seg_type_x.get());

        ipin_to_track_map_y[itype] = alloc_and_load_pin_to_track_map(RECEIVER,
                                                                     Fc_in[itype], &types[itype], perturb_ipins[itype], directionality,
                                                                     segment_inf_y, sets_per_seg_type_y.get());

        track_to_pin_lookup_x[itype] = alloc_and_load_track_to_pin_lookup(ipin_to_track_map_x[itype], Fc_in[itype], types[itype].width, types[itype].height,
                                                                          types[itype].num_pins, nodes_per_chan.x_max, segment_inf_x);

        track_to_pin_lookup_y[itype] = alloc_and_load_track_to_pin_lookup(ipin_to_track_map_y[itype], Fc_in[itype], types[itype].width, types[itype].height,
                                                                          types[itype].num_pins, nodes_per_chan.y_max, segment_inf_y);
    }

    if (getEchoEnabled() && isEchoFileEnabled(E_ECHO_TRACK_TO_PIN_MAP)) {
        FILE* fp = vtr::fopen(getEchoFileName(E_ECHO_TRACK_TO_PIN_MAP), "w");
        fprintf(fp, "X MAP:\n\n");
        dump_track_to_pin_map(track_to_pin_lookup_y, types, nodes_per_chan.y_max, fp);
        fprintf(fp, "\n\nY MAP:\n\n");
        dump_track_to_pin_map(track_to_pin_lookup_x, types, nodes_per_chan.x_max, fp);
        fclose(fp);
    }
    /* END IPIN MAP */

    /* START OPIN MAP */
    /* Create opin map lookups */
    t_pin_to_track_lookup opin_to_track_map(types.size()); /* [0..device_ctx.physical_tile_types.size()-1][0..num_pins-1][0..width][0..height][0..3][0..Fc-1] */

    if (BI_DIRECTIONAL == directionality) {
        for (unsigned int itype = 0; itype < types.size(); ++itype) {
            auto perturb_opins = alloc_and_load_perturb_opins(&types[itype], Fc_out[itype],
                                                              max_chan_width, segment_inf);
            opin_to_track_map[itype] = alloc_and_load_pin_to_track_map(DRIVER,
                                                                       Fc_out[itype], &types[itype], perturb_opins, directionality,
                                                                       segment_inf, sets_per_seg_type.get());
        }
    }
    /* END OPIN MAP */

    bool Fc_clipped = false;
    /* Draft the switches as internal data of RRGraph object
     * These are temporary switches copied from arch switches
     * We use them to build the edges
     * We will reset all the switches in the function
     *   alloc_and_load_rr_switch_inf()
     */
    device_ctx.rr_graph_builder.reserve_switches(device_ctx.all_sw_inf.size());
    // Create the switches
    for (const auto& sw_pair : device_ctx.all_sw_inf) {
        const auto& arch_sw = sw_pair.second;
        t_rr_switch_inf rr_switch = create_rr_switch_from_arch_switch(arch_sw,
                                                                      R_minW_nmos,
                                                                      R_minW_pmos);
        device_ctx.rr_graph_builder.add_rr_switch(rr_switch);
    }

    auto update_chan_width = alloc_and_load_rr_graph(
        device_ctx.rr_graph_builder,

        device_ctx.rr_graph_builder.rr_nodes(), device_ctx.rr_graph, segment_inf.size(),
        segment_inf_x.size(),
        segment_index_map,
        chan_details_x, chan_details_y,
        track_to_pin_lookup_x, track_to_pin_lookup_y,
        opin_to_track_map,
        switch_block_conn, sb_conn_map, grid, Fs, unidir_sb_pattern,
        Fc_out, Fc_xofs, Fc_yofs,
        nodes_per_chan,
        wire_to_arch_ipin_switch,
        delayless_switch,
        directionality,
        &Fc_clipped,
        directs, num_directs, clb_to_clb_directs,
        is_global_graph,
        clock_modeling,
        is_flat);

    // Verify no incremental node allocation.
    /* AA: Note that in the case of dedicated networks, we are currently underestimating the additional node count due to the clock networks. 
     * Thus this below error is logged; it's not actually an error, the node estimation needs to get fixed for dedicated clock networks. */
    if (rr_graph.num_nodes() > expected_node_count) {
        VTR_LOG_ERROR("Expected no more than %zu nodes, have %zu nodes\n",
                      expected_node_count, rr_graph.num_nodes());
    }

    /* Update rr_nodes capacities if global routing */
    if (graph_type == GRAPH_GLOBAL) {
        // Using num_rr_nodes here over device_ctx.rr_nodes.size() because
        // clock_modeling::DEDICATED_NETWORK will append some rr nodes after
        // the regular graph.
        for (int i = 0; i < num_rr_nodes; i++) {
            if (rr_graph.node_type(RRNodeId(i)) == CHANX) {
                int ylow = rr_graph.node_ylow(RRNodeId(i));
                device_ctx.rr_graph_builder.set_node_capacity(RRNodeId(i), nodes_per_chan.x_list[ylow]);
            }
            if (rr_graph.node_type(RRNodeId(i)) == CHANY) {
                int xlow = rr_graph.node_xlow(RRNodeId(i));
                device_ctx.rr_graph_builder.set_node_capacity(RRNodeId(i), nodes_per_chan.y_list[xlow]);
            }
        }
    }

    update_chan_width(&nodes_per_chan);

    /* Allocate and load routing resource switches, which are derived from the switches from the architecture file,
     * based on their fanin in the rr graph. This routine also adjusts the rr nodes to point to these new rr switches */
    alloc_and_load_rr_switch_inf(g_vpr_ctx.mutable_device().rr_graph_builder,
                                 g_vpr_ctx.mutable_device().switch_fanin_remap,
                                 device_ctx.all_sw_inf,
                                 R_minW_nmos,
                                 R_minW_pmos,
                                 wire_to_arch_ipin_switch,
                                 wire_to_rr_ipin_switch);

    //Partition the rr graph edges for efficient access to configurable/non-configurable
    //edge subsets. Must be done after RR switches have been allocated
    device_ctx.rr_graph_builder.partition_edges();

    //Save the channel widths for the newly constructed graph
    device_ctx.chan_width = nodes_per_chan;

    rr_graph_externals(segment_inf, segment_inf_x, segment_inf_y, *wire_to_rr_ipin_switch, base_cost_type);

    check_rr_graph(device_ctx.rr_graph,
                   types,
                   device_ctx.rr_indexed_data,
                   grid,
                   device_ctx.chan_width,
                   graph_type,
                   device_ctx.virtual_clock_network_root_idx,
                   is_flat);

    /* Free all temp structs */
    delete[] seg_details_x;
    delete[] seg_details_y;

    seg_details_x = nullptr;
    seg_details_y = nullptr;
    if (!chan_details_x.empty() || !chan_details_y.empty()) {
        free_chan_details(chan_details_x, chan_details_y);
    }
    if (sb_conn_map) {
        free_switchblock_permutations(sb_conn_map);
        sb_conn_map = nullptr;
    }

    track_to_pin_lookup_x.clear();
    track_to_pin_lookup_y.clear();
    if (clb_to_clb_directs != nullptr) {
        delete[](clb_to_clb_directs);
    }
}

static void build_intra_cluster_rr_graph(const t_graph_type graph_type,
                                         const DeviceGrid& grid,
                                         const std::vector<t_physical_tile_type>& types,
                                         const RRGraphView& rr_graph,
                                         const int delayless_switch,
                                         float R_minW_nmos,
                                         float R_minW_pmos,
                                         RRGraphBuilder& rr_graph_builder,
                                         bool is_flat) {
    const auto& clb_nlist = g_vpr_ctx.clustering().clb_nlist;
    auto& device_ctx = g_vpr_ctx.mutable_device();

    vtr::ScopedStartFinishTimer timer("Build intra-cluster routing resource graph");

    rr_graph_builder.reset_rr_graph_flags();

    vtr::vector<ClusterBlockId, t_cluster_pin_chain> pin_chains(clb_nlist.blocks().size());
    set_clusters_pin_chains(clb_nlist, pin_chains, is_flat);
    vtr::vector<ClusterBlockId, std::unordered_set<int>> cluster_flat_chain_pins = get_pin_chains_flat(pin_chains);

    int num_rr_nodes = rr_graph.num_nodes();
    alloc_and_load_intra_cluster_rr_node_indices(rr_graph_builder,
                                                 grid,
                                                 pin_chains,
                                                 cluster_flat_chain_pins,
                                                 &num_rr_nodes);
    size_t expected_node_count = num_rr_nodes;
    rr_graph_builder.resize_nodes(num_rr_nodes);

    alloc_and_load_intra_cluster_rr_graph(rr_graph_builder,
                                          grid,
                                          delayless_switch,
                                          pin_chains,
                                          cluster_flat_chain_pins,
                                          R_minW_nmos,
                                          R_minW_pmos,
                                          is_flat);

    /* AA: Note that in the case of dedicated networks, we are currently underestimating the additional node count due to the clock networks.
     * Thus this below error is logged; it's not actually an error, the node estimation needs to get fixed for dedicated clock networks. */
    if (rr_graph.num_nodes() > expected_node_count) {
        VTR_LOG_ERROR("Expected no more than %zu nodes, have %zu nodes\n",
                      expected_node_count, rr_graph.num_nodes());
    }

    remap_rr_node_switch_indices(rr_graph_builder,
                                 g_vpr_ctx.device().switch_fanin_remap);

    rr_graph_builder.partition_edges();

    check_rr_graph(device_ctx.rr_graph,
                   types,
                   device_ctx.rr_indexed_data,
                   grid,
                   device_ctx.chan_width,
                   graph_type,
                   device_ctx.virtual_clock_network_root_idx,
                   is_flat);
}

void build_tile_rr_graph(RRGraphBuilder& rr_graph_builder,
                         const t_det_routing_arch& det_routing_arch,
                         t_physical_tile_type_ptr physical_tile,
                         int x,
                         int y,
                         const int delayless_switch) {
    std::map<int, t_arch_switch_inf> sw_map = g_vpr_ctx.device().all_sw_inf;

    int num_rr_nodes = 0;
    alloc_and_load_tile_rr_node_indices(rr_graph_builder,
                                        physical_tile,
                                        x,
                                        y,
                                        &num_rr_nodes);
    rr_graph_builder.resize_nodes(num_rr_nodes);

    alloc_and_load_tile_rr_graph(rr_graph_builder,
                                 sw_map,
                                 physical_tile,
                                 x,
                                 y,
                                 delayless_switch);

    std::vector<std::map<int, int>> switch_fanin_remap;
    int dummy_int;
    alloc_and_load_rr_switch_inf(rr_graph_builder,
                                 switch_fanin_remap,
                                 sw_map,
                                 det_routing_arch.R_minW_nmos,
                                 det_routing_arch.R_minW_pmos,
                                 det_routing_arch.wire_to_arch_ipin_switch,
                                 &dummy_int);
    rr_graph_builder.partition_edges();
}

/* Allocates and loads the global rr_switch_inf array based on the global
 * arch_switch_inf array and the fan-ins used by the rr nodes.
 * Also changes switch indices of rr_nodes to index into rr_switch_inf
 * instead of arch_switch_inf.
 *
 * Returns the number of rr switches created.
 * Also returns, through a pointer, the index of a representative ipin cblock switch.
 * - Currently we're not allowing a designer to specify an ipin cblock switch with
 * multiple fan-ins, so there's just one of these switches in the device_ctx.rr_switch_inf array.
 * But in the future if we allow this, we can return an index to a representative switch
 *
 * The rr_switch_inf switches are derived from the arch_switch_inf switches
 * (which were read-in from the architecture file) based on fan-in. The delays of
 * the rr switches depend on their fan-in, so we first go through the rr_nodes
 * and count how many different fan-ins exist for each arch switch.
 * Then we create these rr switches and update the switch indices
 * of rr_nodes to index into the rr_switch_inf array. */
static void alloc_and_load_rr_switch_inf(RRGraphBuilder& rr_graph_builder,
                                         std::vector<std::map<int, int>>& switch_fanin_remap,
                                         const std::map<int, t_arch_switch_inf> arch_sw_inf,
                                         const float R_minW_nmos,
                                         const float R_minW_pmos,
                                         const int wire_to_arch_ipin_switch,
                                         int* wire_to_rr_ipin_switch) {
    /* we will potentially be creating a couple of versions of each arch switch where
     * each version corresponds to a different fan-in. We will need to fill device_ctx.rr_switch_inf
     * with this expanded list of switches.
     *
     * To do this we will use arch_switch_fanins, which is indexed as:
     *      arch_switch_fanins[i_arch_switch][fanin] -> new_switch_id
     */
    t_arch_switch_fanin arch_switch_fanins(arch_sw_inf.size());

    /* Determine what the different fan-ins are for each arch switch, and also
     * how many entries the rr_switch_inf array should have */
    alloc_rr_switch_inf(rr_graph_builder,
                        arch_switch_fanins,
                        arch_sw_inf);

    /* create the rr switches. also keep track of, for each arch switch, what index of the rr_switch_inf
     * array each version of its fanin has been mapped to */
    load_rr_switch_inf(rr_graph_builder,
                       switch_fanin_remap,
                       arch_sw_inf,
                       R_minW_nmos,
                       R_minW_pmos,
                       arch_switch_fanins);

    /* next, walk through rr nodes again and remap their switch indices to rr_switch_inf */
    remap_rr_node_switch_indices(rr_graph_builder,
                                 arch_switch_fanins);

    /* now we need to set the wire_to_rr_ipin_switch variable which points the detailed routing architecture
     * to the representative ipin cblock switch. currently we're not allowing the specification of an ipin cblock switch
     * with multiple fan-ins, so right now there's just one. May change in the future, in which case we'd need to
     * return a representative switch */
    if (arch_switch_fanins[wire_to_arch_ipin_switch].count(UNDEFINED)) {
        /* only have one ipin cblock switch. OK. */
        (*wire_to_rr_ipin_switch) = arch_switch_fanins[wire_to_arch_ipin_switch][UNDEFINED];
    } else if (arch_switch_fanins[wire_to_arch_ipin_switch].size() != 0) {
        VPR_FATAL_ERROR(VPR_ERROR_ARCH,
                        "Not currently allowing an ipin cblock switch to have multiple fan-ins");
    } else {
        //This likely indicates that no connection block has been constructed, indicating significant issues with
        //the generated RR graph.
        //
        //Instead of throwing an error we issue a warning. This means that check_rr_graph() etc. will run to give more information
        //and allow graphics to be brought up for users to debug their architectures.
        (*wire_to_rr_ipin_switch) = OPEN;
        VTR_LOG_WARN("No switch found for the ipin cblock in RR graph. Check if there is an error in arch file, or if no connection blocks are being built in RR graph\n");
    }
}

/* Allocates space for the global device_ctx.rr_switch_inf variable and returns the
 * number of rr switches that were allocated */
static void alloc_rr_switch_inf(RRGraphBuilder& rr_graph_builder,
                                t_arch_switch_fanin& arch_switch_fanins,
                                const std::map<int, t_arch_switch_inf>& arch_sw_map) {
    std::vector<t_arch_switch_inf> all_sw_inf(arch_sw_map.size());
    for (const auto& map_it : arch_sw_map) {
        all_sw_inf[map_it.first] = map_it.second;
    }
    size_t num_rr_switches = rr_graph_builder.count_rr_switches(
        all_sw_inf,
        arch_switch_fanins);
    rr_graph_builder.resize_switches(num_rr_switches);
}

/* load the global device_ctx.rr_switch_inf variable. also keep track of, for each arch switch, what
 * index of the rr_switch_inf array each version of its fanin has been mapped to (through switch_fanin map) */
static void load_rr_switch_inf(RRGraphBuilder& rr_graph_builder,
                               std::vector<std::map<int, int>>& switch_fanin_remap,
                               const std::map<int, t_arch_switch_inf>& arch_sw_inf,
                               const float R_minW_nmos,
                               const float R_minW_pmos,
                               const t_arch_switch_fanin& arch_switch_fanins) {
    if (!switch_fanin_remap.empty()) {
        // at this stage, we rebuild the rr_graph (probably in binary search)
        // so old device_ctx.switch_fanin_remap is obsolete
        switch_fanin_remap.clear();
    }

    switch_fanin_remap.resize(arch_sw_inf.size());
    for (const auto& arch_sw_pair : arch_sw_inf) {
        int arch_sw_id = arch_sw_pair.first;
        std::map<int, int>::iterator it;
        for (auto fanin_rrswitch : arch_switch_fanins[arch_sw_id]) {
            /* the fanin value is in it->first, and we'll need to set what index this i_arch_switch/fanin
             * combination maps to (within rr_switch_inf) in it->second) */
            int fanin;
            int i_rr_switch;
            std::tie(fanin, i_rr_switch) = fanin_rrswitch;

            // setup device_ctx.switch_fanin_remap, for future swich usage analysis
            switch_fanin_remap[arch_sw_id][fanin] = i_rr_switch;

            load_rr_switch_from_arch_switch(rr_graph_builder,
                                            arch_sw_inf,
                                            arch_sw_id,
                                            i_rr_switch,
                                            fanin,
                                            R_minW_nmos,
                                            R_minW_pmos);
        }
    }
}
/* This function creates a routing switch for the usage of routing resource graph, based on a routing switch defined in architecture file.
 *
 * Since users can specify a routing switch whose buffer size is automatically tuned for routing architecture, the function here sets a definite buffer size, as required by placers and routers.
 */

t_rr_switch_inf create_rr_switch_from_arch_switch(const t_arch_switch_inf& arch_sw_inf,
                                                  const float R_minW_nmos,
                                                  const float R_minW_pmos) {
    t_rr_switch_inf rr_switch_inf;

    /* figure out, by looking at the arch switch's Tdel map, what the delay of the new
     * rr switch should be */
    double rr_switch_Tdel = arch_sw_inf.Tdel(0);

    /* copy over the arch switch to rr_switch_inf[rr_switch_idx], but with the changed Tdel value */
    rr_switch_inf.set_type(arch_sw_inf.type());
    rr_switch_inf.R = arch_sw_inf.R;
    rr_switch_inf.Cin = arch_sw_inf.Cin;
    rr_switch_inf.Cinternal = arch_sw_inf.Cinternal;
    rr_switch_inf.Cout = arch_sw_inf.Cout;
    rr_switch_inf.Tdel = rr_switch_Tdel;
    rr_switch_inf.mux_trans_size = arch_sw_inf.mux_trans_size;
    if (arch_sw_inf.buf_size_type == BufferSize::AUTO) {
        //Size based on resistance
        rr_switch_inf.buf_size = trans_per_buf(arch_sw_inf.R, R_minW_nmos, R_minW_pmos);
    } else {
        VTR_ASSERT(arch_sw_inf.buf_size_type == BufferSize::ABSOLUTE);
        //Use the specified size
        rr_switch_inf.buf_size = arch_sw_inf.buf_size;
    }
    rr_switch_inf.name = arch_sw_inf.name;
    rr_switch_inf.power_buffer_type = arch_sw_inf.power_buffer_type;
    rr_switch_inf.power_buffer_size = arch_sw_inf.power_buffer_size;

    return rr_switch_inf;
}
/* This function is same as create_rr_switch_from_arch_switch() in terms of functionality. It is tuned for clients functions in routing resource graph builder */
void load_rr_switch_from_arch_switch(RRGraphBuilder& rr_graph_builder,
                                     const std::map<int, t_arch_switch_inf>& arch_sw_inf,
                                     int arch_switch_idx,
                                     int rr_switch_idx,
                                     int fanin,
                                     const float R_minW_nmos,
                                     const float R_minW_pmos) {
    /* figure out, by looking at the arch switch's Tdel map, what the delay of the new
     * rr switch should be */
    double rr_switch_Tdel = arch_sw_inf.at(arch_switch_idx).Tdel(fanin);

    /* copy over the arch switch to rr_switch_inf[rr_switch_idx], but with the changed Tdel value */
    rr_graph_builder.rr_switch()[RRSwitchId(rr_switch_idx)].set_type(arch_sw_inf.at(arch_switch_idx).type());
    rr_graph_builder.rr_switch()[RRSwitchId(rr_switch_idx)].R = arch_sw_inf.at(arch_switch_idx).R;
    rr_graph_builder.rr_switch()[RRSwitchId(rr_switch_idx)].Cin = arch_sw_inf.at(arch_switch_idx).Cin;
    rr_graph_builder.rr_switch()[RRSwitchId(rr_switch_idx)].Cinternal = arch_sw_inf.at(arch_switch_idx).Cinternal;
    rr_graph_builder.rr_switch()[RRSwitchId(rr_switch_idx)].Cout = arch_sw_inf.at(arch_switch_idx).Cout;
    rr_graph_builder.rr_switch()[RRSwitchId(rr_switch_idx)].Tdel = rr_switch_Tdel;
    rr_graph_builder.rr_switch()[RRSwitchId(rr_switch_idx)].mux_trans_size = arch_sw_inf.at(arch_switch_idx).mux_trans_size;
    if (arch_sw_inf.at(arch_switch_idx).buf_size_type == BufferSize::AUTO) {
        //Size based on resistance
        rr_graph_builder.rr_switch()[RRSwitchId(rr_switch_idx)].buf_size = trans_per_buf(arch_sw_inf.at(arch_switch_idx).R, R_minW_nmos, R_minW_pmos);
    } else {
        VTR_ASSERT(arch_sw_inf.at(arch_switch_idx).buf_size_type == BufferSize::ABSOLUTE);
        //Use the specified size
        rr_graph_builder.rr_switch()[RRSwitchId(rr_switch_idx)].buf_size = arch_sw_inf.at(arch_switch_idx).buf_size;
    }
    rr_graph_builder.rr_switch()[RRSwitchId(rr_switch_idx)].name = arch_sw_inf.at(arch_switch_idx).name;
    rr_graph_builder.rr_switch()[RRSwitchId(rr_switch_idx)].power_buffer_type = arch_sw_inf.at(arch_switch_idx).power_buffer_type;
    rr_graph_builder.rr_switch()[RRSwitchId(rr_switch_idx)].power_buffer_size = arch_sw_inf.at(arch_switch_idx).power_buffer_size;
}

/* switch indices of each rr_node original point into the global device_ctx.arch_switch_inf array.
 * now we want to remap these indices to point into the global device_ctx.rr_switch_inf array
 * which contains switch info at different fan-in values */
static void remap_rr_node_switch_indices(RRGraphBuilder& rr_graph_builder,
                                         const t_arch_switch_fanin& switch_fanin) {
    rr_graph_builder.remap_rr_node_switch_indices(switch_fanin);
}

static void rr_graph_externals(const std::vector<t_segment_inf>& segment_inf,
                               const std::vector<t_segment_inf>& segment_inf_x,
                               const std::vector<t_segment_inf>& segment_inf_y,
                               int wire_to_rr_ipin_switch,
                               enum e_base_cost_type base_cost_type) {
    auto& device_ctx = g_vpr_ctx.device();
    const auto& rr_graph = device_ctx.rr_graph;
    const auto& grid = device_ctx.grid;
    auto& mutable_device_ctx = g_vpr_ctx.mutable_device();
    auto& rr_indexed_data = mutable_device_ctx.rr_indexed_data;
    bool echo_enabled = getEchoEnabled() && isEchoFileEnabled(E_ECHO_RR_GRAPH_INDEXED_DATA);
    const char* echo_file_name = getEchoFileName(E_ECHO_RR_GRAPH_INDEXED_DATA);
    add_rr_graph_C_from_switches(rr_graph.rr_switch_inf(RRSwitchId(wire_to_rr_ipin_switch)).Cin);
    alloc_and_load_rr_indexed_data(rr_graph, grid, segment_inf, segment_inf_x,
                                   segment_inf_y, rr_indexed_data, wire_to_rr_ipin_switch, base_cost_type, echo_enabled, echo_file_name);
    //load_rr_index_segments(segment_inf.size());
}

static std::vector<std::vector<bool>> alloc_and_load_perturb_ipins(const int L_num_types,
                                                                   const int num_seg_types,
                                                                   const int* sets_per_seg_type,
                                                                   const std::vector<vtr::Matrix<int>>& Fc_in,
                                                                   const std::vector<vtr::Matrix<int>>& Fc_out,
                                                                   const enum e_directionality directionality) {
    std::vector<std::vector<bool>> result(L_num_types);
    for (auto& seg_type_bools : result) {
        seg_type_bools.resize(num_seg_types, false);
    }

    /* factor to account for unidir vs bidir */
    int fac = 1;
    if (directionality == UNI_DIRECTIONAL) {
        fac = 2;
    }

    if (BI_DIRECTIONAL == directionality) {
        for (int iseg = 0; iseg < num_seg_types; ++iseg) {
            result[0][iseg] = false;

            int tracks_in_seg_type = sets_per_seg_type[iseg] * fac;

            for (int itype = 1; itype < L_num_types; ++itype) {
                result[itype][iseg] = false;

                float Fc_ratio;
                if (Fc_in[itype][0][iseg] > Fc_out[itype][0][iseg]) {
                    Fc_ratio = (float)Fc_in[itype][0][iseg] / (float)Fc_out[itype][0][iseg];
                } else {
                    Fc_ratio = (float)Fc_out[itype][0][iseg] / (float)Fc_in[itype][0][iseg];
                }

                if ((Fc_in[itype][0][iseg] <= tracks_in_seg_type - 2)
                    && (fabs(Fc_ratio - vtr::nint(Fc_ratio))
                        < (0.5 / (float)tracks_in_seg_type))) {
                    result[itype][iseg] = true;
                }
            }
        }
    } else {
        /* Unidirectional routing uses mux balancing patterns and
         * thus shouldn't need perturbation. */
        VTR_ASSERT(UNI_DIRECTIONAL == directionality);
        for (int itype = 0; itype < L_num_types; ++itype) {
            for (int iseg = 0; iseg < num_seg_types; ++iseg) {
                result[itype][iseg] = false;
            }
        }
    }
    return result;
}

static t_seg_details* alloc_and_load_global_route_seg_details(const int global_route_switch,
                                                              int* num_seg_details) {
    t_seg_details* seg_details = new t_seg_details[1];

    seg_details->index = 0;
    seg_details->abs_index = 0;
    seg_details->length = 1;
    seg_details->arch_wire_switch = global_route_switch;
    seg_details->arch_opin_switch = global_route_switch;
    seg_details->longline = false;
    seg_details->direction = Direction::BIDIR;
    seg_details->Cmetal = 0.0;
    seg_details->Rmetal = 0.0;
    seg_details->start = 1;
    seg_details->cb = std::make_unique<bool[]>(1);
    seg_details->cb[0] = true;
    seg_details->sb = std::make_unique<bool[]>(2);
    seg_details->sb[0] = true;
    seg_details->sb[1] = true;
    seg_details->group_size = 1;
    seg_details->group_start = 0;
    seg_details->seg_start = -1;
    seg_details->seg_end = -1;

    if (num_seg_details) {
        *num_seg_details = 1;
    }
    return seg_details;
}

/* Calculates the number of track connections from each block pin to each segment type */
static std::vector<vtr::Matrix<int>> alloc_and_load_actual_fc(const std::vector<t_physical_tile_type>& types,
                                                              const int max_pins,
                                                              const std::vector<t_segment_inf>& segment_inf,
                                                              const int* sets_per_seg_type,
                                                              const t_chan_width* nodes_per_chan,
                                                              const e_fc_type fc_type,
                                                              const enum e_directionality directionality,
                                                              bool* Fc_clipped,
                                                              bool is_flat) {
    //Initialize Fc of all blocks to zero
    auto zeros = vtr::Matrix<int>({size_t(max_pins), segment_inf.size()}, 0);
    std::vector<vtr::Matrix<int>> Fc(types.size(), zeros);

    *Fc_clipped = false;

    /* Unidir tracks formed in pairs, otherwise no effect. */
    int fac = 1;
    if (UNI_DIRECTIONAL == directionality) {
        fac = 2;
    }

    VTR_ASSERT((nodes_per_chan->x_max % fac) == 0 && (nodes_per_chan->y_max % fac) == 0);

    for (const auto& type : types) { //Skip EMPTY
        int itype = type.index;

        for (const t_fc_specification& fc_spec : type.fc_specs) {
            if (fc_type != fc_spec.fc_type) continue;

            VTR_ASSERT(fc_spec.pins.size() > 0);

            int iseg = fc_spec.seg_index;

            if (fc_spec.fc_value == 0) {
                /* Special case indicating that this pin does not connect to general-purpose routing */
                for (int ipin : fc_spec.pins) {
                    Fc[itype][ipin][iseg] = 0;
                }
            } else {
                /* General case indicating that this pin connects to general-purpose routing */

                //Calculate how many connections there should be accross all the pins in this fc_spec
                int total_connections = 0;
                if (fc_spec.fc_value_type == e_fc_value_type::FRACTIONAL) {
                    float conns_per_pin = fac * sets_per_seg_type[iseg] * fc_spec.fc_value;
                    float flt_total_connections = conns_per_pin * fc_spec.pins.size();
                    total_connections = vtr::nint(flt_total_connections); //Round to integer
                } else {
                    VTR_ASSERT(fc_spec.fc_value_type == e_fc_value_type::ABSOLUTE);

                    if (std::fmod(fc_spec.fc_value, fac) != 0.) {
                        VPR_FATAL_ERROR(VPR_ERROR_ROUTE, "Absolute Fc value must be a multiple of %d (was %f) between block pin '%s' and wire segment '%s'",
                                        fac, fc_spec.fc_value,
                                        block_type_pin_index_to_name(&type, fc_spec.pins[0], is_flat).c_str(),
                                        segment_inf[iseg].name.c_str());
                    }

                    if (fc_spec.fc_value < fac) {
                        VPR_FATAL_ERROR(VPR_ERROR_ROUTE, "Absolute Fc value must be at least %d (was %f) between block pin '%s' to wire segment %s",
                                        fac, fc_spec.fc_value,
                                        block_type_pin_index_to_name(&type, fc_spec.pins[0], is_flat).c_str(),
                                        segment_inf[iseg].name.c_str());
                    }

                    total_connections = vtr::nint(fc_spec.fc_value) * fc_spec.pins.size();
                }

                //Ensure that there are at least fac connections, this ensures that low Fc ports
                //targeting small sets of segs get connection(s), even if flt_total_connections < fac.
                total_connections = std::max(total_connections, fac);

                //Ensure total evenly divides fac by adding the remainder
                total_connections += (total_connections % fac);

                VTR_ASSERT(total_connections > 0);
                VTR_ASSERT(total_connections % fac == 0);

                //We walk through all the pins this fc_spec applies to, adding fac connections
                //to each pin, until we run out of connections. This should distribute the connections
                //as evenly as possible (if total_connections % pins.size() != 0, there will be
                //some inevitable imbalance).
                int connections_remaining = total_connections;
                while (connections_remaining != 0) {
                    //Add one set of connections to each pin
                    for (int ipin : fc_spec.pins) {
                        if (connections_remaining >= fac) {
                            Fc[itype][ipin][iseg] += fac;
                            connections_remaining -= fac;
                        } else {
                            VTR_ASSERT(connections_remaining == 0);
                            break;
                        }
                    }
                }

                for (int ipin : fc_spec.pins) {
                    //It is possible that we may want more connections that wires of this type exist;
                    //clip to the maximum number of wires
                    if (Fc[itype][ipin][iseg] > sets_per_seg_type[iseg] * fac) {
                        *Fc_clipped = true;
                        Fc[itype][ipin][iseg] = sets_per_seg_type[iseg] * fac;
                    }

                    VTR_ASSERT_MSG(Fc[itype][ipin][iseg] >= 0, "Calculated absolute Fc must be positive");
                    VTR_ASSERT_MSG(Fc[itype][ipin][iseg] % fac == 0, "Calculated absolute Fc must be divisible by 1 (bidir architecture) or 2 (unidir architecture)"); //Required by connection block construction code
                }
            }
        }
    }

    return Fc;
}

/* Does the actual work of allocating the rr_graph and filling all the *
 * appropriate values.  Everything up to this was just a prelude!      */
static std::function<void(t_chan_width*)> alloc_and_load_rr_graph(RRGraphBuilder& rr_graph_builder,
                                                                  t_rr_graph_storage& L_rr_node,
                                                                  const RRGraphView& rr_graph,
                                                                  const int num_seg_types,
                                                                  const int num_seg_types_x,
                                                                  const t_unified_to_parallel_seg_index& seg_index_map,
                                                                  const t_chan_details& chan_details_x,
                                                                  const t_chan_details& chan_details_y,
                                                                  const t_track_to_pin_lookup& track_to_pin_lookup_x,
                                                                  const t_track_to_pin_lookup& track_to_pin_lookup_y,
                                                                  const t_pin_to_track_lookup& opin_to_track_map,
                                                                  const vtr::NdMatrix<std::vector<int>, 3>& switch_block_conn,
                                                                  t_sb_connection_map* sb_conn_map,
                                                                  const DeviceGrid& grid,
                                                                  const int Fs,
                                                                  t_sblock_pattern& sblock_pattern,
                                                                  const std::vector<vtr::Matrix<int>>& Fc_out,
                                                                  vtr::NdMatrix<int, 3>& Fc_xofs,
                                                                  vtr::NdMatrix<int, 3>& Fc_yofs,
                                                                  const t_chan_width& chan_width,
                                                                  const int wire_to_ipin_switch,
                                                                  const int delayless_switch,
                                                                  const enum e_directionality directionality,
                                                                  bool* Fc_clipped,
                                                                  const t_direct_inf* directs,
                                                                  const int num_directs,
                                                                  const t_clb_to_clb_directs* clb_to_clb_directs,
                                                                  bool is_global_graph,
                                                                  const enum e_clock_modeling clock_modeling,
                                                                  bool /*is_flat*/) {
    //We take special care when creating RR graph edges (there are typically many more
    //edges than nodes in an RR graph).
    //
    //In particular, all the following build_*() functions do not create the edges, but
    //instead record the edges they wish to create in rr_edges_to_create.
    //
    //We uniquify the edges to be created (avoiding any duplicates), and create
    //the edges in alloc_and_load_edges().
    //
    //By doing things in this manner we ensure we know exactly how many edges leave each RR
    //node, which avoids resizing the RR edge arrays (which can cause significant memory
    //fragmentation, and significantly increasing peak memory usage). This is important since
    //RR graph creation is the high-watermark of VPR's memory use.
    t_rr_edge_info_set rr_edges_to_create;

    /* If Fc gets clipped, this will be flagged to true */
    *Fc_clipped = false;

    int num_edges = 0;
    /* Connection SINKS and SOURCES to their pins - Initializing IPINs/OPINs. */
    for (size_t i = 0; i < grid.width(); ++i) {
        for (size_t j = 0; j < grid.height(); ++j) {
            if (grid.get_width_offset(i, j) == 0 && grid.get_height_offset(i, j) == 0) {
                t_physical_tile_type_ptr physical_tile = grid.get_physical_type(i, j);
                std::vector<int> class_num_vec;
                std::vector<int> pin_num_vec;
                class_num_vec = get_tile_root_classes(physical_tile);
                pin_num_vec = get_tile_root_pins(physical_tile);
                add_classes_rr_graph(rr_graph_builder,
                                     class_num_vec,
                                     i,
                                     j,
                                     physical_tile);

                add_pins_rr_graph(rr_graph_builder,
                                  pin_num_vec,
                                  i,
                                  j,
                                  physical_tile);

                connect_src_sink_to_pins(rr_graph_builder,
                                         class_num_vec,
                                         i,
                                         j,
                                         rr_edges_to_create,
                                         delayless_switch,
                                         physical_tile);

                //Create the actual SOURCE->OPIN, IPIN->SINK edges
                uniquify_edges(rr_edges_to_create);
                alloc_and_load_edges(rr_graph_builder, rr_edges_to_create);
                num_edges += rr_edges_to_create.size();
                rr_edges_to_create.clear();
            }
        }
    }

    VTR_LOG("SOURCE->OPIN and IPIN->SINK edge count:%d\n", num_edges);
    num_edges = 0;
    /* Build opins */
    int rr_edges_before_directs = 0;
    for (size_t i = 0; i < grid.width(); ++i) {
        for (size_t j = 0; j < grid.height(); ++j) {
            for (e_side side : SIDES) {
                if (BI_DIRECTIONAL == directionality) {
                    build_bidir_rr_opins(rr_graph_builder, rr_graph, i, j, side,
                                         opin_to_track_map, Fc_out, rr_edges_to_create, chan_details_x, chan_details_y,
                                         grid,
                                         directs, num_directs, clb_to_clb_directs, num_seg_types);
                } else {
                    VTR_ASSERT(UNI_DIRECTIONAL == directionality);
                    bool clipped;
                    build_unidir_rr_opins(rr_graph_builder, rr_graph, i, j, side, grid, Fc_out, chan_width,
                                          chan_details_x, chan_details_y, Fc_xofs, Fc_yofs,
                                          rr_edges_to_create, &clipped, seg_index_map,
                                          directs, num_directs, clb_to_clb_directs, num_seg_types, rr_edges_before_directs);
                    if (clipped) {
                        *Fc_clipped = true;
                    }
                }

                //Create the actual OPIN->CHANX/CHANY edges
                uniquify_edges(rr_edges_to_create);
                alloc_and_load_edges(rr_graph_builder, rr_edges_to_create);
                num_edges += rr_edges_to_create.size();
                rr_edges_to_create.clear();
            }
        }
    }

    VTR_LOG("OPIN->CHANX/CHANY edge count before creating direct connections: %d\n", rr_edges_before_directs);
    VTR_LOG("OPIN->CHANX/CHANY edge count after creating direct connections: %d\n", num_edges);

    num_edges = 0;
    /* Build channels */
    VTR_ASSERT(Fs % 3 == 0);
    for (size_t i = 0; i < grid.width() - 1; ++i) {
        for (size_t j = 0; j < grid.height() - 1; ++j) {
            if (i > 0) {
                int tracks_per_chan = ((is_global_graph) ? 1 : chan_width.x_list[j]);
                build_rr_chan(rr_graph_builder, i, j, CHANX, track_to_pin_lookup_x, sb_conn_map, switch_block_conn,
                              CHANX_COST_INDEX_START,
                              chan_width, grid, tracks_per_chan,
                              sblock_pattern, Fs / 3, chan_details_x, chan_details_y,
                              rr_edges_to_create,
                              wire_to_ipin_switch,
                              directionality);

                //Create the actual CHAN->CHAN edges
                uniquify_edges(rr_edges_to_create);
                alloc_and_load_edges(rr_graph_builder, rr_edges_to_create);
                num_edges += rr_edges_to_create.size();

                rr_edges_to_create.clear();
            }
            if (j > 0) {
                int tracks_per_chan = ((is_global_graph) ? 1 : chan_width.y_list[i]);
                build_rr_chan(rr_graph_builder, i, j, CHANY, track_to_pin_lookup_y, sb_conn_map, switch_block_conn,
                              CHANX_COST_INDEX_START + num_seg_types_x,
                              chan_width, grid, tracks_per_chan,
                              sblock_pattern, Fs / 3, chan_details_x, chan_details_y,
                              rr_edges_to_create,
                              wire_to_ipin_switch,
                              directionality);

                //Create the actual CHAN->CHAN edges
                uniquify_edges(rr_edges_to_create);
                alloc_and_load_edges(rr_graph_builder, rr_edges_to_create);
                num_edges += rr_edges_to_create.size();

                rr_edges_to_create.clear();
            }
        }
    }
    VTR_LOG("CHAN->CHAN type edge count:%d\n", num_edges);
    num_edges = 0;
    std::function<void(t_chan_width*)> update_chan_width = [](t_chan_width*) noexcept {};
    if (clock_modeling == DEDICATED_NETWORK) {
        ClockRRGraphBuilder builder(chan_width, grid, &L_rr_node, &rr_graph_builder);
        builder.create_and_append_clock_rr_graph(num_seg_types_x, &rr_edges_to_create);
        uniquify_edges(rr_edges_to_create);
        alloc_and_load_edges(rr_graph_builder, rr_edges_to_create);
        num_edges += rr_edges_to_create.size();

        rr_edges_to_create.clear();
        update_chan_width = [builder](t_chan_width* c) {
            builder.update_chan_width(c);
        };
        VTR_LOG("\n Dedicated clock network edge count: %d \n", num_edges);
    }

    rr_graph_builder.init_fan_in();

    return update_chan_width;
}

static void set_clusters_pin_chains(const ClusteredNetlist& clb_nlist,
                                    vtr::vector<ClusterBlockId, t_cluster_pin_chain>& pin_chains,
                                    bool is_flat) {
    VTR_ASSERT(is_flat);

    const auto& place_ctx = g_vpr_ctx.placement();

    t_physical_tile_type_ptr physical_type;
    t_logical_block_type_ptr logical_block;
    const t_sub_tile* sub_tile;
    int rel_cap;

    for (auto cluster_blk_id : clb_nlist.blocks()) {
        auto block_loc = place_ctx.block_locs[cluster_blk_id].loc;
        int abs_cap = block_loc.sub_tile;
        std::tie(physical_type, sub_tile, rel_cap, logical_block) = get_cluster_blk_physical_spec(cluster_blk_id);

        auto cluster_pins = get_cluster_block_pins(physical_type,
                                                   cluster_blk_id,
                                                   abs_cap);
        // Get the chains of nodes - Each chain would collapse into a single node
        t_cluster_pin_chain nodes_to_collapse = get_cluster_directly_connected_nodes(cluster_pins,
                                                                                     physical_type,
                                                                                     logical_block,
                                                                                     is_flat);
        pin_chains[cluster_blk_id] = std::move(nodes_to_collapse);
    }
}

static vtr::vector<ClusterBlockId, std::unordered_set<int>> get_pin_chains_flat(const vtr::vector<ClusterBlockId, t_cluster_pin_chain>& pin_chains) {
    vtr::vector<ClusterBlockId, std::unordered_set<int>> chain_pin_nums(pin_chains.size());

    for (int cluster_id_num = 0; cluster_id_num < (int)pin_chains.size(); cluster_id_num++) {
        auto cluster_id = ClusterBlockId(cluster_id_num);
        const auto& cluster_pin_chain_num = pin_chains[cluster_id].pin_chain_idx;
        chain_pin_nums[cluster_id].reserve(cluster_pin_chain_num.size());
        for (int pin_num = 0; pin_num < (int)cluster_pin_chain_num.size(); pin_num++) {
            if (cluster_pin_chain_num[pin_num] != OPEN) {
                chain_pin_nums[cluster_id].insert(pin_num);
            }
        }
    }

    return chain_pin_nums;
}
static void alloc_and_load_intra_cluster_rr_graph(RRGraphBuilder& rr_graph_builder,
                                                  const DeviceGrid& grid,
                                                  const int delayless_switch,
                                                  const vtr::vector<ClusterBlockId, t_cluster_pin_chain>& pin_chains,
                                                  const vtr::vector<ClusterBlockId, std::unordered_set<int>>& chain_pin_nums,
                                                  float R_minW_nmos,
                                                  float R_minW_pmos,
                                                  bool is_flat) {
    t_rr_edge_info_set rr_edges_to_create;
    int num_edges = 0;
    for (size_t i = 0; i < grid.width(); ++i) {
        for (size_t j = 0; j < grid.height(); ++j) {
            if (grid.get_width_offset(i, j) == 0 && grid.get_height_offset(i, j) == 0) {
                t_physical_tile_type_ptr physical_tile = grid.get_physical_type(i, j);
                std::vector<int> class_num_vec;
                std::vector<int> pin_num_vec;
                class_num_vec = get_cluster_netlist_intra_tile_classes_at_loc(i, j, physical_tile);
                pin_num_vec = get_cluster_netlist_intra_tile_pins_at_loc(i,
                                                                         j,
                                                                         pin_chains,
                                                                         chain_pin_nums,
                                                                         physical_tile);
                add_classes_rr_graph(rr_graph_builder,
                                     class_num_vec,
                                     i,
                                     j,
                                     physical_tile);

                add_pins_rr_graph(rr_graph_builder,
                                  pin_num_vec,
                                  i,
                                  j,
                                  physical_tile);

                connect_src_sink_to_pins(rr_graph_builder,
                                         class_num_vec,
                                         i,
                                         j,
                                         rr_edges_to_create,
                                         delayless_switch,
                                         physical_tile);

                //Create the actual SOURCE->OPIN, IPIN->SINK edges
                uniquify_edges(rr_edges_to_create);
                alloc_and_load_edges(rr_graph_builder, rr_edges_to_create);
                num_edges += rr_edges_to_create.size();
                rr_edges_to_create.clear();
            }
        }
    }

    VTR_LOG("Internal SOURCE->OPIN and IPIN->SINK edge count:%d\n", num_edges);
    num_edges = 0;
    {
        vtr::ScopedStartFinishTimer timer("Adding Internal Edges");
        // Add intra-tile edges
        add_intra_cluster_edges_rr_graph(rr_graph_builder,
                                         rr_edges_to_create,
                                         grid,
                                         pin_chains,
                                         R_minW_nmos,
                                         R_minW_pmos,
                                         num_edges,
                                         is_flat);
    }

    VTR_LOG("Internal edge count:%d\n", num_edges);

    rr_graph_builder.init_fan_in();
}

static void add_classes_rr_graph(RRGraphBuilder& rr_graph_builder,
                                 const std::vector<int>& class_num_vec,
                                 const int root_x,
                                 const int root_y,
                                 t_physical_tile_type_ptr physical_type) {
    auto& mutable_device_ctx = g_vpr_ctx.mutable_device();

    for (auto class_num : class_num_vec) {
        auto class_type = get_class_type_from_class_physical_num(physical_type, class_num);
        RRNodeId class_inode = get_class_rr_node_id(rr_graph_builder.node_lookup(), physical_type, root_x, root_y, class_num);
        VTR_ASSERT(class_inode != RRNodeId::INVALID());
        int class_num_pins = get_class_num_pins_from_class_physical_num(physical_type, class_num);
        if (class_type == DRIVER) {
            rr_graph_builder.set_node_cost_index(class_inode, RRIndexedDataId(SOURCE_COST_INDEX));
            rr_graph_builder.set_node_type(class_inode, SOURCE);
        } else {
            VTR_ASSERT(class_type == RECEIVER);

            rr_graph_builder.set_node_cost_index(class_inode, RRIndexedDataId(SINK_COST_INDEX));
            rr_graph_builder.set_node_type(class_inode, SINK);
        }
        VTR_ASSERT(class_num_pins <= std::numeric_limits<short>::max());
        rr_graph_builder.set_node_capacity(class_inode, (short)class_num_pins);
        VTR_ASSERT(root_x <= std::numeric_limits<short>::max() && root_y <= std::numeric_limits<short>::max());
        rr_graph_builder.set_node_coordinates(class_inode, (short)root_x, (short)root_y, (short)(root_x + physical_type->width - 1), (short)(root_y + physical_type->height - 1));
        float R = 0.;
        float C = 0.;
        rr_graph_builder.set_node_rc_index(class_inode, NodeRCIndex(find_create_rr_rc_data(R, C, mutable_device_ctx.rr_rc_data)));
        rr_graph_builder.set_node_class_num(class_inode, class_num);
    }
}

static void add_pins_rr_graph(RRGraphBuilder& rr_graph_builder,
                              const std::vector<int>& pin_num_vec,
                              const int i,
                              const int j,
                              t_physical_tile_type_ptr physical_type) {
    auto& mutable_device_ctx = g_vpr_ctx.mutable_device();
    const auto& node_lookup = rr_graph_builder.node_lookup();
    for (auto pin_num : pin_num_vec) {
        e_pin_type pin_type = get_pin_type_from_pin_physical_num(physical_type, pin_num);
        VTR_ASSERT(pin_type == DRIVER || pin_type == RECEIVER);
        std::vector<int> x_offset_vec;
        std::vector<int> y_offset_vec;
        std::vector<e_side> pin_sides_vec;
        std::tie(x_offset_vec, y_offset_vec, pin_sides_vec) = get_pin_coordinates(physical_type, pin_num, std::vector<e_side>(SIDES.begin(), SIDES.end()));
        VTR_ASSERT(!pin_sides_vec.empty());
        for (int pin_coord = 0; pin_coord < (int)pin_sides_vec.size(); pin_coord++) {
            int x_offset = x_offset_vec[pin_coord];
            int y_offset = y_offset_vec[pin_coord];
            e_side pin_side = pin_sides_vec[pin_coord];
            auto node_type = (pin_type == DRIVER) ? OPIN : IPIN;
            RRNodeId node_id = node_lookup.find_node(i + x_offset,
                                                     j + y_offset,
                                                     node_type,
                                                     pin_num,
                                                     pin_side);
            if (node_id != RRNodeId::INVALID()) {
                if (pin_type == RECEIVER) {
                    rr_graph_builder.set_node_cost_index(node_id, RRIndexedDataId(IPIN_COST_INDEX));
                } else {
                    VTR_ASSERT(pin_type == DRIVER);
                    rr_graph_builder.set_node_cost_index(node_id, RRIndexedDataId(OPIN_COST_INDEX));
                }

                rr_graph_builder.set_node_type(node_id, node_type);
                rr_graph_builder.set_node_capacity(node_id, 1);
                float R = 0.;
                float C = 0.;
                rr_graph_builder.set_node_rc_index(node_id, NodeRCIndex(find_create_rr_rc_data(R, C, mutable_device_ctx.rr_rc_data)));
                rr_graph_builder.set_node_pin_num(node_id, pin_num);
                //Note that we store the grid tile location and side where the pin is located,
                //which greatly simplifies the drawing code
                //For those pins located on multiple sides, we save the rr node index
                //for the pin on all sides at which it exists
                //As such, multipler driver problem can be avoided.
                rr_graph_builder.set_node_coordinates(node_id,
                                                      i + x_offset,
                                                      j + y_offset,
                                                      i + x_offset,
                                                      j + y_offset);
                rr_graph_builder.add_node_side(node_id, pin_side);
            }
        }
    }
}

static void connect_tile_src_sink_to_pins(RRGraphBuilder& rr_graph_builder,
                                          std::map<int, t_arch_switch_inf>& /*arch_sw_inf_map*/,
                                          const std::vector<int>& class_num_vec,
                                          const int i,
                                          const int j,
                                          t_rr_edge_info_set& rr_edges_to_create,
                                          const int delayless_switch,
                                          t_physical_tile_type_ptr physical_type_ptr) {
    for (auto class_num : class_num_vec) {
        const auto& pin_list = get_pin_list_from_class_physical_num(physical_type_ptr, class_num);
        auto class_type = get_class_type_from_class_physical_num(physical_type_ptr, class_num);
        RRNodeId class_rr_node_id = get_class_rr_node_id(rr_graph_builder.node_lookup(), physical_type_ptr, i, j, class_num);
        VTR_ASSERT(class_rr_node_id != RRNodeId::INVALID());
        //bool is_primitive = is_primitive_pin(physical_type_ptr, pin_list[0]);
        //t_logical_block_type_ptr logical_block = is_primitive ? get_logical_block_from_pin_physical_num(physical_type_ptr, pin_list[0]) : nullptr;
        for (auto pin_num : pin_list) {
            RRNodeId pin_rr_node_id = get_pin_rr_node_id(rr_graph_builder.node_lookup(), physical_type_ptr, i, j, pin_num);
            if (pin_rr_node_id == RRNodeId::INVALID()) {
                VTR_LOG_ERROR("In block (%d, %d) pin num: %d doesn't exist to be connected to class %d\n",
                              i,
                              j,
                              pin_num,
                              class_num);
                continue;
            }
            auto pin_type = get_pin_type_from_pin_physical_num(physical_type_ptr, pin_num);
            /*int sw_id = -1;
             * if (is_primitive || pin_type == RECEIVER) {
             * VTR_ASSERT(logical_block != nullptr);
             * float primitive_comb_delay = get_pin_primitive_comb_delay(physical_type_ptr,
             * logical_block,
             * pin_num);
             * sw_id = find_create_intra_cluster_sw_arch_idx(arch_sw_inf_map,
             * primitive_comb_delay);
             * } else {
             * sw_id = delayless_switch;
             * }*/
            if (class_type == DRIVER) {
                VTR_ASSERT(pin_type == DRIVER);
                rr_edges_to_create.emplace_back(class_rr_node_id, pin_rr_node_id, delayless_switch);
            } else {
                VTR_ASSERT(class_type == RECEIVER);
                VTR_ASSERT(pin_type == RECEIVER);
                rr_edges_to_create.emplace_back(pin_rr_node_id, class_rr_node_id, delayless_switch);
            }
        }
    }
}

static void connect_src_sink_to_pins(RRGraphBuilder& rr_graph_builder,
                                     const std::vector<int>& class_num_vec,
                                     const int i,
                                     const int j,
                                     t_rr_edge_info_set& rr_edges_to_create,
                                     const int delayless_switch,
                                     t_physical_tile_type_ptr physical_type_ptr) {
    for (auto class_num : class_num_vec) {
        const auto& pin_list = get_pin_list_from_class_physical_num(physical_type_ptr, class_num);
        auto class_type = get_class_type_from_class_physical_num(physical_type_ptr, class_num);
        RRNodeId class_rr_node_id = get_class_rr_node_id(rr_graph_builder.node_lookup(), physical_type_ptr, i, j, class_num);
        VTR_ASSERT(class_rr_node_id != RRNodeId::INVALID());
        for (auto pin_num : pin_list) {
            RRNodeId pin_rr_node_id = get_pin_rr_node_id(rr_graph_builder.node_lookup(), physical_type_ptr, i, j, pin_num);
            if (pin_rr_node_id == RRNodeId::INVALID()) {
                VTR_LOG_ERROR("In block (%d, %d) pin num: %d doesn't exist to be connected to class %d\n",
                              i,
                              j,
                              pin_num,
                              class_num);
                continue;
            }
            auto pin_type = get_pin_type_from_pin_physical_num(physical_type_ptr, pin_num);
            if (class_type == DRIVER) {
                VTR_ASSERT(pin_type == DRIVER);
                rr_edges_to_create.emplace_back(class_rr_node_id, pin_rr_node_id, delayless_switch);
            } else {
                VTR_ASSERT(class_type == RECEIVER);
                VTR_ASSERT(pin_type == RECEIVER);
                rr_edges_to_create.emplace_back(pin_rr_node_id, class_rr_node_id, delayless_switch);
            }
        }
    }
}

static void alloc_and_load_tile_rr_graph(RRGraphBuilder& rr_graph_builder,
                                         std::map<int, t_arch_switch_inf>& arch_sw_inf_map,
                                         t_physical_tile_type_ptr physical_tile,
                                         int root_x,
                                         int root_y,
                                         const int delayless_switch) {
    t_rr_edge_info_set rr_edges_to_create;

    auto class_num_range = get_flat_tile_primitive_classes(physical_tile);
    auto pin_num_vec = get_flat_tile_pins(physical_tile);

    std::vector<int> class_num_vec(class_num_range.total_num());
    std::iota(class_num_vec.begin(), class_num_vec.end(), class_num_range.low);

    add_classes_rr_graph(rr_graph_builder,
                         class_num_vec,
                         root_x,
                         root_y,
                         physical_tile);

    add_pins_rr_graph(rr_graph_builder,
                      pin_num_vec,
                      root_x,
                      root_y,
                      physical_tile);

    connect_tile_src_sink_to_pins(rr_graph_builder,
                                  arch_sw_inf_map,
                                  class_num_vec,
                                  root_x,
                                  root_y,
                                  rr_edges_to_create,
                                  delayless_switch,
                                  physical_tile);

    uniquify_edges(rr_edges_to_create);
    alloc_and_load_edges(rr_graph_builder, rr_edges_to_create);
    rr_edges_to_create.clear();

    add_intra_tile_edges_rr_graph(rr_graph_builder,
                                  rr_edges_to_create,
                                  physical_tile,
                                  root_x,
                                  root_y);

    uniquify_edges(rr_edges_to_create);
    alloc_and_load_edges(rr_graph_builder, rr_edges_to_create);
    rr_edges_to_create.clear();

    rr_graph_builder.init_fan_in();

    rr_graph_builder.rr_nodes().shrink_to_fit();
}

static void build_bidir_rr_opins(RRGraphBuilder& rr_graph_builder,
                                 const RRGraphView& rr_graph,
                                 const int i,
                                 const int j,
                                 const e_side side,
                                 const t_pin_to_track_lookup& opin_to_track_map,
                                 const std::vector<vtr::Matrix<int>>& Fc_out,
                                 t_rr_edge_info_set& rr_edges_to_create,
                                 const t_chan_details& chan_details_x,
                                 const t_chan_details& chan_details_y,
                                 const DeviceGrid& grid,
                                 const t_direct_inf* directs,
                                 const int num_directs,
                                 const t_clb_to_clb_directs* clb_to_clb_directs,
                                 const int num_seg_types) {
    //Don't connect pins which are not adjacent to channels around the perimeter
    if ((i == 0 && side != RIGHT)
        || (i == int(grid.width() - 1) && side != LEFT)
        || (j == 0 && side != TOP)
        || (j == int(grid.width() - 1) && side != BOTTOM)) {
        return;
    }

    auto type = grid.get_physical_type(i, j);
    int width_offset = grid.get_width_offset(i, j);
    int height_offset = grid.get_height_offset(i, j);

    const vtr::Matrix<int>& Fc = Fc_out[type->index];

    for (int pin_index = 0; pin_index < type->num_pins; ++pin_index) {
        /* We only are working with opins so skip non-drivers */
        if (get_pin_type_from_pin_physical_num(type, pin_index) != DRIVER) {
            continue;
        }

        /* Can't do anything if pin isn't at this location */
        if (0 == type->pinloc[width_offset][height_offset][side][pin_index]) {
            continue;
        }

        /* get number of tracks that this pin connects to */
        int total_pin_Fc = 0;
        for (int iseg = 0; iseg < num_seg_types; iseg++) {
            total_pin_Fc += Fc[pin_index][iseg];
        }

        RRNodeId node_index = rr_graph_builder.node_lookup().find_node(i, j, OPIN, pin_index, side);
        VTR_ASSERT(node_index);

        if (total_pin_Fc > 0) {
            get_bidir_opin_connections(rr_graph_builder, i, j, pin_index,
                                       node_index, rr_edges_to_create, opin_to_track_map,
                                       chan_details_x,
                                       chan_details_y);
        }

        /* Add in direct connections */
        get_opin_direct_connections(rr_graph_builder, rr_graph, i, j, side, pin_index,
                                    node_index, rr_edges_to_create,
                                    directs, num_directs, clb_to_clb_directs);
    }
}

void free_rr_graph() {
    /* Frees all the routing graph data structures, if they have been       *
     * allocated.  I use rr_mem_chunk_list_head as a flag to indicate       *
     * whether or not the graph has been allocated -- if it is not NULL,    *
     * a routing graph exists and can be freed.  Hence, you can call this   *
     * routine even if you're not sure of whether a rr_graph exists or not. */

    /* Before adding any more free calls here, be sure the data is NOT chunk *
     * allocated, as ALL the chunk allocated data is already free!           */
    auto& device_ctx = g_vpr_ctx.mutable_device();

    device_ctx.read_rr_graph_filename.clear();

    device_ctx.rr_graph_builder.clear();

    device_ctx.rr_indexed_data.clear();

    device_ctx.switch_fanin_remap.clear();

<<<<<<< HEAD
    invalidate_router_lookahead_cache();
}

static void build_rr_sinks_sources(RRGraphBuilder& rr_graph_builder,
                                   const int i,
                                   const int j,
                                   t_rr_edge_info_set& rr_edges_to_create,
                                   const int delayless_switch,
                                   const DeviceGrid& grid) {
    /* Loads IPIN, SINK, SOURCE, and OPIN.
     * Loads IPIN to SINK edges, and SOURCE to OPIN edges */

    /* Since we share nodes within a large block, only
     * start tile can initialize sinks, sources, and pins */
    int tile_width_offset = grid.get_width_offset(i, j);
    int tile_height_offset = grid.get_height_offset(i, j);
    if (tile_width_offset > 0 || tile_height_offset > 0)
        return;

    auto type = grid.get_physical_type(i, j);
    int num_class = (int)type->class_inf.size();
    int num_pins = type->num_pins;

    auto& device_ctx = g_vpr_ctx.device();
    auto& mutable_device_ctx = g_vpr_ctx.mutable_device();
    const auto& rr_graph = device_ctx.rr_graph;

    /* SINK and SOURCE-to-OPIN edges */
    //int edges_created =0;
    for (int iclass = 0; iclass < num_class; ++iclass) {
        RRNodeId inode = RRNodeId::INVALID();
        auto class_type = get_class_type_from_class_physical_num(type, iclass);
        if (class_type == DRIVER) { /* SOURCE */
            inode = rr_graph_builder.node_lookup().find_node(i, j, SOURCE, iclass);
            VTR_ASSERT(inode);

            //Retrieve all the physical OPINs associated with this source, this includes
            //those at different grid tiles of this block
            std::vector<RRNodeId> opin_nodes;
            for (int width_offset = 0; width_offset < type->width; ++width_offset) {
                for (int height_offset = 0; height_offset < type->height; ++height_offset) {
                    auto pin_list = get_pin_list_from_class_physical_num(type, iclass);
                    for (int pin_num : pin_list) {
                        std::vector<RRNodeId> physical_pins = rr_graph_builder.node_lookup().find_nodes_at_all_sides(i + width_offset, j + height_offset, OPIN, pin_num);
                        opin_nodes.insert(opin_nodes.end(), physical_pins.begin(), physical_pins.end());
                    }
                }
            }

            //Connect the SOURCE to each OPIN
            //edges_created += opin_nodes.size();
            for (size_t iedge = 0; iedge < opin_nodes.size(); ++iedge) {
                rr_edges_to_create.emplace_back(inode, opin_nodes[iedge], delayless_switch);
            }

            rr_graph_builder.set_node_cost_index(inode, RRIndexedDataId(SOURCE_COST_INDEX));
            rr_graph_builder.set_node_type(inode, SOURCE);
        } else { /* SINK */
            VTR_ASSERT(class_type == RECEIVER);
            inode = rr_graph_builder.node_lookup().find_node(i, j, SINK, iclass);

            VTR_ASSERT(inode);

            /* NOTE:  To allow route throughs through clbs, change the lines below to  *
             * make an edge from the input SINK to the output SOURCE.  Do for just the *
             * special case of INPUTS = class 0 and OUTPUTS = class 1 and see what it  *
             * leads to.  If route throughs are allowed, you may want to increase the  *
             * base cost of OPINs and/or SOURCES so they aren't used excessively.      */

            /* TODO: The casting will be removed when RRGraphBuilder has the following APIs:
             * - set_node_cost_index(RRNodeId, int);
             * - set_node_type(RRNodeId, t_rr_type);
             */
            rr_graph_builder.set_node_cost_index(inode, RRIndexedDataId(SINK_COST_INDEX));
            rr_graph_builder.set_node_type(inode, SINK);
        }

        /* Things common to both SOURCEs and SINKs.   */
        rr_graph_builder.set_node_capacity(inode, get_class_num_pins_from_class_physical_num(type, iclass));
        rr_graph_builder.set_node_coordinates(inode, i, j, i + type->width - 1, j + type->height - 1);
        float R = 0.;
        float C = 0.;
        rr_graph_builder.set_node_rc_index(inode, NodeRCIndex(find_create_rr_rc_data(R, C, mutable_device_ctx.rr_rc_data)));
        rr_graph_builder.set_node_class_num(inode, iclass);
    }

    /* Connect IPINS to SINKS and initialize OPINS */
    //We loop through all the pin locations on the block to initialize the IPINs/OPINs,
    //and hook-up the IPINs to sinks.
    for (int ipin = 0; ipin < num_pins; ++ipin) {
        for (e_side side : SIDES) {
            for (int width_offset = 0; width_offset < type->width; ++width_offset) {
                for (int height_offset = 0; height_offset < type->height; ++height_offset) {
                    if (type->pinloc[width_offset][height_offset][side][ipin]) {
                        RRNodeId inode = RRNodeId::INVALID();
                        auto pin_type = get_pin_type_from_pin_physical_num(type, ipin);
                        auto class_physical_num = get_class_num_from_pin_physical_num(type, ipin);

                        if (pin_type == RECEIVER) {
                            //Connect the input pin to the sink
                            inode = rr_graph_builder.node_lookup().find_node(i + width_offset, j + height_offset, IPIN, ipin, side);

                            /* Input pins are uniquified, we may not always find one */
                            if (inode) {
                                RRNodeId to_node = rr_graph_builder.node_lookup().find_node(i, j, SINK, class_physical_num);

                                //Add info about the edge to be created
                                rr_edges_to_create.emplace_back(inode, to_node, delayless_switch);
                                //edges_created ++;
                                rr_graph_builder.set_node_cost_index(inode, RRIndexedDataId(IPIN_COST_INDEX));
                                rr_graph_builder.set_node_type(inode, IPIN);
                            }
                        } else {
                            VTR_ASSERT(pin_type == DRIVER);
                            //Initialize the output pin
                            // Note that we leave it's out-going edges unconnected (they will be hooked up to global routing later)
                            inode = rr_graph_builder.node_lookup().find_node(i + width_offset, j + height_offset, OPIN, ipin, side);

                            /* Output pins may not exist on some sides, we may not always find one */
                            if (inode) {
                                //Initially left unconnected
                                rr_graph_builder.set_node_cost_index(inode, RRIndexedDataId(OPIN_COST_INDEX));
                                rr_graph_builder.set_node_type(inode, OPIN);
                            }
                        }

                        /* Common to both DRIVERs and RECEIVERs */
                        if (inode) {
                            rr_graph_builder.set_node_capacity(inode, 1);
                            float R = 0.;
                            float C = 0.;
                            rr_graph_builder.set_node_rc_index(inode, NodeRCIndex(find_create_rr_rc_data(R, C, mutable_device_ctx.rr_rc_data)));
                            rr_graph_builder.set_node_pin_num(inode, ipin);

                            //Note that we store the grid tile location and side where the pin is located,
                            //which greatly simplifies the drawing code
                            //For those pins located on multiple sides, we save the rr node index
                            //for the pin on all sides at which it exists
                            //As such, multipler driver problem can be avoided.
                            rr_graph_builder.set_node_coordinates(inode, i + width_offset, j + height_offset, i + width_offset, j + height_offset);
                            rr_graph_builder.add_node_side(inode, side);

                            // Sanity check
                            VTR_ASSERT(rr_graph.is_node_on_specific_side(RRNodeId(inode), side));
                            VTR_ASSERT(type->pinloc[width_offset][height_offset][side][rr_graph.node_pin_num(RRNodeId(inode))]);
                        }
                    }
                }
            }
        }
    }
}

static void build_internal_rr_sinks_sources_flat(RRGraphBuilder& rr_graph_builder,
                                                 const int i,
                                                 const int j,
                                                 t_rr_edge_info_set& rr_edges_to_create,
                                                 const int delayless_switch,
                                                 const DeviceGrid& grid) {
    /* Loads IPIN, SINK, SOURCE, and OPIN.
     * Loads IPIN to SINK edges, and SOURCE to OPIN edges */

    /* Since we share nodes within a large block, only
     * start tile can initialize sinks, sources, and pins */
    int width_offset = grid.get_width_offset(i, j);
    int height_offset = grid.get_height_offset(i, j);
    if (width_offset > 0 || height_offset > 0)
        return;
    auto& place_ctx = g_vpr_ctx.placement();
    auto type = grid.get_physical_type(i, j);

    auto grid_block = place_ctx.grid_blocks[i][j];
    //iterate over different sub tiles inside a tile
    for (int abs_cap = 0; abs_cap < type->capacity; abs_cap++) {
        if (grid_block.subtile_empty(abs_cap)) {
            continue;
        }
        auto cluster_blk_id = grid_block.blocks[abs_cap];
        VTR_ASSERT(cluster_blk_id != ClusterBlockId::INVALID() || cluster_blk_id != EMPTY_BLOCK_ID);

        auto num_class_pairs = get_cluster_internal_class_pairs(cluster_blk_id);
        /* Initialize SINK/SOURCE nodes and connect them to their respective pins */
        for (auto class_pair : num_class_pairs) {
            int class_id = class_pair.first;
            auto class_inf = class_pair.second;
            /* Add the IPIN->SINK and SRC->OPIN edges */
            /* We assume that the physical number of internal classes is higher than the number of
             * classes on the border of the tile */
            VTR_ASSERT(class_id >= (int)type->class_inf.size());
            add_internal_rr_class(class_inf,
                                  class_id,
                                  rr_graph_builder,
                                  type,
                                  i,
                                  j,
                                  rr_edges_to_create,
                                  delayless_switch);
        }

        auto pins = get_cluster_internal_ipin_opin(cluster_blk_id);
        for (auto pin : pins) {
            /* We assume that the physical number of an internal pin is higher that the number of
             * pins on the border of the tile */
            VTR_ASSERT(pin >= type->num_pins);
            add_internal_rr_ipin_and_opin(rr_graph_builder,
                                          type,
                                          pin,
                                          i,
                                          j,
                                          0 /* We assume that internal pins are located at the root-location */,
                                          0 /* We assume that internal pins are located at the root-location */,
                                          e_side::TOP /* We assume that internal pins are located at the TOP */);
        }
    }
}
=======
    device_ctx.rr_graph_is_flat = false;
>>>>>>> fb03360a

    invalidate_router_lookahead_cache();
}

static void build_cluster_internal_edges(RRGraphBuilder& rr_graph_builder,
                                         int& num_collapsed_nodes,
                                         ClusterBlockId cluster_blk_id,
                                         const int i,
                                         const int j,
                                         const int abs_cap,
                                         float R_minW_nmos,
                                         float R_minW_pmos,
                                         t_rr_edge_info_set& rr_edges_to_create,
                                         const t_cluster_pin_chain& nodes_to_collapse,
                                         const DeviceGrid& grid,
                                         bool is_flat) {
    VTR_ASSERT(is_flat);
    /* Internal edges are added from the start tile */
    int width_offset = grid.get_width_offset(i, j);
    int height_offset = grid.get_height_offset(i, j);
    VTR_ASSERT(width_offset == 0 && height_offset == 0);

    auto& cluster_net_list = g_vpr_ctx.clustering().clb_nlist;

    t_physical_tile_type_ptr physical_type;
    const t_sub_tile* sub_tile;
    int rel_cap;
    t_logical_block_type_ptr logical_block;
    std::tie(physical_type, sub_tile, rel_cap, logical_block) = get_cluster_blk_physical_spec(cluster_blk_id);
    VTR_ASSERT(abs_cap < physical_type->capacity);
    VTR_ASSERT(rel_cap >= 0);

    auto cluster_pins = get_cluster_block_pins(physical_type,
                                               cluster_blk_id,
                                               abs_cap);

    const t_pb* pb = cluster_net_list.block_pb(cluster_blk_id);
    std::list<const t_pb*> pb_q;
    pb_q.push_back(pb);

    while (!pb_q.empty()) {
        pb = pb_q.front();
        pb_q.pop_front();

        add_pb_edges(rr_graph_builder,
                     rr_edges_to_create,
                     physical_type,
                     sub_tile,
                     logical_block,
                     pb,
                     nodes_to_collapse,
                     rel_cap,
                     i,
                     j);

        add_pb_child_to_list(pb_q, pb);
    }

    // Edges going in/out of the nodes on the chain are not added by the previous funtions, they are added
    // by this function
    num_collapsed_nodes += add_edges_for_collapsed_nodes(rr_graph_builder,
                                                         rr_edges_to_create,
                                                         physical_type,
                                                         logical_block,
                                                         cluster_pins,
                                                         nodes_to_collapse,
                                                         R_minW_nmos,
                                                         R_minW_pmos,
                                                         i,
                                                         j);
}

static void add_pb_edges(RRGraphBuilder& rr_graph_builder,
                         t_rr_edge_info_set& rr_edges_to_create,
                         t_physical_tile_type_ptr physical_type,
                         const t_sub_tile* sub_tile,
                         t_logical_block_type_ptr logical_block,
                         const t_pb* pb,
                         const t_cluster_pin_chain& nodes_to_collapse,
                         int rel_cap,
                         int i,
                         int j) {
    auto pin_num_range = get_pb_pins(physical_type,
                                     sub_tile,
                                     logical_block,
                                     pb,
                                     rel_cap);
    const auto& chain_sinks = nodes_to_collapse.chain_sink;
    const auto& pin_chain_idx = nodes_to_collapse.pin_chain_idx;
    for (auto pin_physical_num = pin_num_range.low; pin_physical_num <= pin_num_range.high; pin_physical_num++) {
        // The pin belongs to a chain - outgoing edges from this pin will be added later unless it is the sink of the chain
        // If a pin is on tile or it is a primitive pin, then it is not collapsed. Hence, we need to add it's connections. The only connection
        // outgoing from these pins is the connection to the chain sink which will be added later
        int chain_num = pin_chain_idx[pin_physical_num];
        bool primitive_pin = is_primitive_pin(physical_type, pin_physical_num);
        bool pin_on_tile = is_pin_on_tile(physical_type, pin_physical_num);
        if (chain_num != OPEN && chain_sinks[chain_num] != pin_physical_num && !primitive_pin && !pin_on_tile) {
            continue;
        }
        auto parent_pin_node_id = get_pin_rr_node_id(rr_graph_builder.node_lookup(),
                                                     physical_type,
                                                     i,
                                                     j,
                                                     pin_physical_num);
        VTR_ASSERT(parent_pin_node_id != RRNodeId::INVALID());

        auto conn_pins_physical_num = get_physical_pin_sink_pins(physical_type,
                                                                 logical_block,
                                                                 pin_physical_num);

        for (auto conn_pin_physical_num : conn_pins_physical_num) {
            // The pin belongs to a chain - incoming edges to this pin will be added later unless it is the sink of the chain
            int conn_pin_chain_num = pin_chain_idx[conn_pin_physical_num];
            primitive_pin = is_primitive_pin(physical_type, conn_pin_physical_num);
            pin_on_tile = is_pin_on_tile(physical_type, conn_pin_physical_num);
            if (conn_pin_chain_num != OPEN && chain_sinks[conn_pin_chain_num] != conn_pin_physical_num && !primitive_pin && !pin_on_tile) {
                continue;
            }
            auto conn_pin_node_id = get_pin_rr_node_id(rr_graph_builder.node_lookup(),
                                                       physical_type,
                                                       i,
                                                       j,
                                                       conn_pin_physical_num);
            // If the node_id is INVALID it means that it belongs to a pin which is not added to the RR Graph. The pin is not added
            // since it belongs to a certain mode or block which is not used in clustered netlist
            if (conn_pin_node_id == RRNodeId::INVALID()) {
                continue;
            }
            int sw_idx = get_edge_sw_arch_idx(physical_type,
                                              logical_block,
                                              pin_physical_num,
                                              conn_pin_physical_num);
            VTR_ASSERT(sw_idx != -1);
            rr_edges_to_create.emplace_back(parent_pin_node_id, conn_pin_node_id, sw_idx);
        }
    }
}

static int add_edges_for_collapsed_nodes(RRGraphBuilder& rr_graph_builder,
                                         t_rr_edge_info_set& rr_edges_to_create,
                                         t_physical_tile_type_ptr physical_type,
                                         t_logical_block_type_ptr logical_block,
                                         const std::vector<int>& cluster_pins,
                                         const t_cluster_pin_chain& nodes_to_collapse,
                                         float R_minW_nmos,
                                         float R_minW_pmos,
                                         int i,
                                         int j) {
    // Store the cluster pins in a set to make the search more run-time efficient
    std::unordered_set<int> cluster_pins_set(cluster_pins.begin(), cluster_pins.end());

    int num_collapsed_pins = 0;
    int num_chain = (int)nodes_to_collapse.chains.size();

    for (int chain_idx = 0; chain_idx < num_chain; chain_idx++) {
        const auto& chain = nodes_to_collapse.chains[chain_idx];
        int num_nodes = (int)chain.size();
        VTR_ASSERT(num_nodes > 1);
        std::unordered_set<int> chain_pins = get_chain_pins(nodes_to_collapse.chains[chain_idx]);
        for (int node_idx = 0; node_idx < num_nodes; node_idx++) {
            add_chain_node_fan_in_edges(rr_graph_builder,
                                        rr_edges_to_create,
                                        num_collapsed_pins,
                                        physical_type,
                                        logical_block,
                                        nodes_to_collapse,
                                        cluster_pins_set,
                                        chain_pins,
                                        R_minW_nmos,
                                        R_minW_pmos,
                                        chain_idx,
                                        node_idx,
                                        i,
                                        j);
        }
    }
    return num_collapsed_pins;
}

static void add_chain_node_fan_in_edges(RRGraphBuilder& rr_graph_builder,
                                        t_rr_edge_info_set& rr_edges_to_create,
                                        int& num_collapsed_pins,
                                        t_physical_tile_type_ptr physical_type,
                                        t_logical_block_type_ptr logical_block,
                                        const t_cluster_pin_chain& nodes_to_collapse,
                                        const std::unordered_set<int>& cluster_pins,
                                        const std::unordered_set<int>& chain_pins,
                                        float R_minW_nmos,
                                        float R_minW_pmos,
                                        int chain_idx,
                                        int node_idx,
                                        int i,
                                        int j) {
    // Chain node pin physical number
    int pin_physical_num = nodes_to_collapse.chains[chain_idx][node_idx].pin_physical_num;
    const auto& pin_chain_idx = nodes_to_collapse.pin_chain_idx;
    int sink_pin_num = nodes_to_collapse.chain_sink[chain_idx];

    bool pin_on_tile = is_pin_on_tile(physical_type, pin_physical_num);
    bool primitive_pin = is_primitive_pin(physical_type, pin_physical_num);

    // The delay of the fan-in edges to the chain node is added to the delay of the chain node to the sink. Thus, the information in
    // all_sw_in needs to updated to reflect this change. In other words, if there isn't any edge with the new delay in all_sw_inf, a new member should
    // be added to all_sw_inf.
    auto& all_sw_inf = g_vpr_ctx.mutable_device().all_sw_inf;

    std::unordered_map<RRNodeId, float> src_node_edge_pair;

    // Get the chain's sink node rr node it.
    RRNodeId sink_rr_node_id = get_pin_rr_node_id(rr_graph_builder.node_lookup(),
                                                  physical_type,
                                                  i,
                                                  j,
                                                  sink_pin_num);
    VTR_ASSERT(sink_rr_node_id != RRNodeId::INVALID());

    // None of the incoming/outgoing edges of the chain node, except for the chain sink pins, has been added in the previous functions.
    // Incoming/outgoing edges from the chain sink pins have been added in the previous functions.
    if (pin_physical_num != sink_pin_num) {
        auto pin_type = get_pin_type_from_pin_physical_num(physical_type, pin_physical_num);

        // Since the pins on the tile are connected to channels, etc. we do not collpase them into the intra-cluster nodes.
        // Since the primitve pins are connected to SINK/SRC nodes later, we do not collapse them.

        if (primitive_pin || pin_on_tile) {
            // Based on the previous checks, we put these assertions.
            VTR_ASSERT(!primitive_pin || pin_type == e_pin_type::DRIVER);
            VTR_ASSERT(!pin_on_tile || pin_type == e_pin_type::RECEIVER);
            if (pin_on_tile && is_primitive_pin(physical_type, sink_pin_num)) {
                return;
            } else if (primitive_pin && is_pin_on_tile(physical_type, sink_pin_num)) {
                return;
            }

            float chain_delay = get_delay_directly_connected_pins(physical_type,
                                                                  logical_block,
                                                                  cluster_pins,
                                                                  pin_physical_num,
                                                                  sink_pin_num);
            RRNodeId rr_node_id = get_pin_rr_node_id(rr_graph_builder.node_lookup(),
                                                     physical_type,
                                                     i,
                                                     j,
                                                     pin_physical_num);
            VTR_ASSERT(rr_node_id != RRNodeId::INVALID());

            src_node_edge_pair.insert(std::make_pair(rr_node_id, chain_delay));

        } else {
            num_collapsed_pins++;
            auto src_pins = get_src_pins_in_cluster(cluster_pins,
                                                    physical_type,
                                                    logical_block,
                                                    pin_physical_num);
            for (auto src_pin : src_pins) {
                // If the source pin is located on the current chain no edge should be added since the nodes should be collapsed.
                if (pin_chain_idx[src_pin] != OPEN) {
                    if ((pin_chain_idx[src_pin] == chain_idx)) {
                        continue;
                    } else {
                        // If it is located on other chain, src_pin should be the sink of that chain, otherwise the chain is not formed correctly.
                        VTR_ASSERT(src_pin == nodes_to_collapse.chain_sink[pin_chain_idx[src_pin]]);
                    }
                }
                float delay = get_min_delay_to_chain(physical_type,
                                                     logical_block,
                                                     cluster_pins,
                                                     chain_pins,
                                                     src_pin,
                                                     sink_pin_num);
                RRNodeId rr_node_id = get_pin_rr_node_id(rr_graph_builder.node_lookup(),
                                                         physical_type,
                                                         i,
                                                         j,
                                                         src_pin);
                VTR_ASSERT(rr_node_id != RRNodeId::INVALID());

                src_node_edge_pair.insert(std::make_pair(rr_node_id, delay));
            }
        }

        for (auto src_pair : src_node_edge_pair) {
            int arch_sw = find_create_intra_cluster_sw_arch_idx(all_sw_inf,
                                                                src_pair.second);
            // The internal edges are added after switch_fanin_remap is initialized; thus, if a new arch_sw is added,
            // switch _fanin_remap should be updated.
            find_create_rr_switch(rr_graph_builder,
                                  g_vpr_ctx.mutable_device().switch_fanin_remap,
                                  R_minW_nmos,
                                  R_minW_pmos,
                                  all_sw_inf[arch_sw],
                                  arch_sw);

            rr_edges_to_create.emplace_back(src_pair.first, sink_rr_node_id, arch_sw);
        }
    }
}

static float get_min_delay_to_chain(t_physical_tile_type_ptr physical_type,
                                    t_logical_block_type_ptr logical_block,
                                    const std::unordered_set<int>& cluster_pins,
                                    const std::unordered_set<int>& chain_pins,
                                    int pin_physical_num,
                                    int chain_sink_pin) {
    VTR_ASSERT(std::find(chain_pins.begin(), chain_pins.end(), pin_physical_num) == chain_pins.end());
    float min_delay = std::numeric_limits<float>::max();
    auto sink_pins = get_sink_pins_in_cluster(cluster_pins,
                                              physical_type,
                                              logical_block,
                                              pin_physical_num);
    bool sink_pin_found = false;
    for (auto sink_pin : sink_pins) {
        // If the sink is not on the chain, then we do not need to consider it.
        if (std::find(chain_pins.begin(), chain_pins.end(), sink_pin) == chain_pins.end()) {
            continue;
        }
        sink_pin_found = true;
        // Delay to the sink is equal to the delay to chain + chain's delay
        float delay = get_delay_directly_connected_pins(physical_type, logical_block, cluster_pins, sink_pin, chain_sink_pin) + get_edge_delay(physical_type, logical_block, pin_physical_num, sink_pin);
        if (delay < min_delay) {
            min_delay = delay;
        }
    }

    // We assume that the given pin has a sink in the chain.
    VTR_ASSERT(sink_pin_found);
    return min_delay;
}

static std::unordered_set<int> get_chain_pins(std::vector<t_pin_chain_node> chain) {
    std::unordered_set<int> chain_pins;
    for (auto node : chain) {
        chain_pins.insert(node.pin_physical_num);
    }
    return chain_pins;
}

/* Allocates/loads edges for nodes belonging to specified channel segment and initializes
 * node properties such as cost, occupancy and capacity */
static void build_rr_chan(RRGraphBuilder& rr_graph_builder,
                          const int x_coord,
                          const int y_coord,
                          const t_rr_type chan_type,
                          const t_track_to_pin_lookup& track_to_pin_lookup,
                          t_sb_connection_map* sb_conn_map,
                          const vtr::NdMatrix<std::vector<int>, 3>& switch_block_conn,
                          const int cost_index_offset,
                          const t_chan_width& nodes_per_chan,
                          const DeviceGrid& grid,
                          const int tracks_per_chan,
                          t_sblock_pattern& sblock_pattern,
                          const int Fs_per_side,
                          const t_chan_details& chan_details_x,
                          const t_chan_details& chan_details_y,
                          t_rr_edge_info_set& rr_edges_to_create,
                          const int wire_to_ipin_switch,
                          const enum e_directionality directionality) {
    /* this function builds both x and y-directed channel segments, so set up our
     * coordinates based on channel type */

    auto& device_ctx = g_vpr_ctx.device();
    auto& mutable_device_ctx = g_vpr_ctx.mutable_device();

    //Initally a assumes CHANX
    int seg_coord = x_coord;                           //The absolute coordinate of this segment within the channel
    int chan_coord = y_coord;                          //The absolute coordinate of this channel within the device
    int seg_dimension = device_ctx.grid.width() - 2;   //-2 for no perim channels
    int chan_dimension = device_ctx.grid.height() - 2; //-2 for no perim channels
    const t_chan_details& from_chan_details = (chan_type == CHANX) ? chan_details_x : chan_details_y;
    const t_chan_details& opposite_chan_details = (chan_type == CHANX) ? chan_details_y : chan_details_x;
    t_rr_type opposite_chan_type = CHANY;
    if (chan_type == CHANY) {
        //Swap values since CHANX was assumed above
        std::swap(seg_coord, chan_coord);
        std::swap(seg_dimension, chan_dimension);
        opposite_chan_type = CHANX;
    }

    const t_chan_seg_details* seg_details = from_chan_details[x_coord][y_coord].data();

    /* figure out if we're generating switch block edges based on a custom switch block
     * description */
    bool custom_switch_block = false;
    if (sb_conn_map != nullptr) {
        VTR_ASSERT(sblock_pattern.empty() && switch_block_conn.empty());
        custom_switch_block = true;
    }

    /* Loads up all the routing resource nodes in the current channel segment */
    for (int track = 0; track < tracks_per_chan; ++track) {
        if (seg_details[track].length() == 0)
            continue;

        //Start and end coordinates of this segment along the length of the channel
        //Note that these values are in the VPR coordinate system (and do not consider
        //wire directionality), so start correspond to left/bottom and end corresponds to right/top
        int start = get_seg_start(seg_details, track, chan_coord, seg_coord);
        int end = get_seg_end(seg_details, track, start, chan_coord, seg_dimension);

        if (seg_coord > start)
            continue; /* Only process segments which start at this location */
        VTR_ASSERT(seg_coord == start);

        const t_chan_seg_details* from_seg_details = nullptr;
        if (chan_type == CHANY) {
            from_seg_details = chan_details_y[x_coord][start].data();
        } else {
            from_seg_details = chan_details_x[start][y_coord].data();
        }

        RRNodeId node = rr_graph_builder.node_lookup().find_node(x_coord, y_coord, chan_type, track);

        if (!node) {
            continue;
        }

        /* Add the edges from this track to all it's connected pins into the list */
        int num_edges = 0;
        num_edges += get_track_to_pins(rr_graph_builder, start, chan_coord, track, tracks_per_chan, node, rr_edges_to_create,
                                       track_to_pin_lookup, seg_details, chan_type, seg_dimension,
                                       wire_to_ipin_switch, directionality);

        /* get edges going from the current track into channel segments which are perpendicular to it */
        if (chan_coord > 0) {
            const t_chan_seg_details* to_seg_details;
            int max_opposite_chan_width;
            if (chan_type == CHANX) {
                to_seg_details = chan_details_y[start][y_coord].data();
                max_opposite_chan_width = nodes_per_chan.y_max;
            } else {
                VTR_ASSERT(chan_type == CHANY);
                to_seg_details = chan_details_x[x_coord][start].data();
                max_opposite_chan_width = nodes_per_chan.x_max;
            }
            if (to_seg_details->length() > 0) {
                num_edges += get_track_to_tracks(rr_graph_builder, chan_coord, start, track, chan_type, chan_coord,
                                                 opposite_chan_type, seg_dimension, max_opposite_chan_width, grid,
                                                 Fs_per_side, sblock_pattern, node, rr_edges_to_create,
                                                 from_seg_details, to_seg_details, opposite_chan_details,
                                                 directionality,
                                                 switch_block_conn, sb_conn_map);
            }
        }
        if (chan_coord < chan_dimension) {
            const t_chan_seg_details* to_seg_details;
            int max_opposite_chan_width = 0;
            if (chan_type == CHANX) {
                to_seg_details = chan_details_y[start][y_coord + 1].data();
                max_opposite_chan_width = nodes_per_chan.y_max;
            } else {
                VTR_ASSERT(chan_type == CHANY);
                to_seg_details = chan_details_x[x_coord + 1][start].data();
                max_opposite_chan_width = nodes_per_chan.x_max;
            }
            if (to_seg_details->length() > 0) {
                num_edges += get_track_to_tracks(rr_graph_builder, chan_coord, start, track, chan_type, chan_coord + 1,
                                                 opposite_chan_type, seg_dimension, max_opposite_chan_width, grid,
                                                 Fs_per_side, sblock_pattern, node, rr_edges_to_create,
                                                 from_seg_details, to_seg_details, opposite_chan_details,
                                                 directionality,
                                                 switch_block_conn, sb_conn_map);
            }
        }

        /* walk over the switch blocks along the source track and implement edges from this track to other tracks
         * in the same channel (i.e. straight-through connections) */
        for (int target_seg = start - 1; target_seg <= end + 1; target_seg++) {
            if (target_seg != start - 1 && target_seg != end + 1) {
                /* skip straight-through connections from midpoint if non-custom switch block.
                 * currently non-custom switch blocks don't properly describe connections from the mid-point of a wire segment
                 * to other segments in the same channel (i.e. straight-through connections) */
                if (!custom_switch_block) {
                    continue;
                }
            }
            if (target_seg > 0 && target_seg < seg_dimension + 1) {
                const t_chan_seg_details* to_seg_details;
                /* AA: Same channel width for straight through connections assuming uniform width distributions along the axis*/
                int max_chan_width = 0;
                if (chan_type == CHANX) {
                    to_seg_details = chan_details_x[target_seg][y_coord].data();
                    max_chan_width = nodes_per_chan.x_max;
                } else {
                    VTR_ASSERT(chan_type == CHANY);
                    to_seg_details = chan_details_y[x_coord][target_seg].data();
                    max_chan_width = nodes_per_chan.y_max;
                }
                if (to_seg_details->length() > 0) {
                    num_edges += get_track_to_tracks(rr_graph_builder, chan_coord, start, track, chan_type, target_seg,
                                                     chan_type, seg_dimension, max_chan_width, grid,
                                                     Fs_per_side, sblock_pattern, node, rr_edges_to_create,
                                                     from_seg_details, to_seg_details, from_chan_details,
                                                     directionality,
                                                     switch_block_conn, sb_conn_map);
                }
            }
        }

        /* Edge arrays have now been built up.  Do everything else.  */
        /* AA: The cost_index should be w.r.t the index of the segment to its **parallel** 
         * segment_inf vector. Note that when building channels, we use the indices
         * w.r.t segment_inf_x and segment_inf_y as computed earlier in 
         * build_rr_graph so it's fine to use .index() for to get the correct index.    
         */
        rr_graph_builder.set_node_cost_index(node, RRIndexedDataId(cost_index_offset + seg_details[track].index()));
        rr_graph_builder.set_node_capacity(node, 1); /* GLOBAL routing handled elsewhere */

        if (chan_type == CHANX) {
            rr_graph_builder.set_node_coordinates(node, start, y_coord, end, y_coord);
        } else {
            VTR_ASSERT(chan_type == CHANY);
            rr_graph_builder.set_node_coordinates(node, x_coord, start, x_coord, end);
        }

        int length = end - start + 1;
        float R = length * seg_details[track].Rmetal();
        float C = length * seg_details[track].Cmetal();
        rr_graph_builder.set_node_rc_index(node, NodeRCIndex(find_create_rr_rc_data(R, C, mutable_device_ctx.rr_rc_data)));

        rr_graph_builder.set_node_type(node, chan_type);
        rr_graph_builder.set_node_track_num(node, track);
        rr_graph_builder.set_node_direction(node, seg_details[track].direction());
    }
}

void uniquify_edges(t_rr_edge_info_set& rr_edges_to_create) {
    std::sort(rr_edges_to_create.begin(), rr_edges_to_create.end());
    rr_edges_to_create.erase(std::unique(rr_edges_to_create.begin(), rr_edges_to_create.end()), rr_edges_to_create.end());
}

void alloc_and_load_edges(RRGraphBuilder& rr_graph_builder, const t_rr_edge_info_set& rr_edges_to_create) {
    rr_graph_builder.alloc_and_load_edges(&rr_edges_to_create);
}

/* allocate pin to track map for each segment type individually and then combine into a single
 * vector */
static vtr::NdMatrix<std::vector<int>, 4> alloc_and_load_pin_to_track_map(const e_pin_type pin_type,
                                                                          const vtr::Matrix<int>& Fc,
                                                                          const t_physical_tile_type_ptr Type,
                                                                          const std::vector<bool>& perturb_switch_pattern,
                                                                          const e_directionality directionality,
                                                                          const std::vector<t_segment_inf>& seg_inf,
                                                                          const int* sets_per_seg_type) {
    /* get the maximum number of tracks that any pin can connect to */
    size_t max_pin_tracks = 0;

    int num_parallel_seg_types = seg_inf.size();

    for (int iseg = 0; iseg < num_parallel_seg_types; iseg++) {
        /* determine the maximum Fc to this segment type across all pins */
        int max_Fc = 0;
        for (int pin_index = 0; pin_index < Type->num_pins; ++pin_index) {
            int pin_class = Type->pin_class[pin_index];
            if (Fc[pin_index][seg_inf[iseg].seg_index] > max_Fc && Type->class_inf[pin_class].type == pin_type) {
                max_Fc = Fc[pin_index][seg_inf[iseg].seg_index];
            }
        }

        max_pin_tracks += max_Fc;
    }

    /* allocate 'result' matrix and initialize entries to OPEN. also allocate and intialize matrix which will be
     * used to index into the correct entries when loading up 'result' */

    auto result = vtr::NdMatrix<std::vector<int>, 4>({
        size_t(Type->num_pins), //[0..num_pins-1]
        size_t(Type->width),    //[0..width-1]
        size_t(Type->height),   //[0..height-1]
        4,                      //[0..sides-1]
    });

    /* multiplier for unidirectional vs bidirectional architectures */
    int fac = 1;
    if (directionality == UNI_DIRECTIONAL) {
        fac = 2;
    }

    /* load the pin to track matrix by looking at each segment type in turn */
    int seg_type_start_track = 0;
    for (int iseg = 0; iseg < num_parallel_seg_types; iseg++) {
        int num_seg_type_tracks = fac * sets_per_seg_type[iseg];

        /* determine the maximum Fc to this segment type across all pins */
        int max_Fc = 0;
        for (int pin_index = 0; pin_index < Type->num_pins; ++pin_index) {
            int pin_class = Type->pin_class[pin_index];
            if (Fc[pin_index][seg_inf[iseg].seg_index] > max_Fc && Type->class_inf[pin_class].type == pin_type) {
                max_Fc = Fc[pin_index][seg_inf[iseg].seg_index];
            }
        }

        /* get pin connections to tracks of the current segment type */
        auto pin_to_seg_type_map = alloc_and_load_pin_to_seg_type(pin_type, num_seg_type_tracks, max_Fc, Type, perturb_switch_pattern[seg_inf[iseg].seg_index], directionality);

        /* connections in pin_to_seg_type_map are within that seg type -- i.e. in the [0,num_seg_type_tracks-1] range.
         * now load up 'result' array with these connections, but offset them so they are relative to the channel
         * as a whole */
        for (int ipin = 0; ipin < Type->num_pins; ipin++) {
            for (int iwidth = 0; iwidth < Type->width; iwidth++) {
                for (int iheight = 0; iheight < Type->height; iheight++) {
                    for (int iside = 0; iside < 4; iside++) {
                        for (int iconn = 0; iconn < max_Fc; iconn++) {
                            int relative_track_ind = pin_to_seg_type_map[ipin][iwidth][iheight][iside][iconn];

                            if (relative_track_ind == OPEN) continue;

                            VTR_ASSERT(relative_track_ind <= num_seg_type_tracks);
                            int absolute_track_ind = relative_track_ind + seg_type_start_track;

                            VTR_ASSERT(absolute_track_ind >= 0);
                            result[ipin][iwidth][iheight][iside].push_back(absolute_track_ind);
                        }
                    }
                }
            }
        }

        /* next seg type will start at this track index */
        seg_type_start_track += num_seg_type_tracks;
    }

    return result;
}

static vtr::NdMatrix<int, 5> alloc_and_load_pin_to_seg_type(const e_pin_type pin_type,
                                                            const int num_seg_type_tracks,
                                                            const int Fc,
                                                            const t_physical_tile_type_ptr Type,
                                                            const bool perturb_switch_pattern,
                                                            const e_directionality directionality) {
    /* Note: currently a single value of Fc is used across each pin. In the future
     * the looping below will have to be modified if we want to account for pin-based
     * Fc values */

    /* NB:  This wastes some space.  Could set tracks_..._pin[ipin][ioff][iside] =
     * NULL if there is no pin on that side, or that pin is of the wrong type.
     * Probably not enough memory to worry about, esp. as it's temporary.
     * If pin ipin on side iside does not exist or is of the wrong type,
     * tracks_connected_to_pin[ipin][iside][0] = OPEN.                               */

    /* AA: I think we're currently not doing anything with the ability to specify different Fc values
     * for each segment. Cause we're passing in max_Fc into this function by finding the max_Fc for that
     * segment type by going through Fc[ipin][iseg] (this is a matrix for each type btw, not the overall
     * Fc[itype][ipin][iseg]  matrix). Probably should update this to allow finer control over cb along with
     * allowing different specification of the segment parallel_axis.
     */

    if (Type->num_pins < 1) {
        return vtr::NdMatrix<int, 5>();
    }

    auto tracks_connected_to_pin = vtr::NdMatrix<int, 5>({
                                                             size_t(Type->num_pins), //[0..num_pins-1]
                                                             size_t(Type->width),    //[0..width-1]
                                                             size_t(Type->height),   //[0..height-1]
                                                             NUM_SIDES,              //[0..NUM_SIDES-1]
                                                             size_t(Fc)              //[0..Fc-1]
                                                         },
                                                         OPEN); //Unconnected

    //Number of *physical* pins on each side.
    //Note that his may be more than the logical number of pins (i.e.
    //Type->num_pins) if a logical pin has multiple specified physical
    //pinlocations (i.e. appears on multiple sides of the block)
    auto num_dir = vtr::NdMatrix<int, 3>({
                                             size_t(Type->width),  //[0..width-1]
                                             size_t(Type->height), //[0..height-1]
                                             NUM_SIDES             //[0..NUM_SIDES-1]
                                         },
                                         0);

    //List of *physical* pins of the correct type on each side of the current
    //block type. For a specific width/height/side the valid enteries in the
    //last dimension are [0 .. num_dir[width][height][side]-1]
    //
    //Max possible space alloced for simplicity
    auto dir_list = vtr::NdMatrix<int, 4>({
                                              size_t(Type->width),   //[0..width-1]
                                              size_t(Type->height),  //[0..height-1]
                                              NUM_SIDES,             //[0..NUM_SIDES-1]
                                              size_t(Type->num_pins) //[0..num_pins-1]
                                          },
                                          -1); //Defensive coding: Initialize to invalid

    //Number of currently assigned physical pins
    auto num_done_per_dir = vtr::NdMatrix<int, 3>({
                                                      size_t(Type->width),  //[0..width-1]
                                                      size_t(Type->height), //[0..height-1]
                                                      NUM_SIDES             //[0..NUM_SIDES-1]
                                                  },
                                                  0);

    //Record the physical pin locations and counts per side/offsets combination
    for (int pin = 0; pin < Type->num_pins; ++pin) {
        auto curr_pin_type = get_pin_type_from_pin_physical_num(Type, pin);
        if (curr_pin_type != pin_type) /* Doing either ipins OR opins */
            continue;

        /* Pins connecting only to global resources get no switches -> keeps area model accurate. */
        if (Type->is_ignored_pin[pin])
            continue;

        for (int width = 0; width < Type->width; ++width) {
            for (int height = 0; height < Type->height; ++height) {
                for (e_side side : SIDES) {
                    if (Type->pinloc[width][height][side][pin] == 1) {
                        dir_list[width][height][side][num_dir[width][height][side]] = pin;
                        num_dir[width][height][side]++;
                    }
                }
            }
        }
    }

    //Total the number of physical pins
    int num_phys_pins = 0;
    for (int width = 0; width < Type->width; ++width) {
        for (int height = 0; height < Type->height; ++height) {
            for (e_side side : SIDES) {
                num_phys_pins += num_dir[width][height][side]; /* Num. physical pins per type */
            }
        }
    }

    std::vector<t_pin_loc> pin_ordering;

    /* Connection block I use distributes pins evenly across the tracks      *
     * of ALL sides of the clb at once.  Ensures that each pin connects      *
     * to spaced out tracks in its connection block, and that the other      *
     * pins (potentially in other C blocks) connect to the remaining tracks  *
     * first.  Doesn't matter for large Fc, but should make a fairly         *
     * good low Fc block that leverages the fact that usually lots of pins   *
     * are logically equivalent.                                             */

    const e_side init_side = LEFT;
    const int init_width = 0;
    const int init_height = 0;

    e_side side = init_side;
    int width = init_width;
    int height = init_height;
    int pin = 0;
    int pin_index = -1;

    //Determine the order in which physical pins will be considered while building
    //the connection block. This generally tries to order the pins so they are 'spread'
    //out (in hopes of yielding good connection diversity)
    while (pin < num_phys_pins) {
        if (height == init_height && width == init_width && side == init_side) {
            //Completed one loop through all the possible offsets/side combinations
            pin_index++;
        }

        advance_to_next_block_side(Type, width, height, side);

        VTR_ASSERT_MSG(pin_index < num_phys_pins, "Physical block pins bound number of logical block pins");

        if (num_done_per_dir[width][height][side] >= num_dir[width][height][side]) {
            continue;
        }

        int pin_num = dir_list[width][height][side][pin_index];
        VTR_ASSERT(pin_num >= 0);
        VTR_ASSERT(Type->pinloc[width][height][side][pin_num]);

        t_pin_loc pin_loc;
        pin_loc.pin_index = pin_num;
        pin_loc.width_offset = width;
        pin_loc.height_offset = height;
        pin_loc.side = side;

        pin_ordering.push_back(pin_loc);

        num_done_per_dir[width][height][side]++;
        pin++;
    }

    VTR_ASSERT(pin == num_phys_pins);
    VTR_ASSERT(pin_ordering.size() == size_t(num_phys_pins));

    if (perturb_switch_pattern) {
        load_perturbed_connection_block_pattern(tracks_connected_to_pin,
                                                pin_ordering,
                                                num_seg_type_tracks, num_seg_type_tracks, Fc, directionality);
    } else {
        load_uniform_connection_block_pattern(tracks_connected_to_pin,
                                              pin_ordering,
                                              num_seg_type_tracks, num_seg_type_tracks, Fc, directionality);
    }

#ifdef ENABLE_CHECK_ALL_TRACKS
    check_all_tracks_reach_pins(Type, tracks_connected_to_pin, num_seg_type_tracks,
                                Fc, pin_type);
#endif

    return tracks_connected_to_pin;
}

static void advance_to_next_block_side(t_physical_tile_type_ptr Type, int& width_offset, int& height_offset, e_side& side) {
    //State-machine transitions for advancing around all sides of a block

    //This state-machine transitions in the following order:
    //
    //                           TOP
    //                           --->
    //
    //            **********************************
    //            *    10    |    11    |    12    *
    //            * 3     25 | 6     22 | 9     19 *
    //            *    36    |    35    |    34    *
    //            *----------|----------|----------*
    //       ^    *    13    |    14    |    15    *    |
    //  LEFT |    * 2     26 | 5     23 | 8     20 *    | RIGHT
    //       |    *    33    |    32    |    31    *    v
    //            *----------|----------|----------*
    //            *    16    |    17    |    18    *
    //            * 1     27 | 4     24 | 7     21 *
    //            *    30    |    29    |    28    *
    //            **********************************
    //
    //                           <---
    //                          BOTTOM
    //
    // where each 'square' in the above diagram corresponds to a grid tile of
    // the block of width=3 and height=3. The numbers correspond to the visiting order starting
    // from '1' (width_offset=0, height_offset=0, side=LEFT).
    //
    // Note that for blocks of width == 1 and height == 1 this iterates through the sides
    // in clock-wise order:
    //
    //      ***********
    //      *    2    *
    //      * 1     3 *
    //      *    4    *
    //      ***********
    //

    //Validate current state
    VTR_ASSERT(width_offset >= 0 && width_offset < Type->width);
    VTR_ASSERT(height_offset >= 0 && height_offset < Type->height);
    VTR_ASSERT(side == LEFT || side == RIGHT || side == BOTTOM || side == TOP);

    if (side == LEFT) {
        if (height_offset == Type->height - 1 && width_offset == Type->width - 1) {
            //Finished the last left edge column
            side = TOP; //Turn clockwise
            width_offset = 0;
            height_offset = Type->height - 1;
        } else if (height_offset == Type->height - 1) {
            //Finished the current left edge column
            VTR_ASSERT(width_offset != Type->width - 1);

            //Move right to the next left edge column
            width_offset++;
            height_offset = 0;
        } else {
            height_offset++; //Advance up current left edge column
        }
    } else if (side == TOP) {
        if (height_offset == 0 && width_offset == Type->width - 1) {
            //Finished the last top edge row
            side = RIGHT; //Turn clockwise
            width_offset = Type->width - 1;
            height_offset = Type->height - 1;
        } else if (width_offset == Type->width - 1) {
            //Finished the current top edge row
            VTR_ASSERT(height_offset != 0);

            //Move down to the next top edge row
            height_offset--;
            width_offset = 0;
        } else {
            width_offset++; //Advance right along current top edge row
        }
    } else if (side == RIGHT) {
        if (height_offset == 0 && width_offset == 0) {
            //Finished the last right edge column
            side = BOTTOM; //Turn clockwise
            width_offset = Type->width - 1;
            height_offset = 0;
        } else if (height_offset == 0) {
            //Finished the current right edge column
            VTR_ASSERT(width_offset != 0);

            //Move left to the next right edge column
            width_offset--;
            height_offset = Type->height - 1;
        } else {
            height_offset--; //Advance down current right edge column
        }
    } else {
        VTR_ASSERT(side == BOTTOM);
        if (height_offset == Type->height - 1 && width_offset == 0) {
            //Finished the last bottom edge row
            side = LEFT; //Turn clockwise
            width_offset = 0;
            height_offset = 0;
        } else if (width_offset == 0) {
            //Finished the current bottom edge row
            VTR_ASSERT(height_offset != Type->height - 1);

            //Move up to the next bottom edge row
            height_offset++;
            width_offset = Type->width - 1;
        } else {
            width_offset--; //Advance left along current bottom edge row
        }
    }

    //Validate next state
    VTR_ASSERT(width_offset >= 0 && width_offset < Type->width);
    VTR_ASSERT(height_offset >= 0 && height_offset < Type->height);
    VTR_ASSERT(side == LEFT || side == RIGHT || side == BOTTOM || side == TOP);
}

static float pattern_fmod(float a, float b) {
    /* Compute a modulo b. */
    float raw_result = a - (int)(a / b) * b;

    if (raw_result < 0.0f) {
        return 0.0f;
    }

    if (raw_result >= b) {
        return 0.0f;
    }

    return raw_result;
}

static void load_uniform_connection_block_pattern(vtr::NdMatrix<int, 5>& tracks_connected_to_pin,
                                                  const std::vector<t_pin_loc>& pin_locations,
                                                  const int x_chan_width,
                                                  const int y_chan_width,
                                                  const int Fc,
                                                  enum e_directionality directionality) {
    /* Loads the tracks_connected_to_pin array with an even distribution of     *
     * switches across the tracks for each pin.  For example, each pin connects *
     * to every 4.3rd track in a channel, with exactly which tracks a pin       *
     * connects to staggered from pin to pin.                                   */

    /* Uni-directional drive is implemented to ensure no directional bias and this means
     * two important comments noted below                                                */
    /* 1. Spacing should be (W/2)/(Fc/2), and step_size should be spacing/(num_phys_pins),
     *    and lay down 2 switches on an adjacent pair of tracks at a time to ensure
     *    no directional bias. Basically, treat W (even) as W/2 pairs of tracks, and
     *    assign switches to a pair at a time. Can do this because W is guaranteed to
     *    be even-numbered; however same approach cannot be applied to Fc_out pattern
     *    when L > 1 and W <> 2L multiple.
     *
     * 2. This generic pattern should be considered the tileable physical layout,
     *    meaning all track # here are physical #'s,
     *    so later must use vpr_to_phy conversion to find actual logical #'s to connect.
     *    This also means I will not use get_output_block_companion_track to ensure
     *    no bias, since that describes a logical # -> that would confuse people.  */

    int max_width = 0;
    int max_height = 0;

    int num_phys_pins = pin_locations.size();

    /* Keep a record of how many times each track is selected at each
     * (side, dx, dy) of the block. This is used to ensure a diversity of tracks are
     * assigned to pins that might be related. For a given (side, dx, dy), the counts will be
     * decremented after all the tracks have been selected at least once, so the
     * counts will not get too big.
     */
    std::vector<std::vector<std::vector<std::vector<char>>>> excess_tracks_selected;
    excess_tracks_selected.resize(NUM_SIDES);

    for (int i = 0; i < num_phys_pins; ++i) {
        int width = pin_locations[i].width_offset;
        int height = pin_locations[i].height_offset;

        max_width = std::max(max_width, width);
        max_height = std::max(max_height, height);
    }

    for (int iside = 0; iside < NUM_SIDES; iside++) {
        excess_tracks_selected[iside].resize(max_width + 1);

        for (int dx = 0; dx <= max_width; dx++) {
            excess_tracks_selected[iside][dx].resize(max_height + 1);

            for (int dy = 0; dy <= max_height; dy++) {
                int max_chan_width = (((iside == TOP) || (iside == BOTTOM)) ? x_chan_width : y_chan_width);
                excess_tracks_selected[iside][dx][dy].resize(max_chan_width);
            }
        }
    }

    for (int i = 0; i < num_phys_pins; ++i) {
        e_side side = pin_locations[i].side;
        int width = pin_locations[i].width_offset;
        int height = pin_locations[i].height_offset;

        int max_chan_width = (((side == TOP) || (side == BOTTOM)) ? x_chan_width : y_chan_width);

        for (int j = 0; j < max_chan_width; j++) {
            excess_tracks_selected[side][width][height][j] = 0;
        }
    }

    int group_size;

    if (directionality == BI_DIRECTIONAL) {
        group_size = 1;
    } else {
        VTR_ASSERT(directionality == UNI_DIRECTIONAL);
        group_size = 2;
    }

    VTR_ASSERT((x_chan_width % group_size == 0) && (y_chan_width % group_size == 0) && (Fc % group_size == 0));

    /* offset is used to move to a different point in the track space if it is detected that
     * the tracks being assigned overlap recently assigned tracks, with the goal of increasing
     * track diversity.
     */
    int offset = 0;

    for (int i = 0; i < num_phys_pins; ++i) {
        int pin = pin_locations[i].pin_index;
        e_side side = pin_locations[i].side;
        int width = pin_locations[i].width_offset;
        int height = pin_locations[i].height_offset;

        /* Bi-directional treats each track separately, uni-directional works with pairs of tracks */
        for (int j = 0; j < (Fc / group_size); ++j) {
            int max_chan_width = (((side == TOP) || (side == BOTTOM)) ? x_chan_width : y_chan_width);
            float step_size = (float)max_chan_width / (float)(Fc * num_phys_pins);

            VTR_ASSERT(Fc > 0);
            float fc_step = (float)max_chan_width / (float)Fc;

            /* We may go outside the track ID space, because of offset, so use modulo arithmetic below. */

            float ftrack = pattern_fmod((i + offset) * step_size, fc_step) + (j * fc_step);
            int itrack = ((int)ftrack) * group_size;

            if (j == 0) {
                /* Check if tracks to be assigned by the algorithm were recently assigned to pins at this
                 * (side, dx, dy). If so, loop through all possible alternative track
                 * assignments to find ones that include the most tracks that haven't been selected recently.
                 */
                for (;;) {
                    int saved_offset_increment = 0;
                    int max_num_unassigned_tracks = 0;

                    /* Across all potential track assignments, determine the maximum number of recently
                     * unassigned tracks that can be assigned this iteration. offset_increment is used to
                     * increment through the potential track assignments. The nested loops inside the
                     * offset_increment loop, iterate through all the tracks associated with a particular
                     * track assignment.
                     */

                    for (int offset_increment = 0; offset_increment < num_phys_pins; offset_increment++) {
                        int num_unassigned_tracks = 0;
                        int num_total_tracks = 0;

                        for (int j2 = 0; j2 < (Fc / group_size); ++j2) {
                            ftrack = pattern_fmod((i + offset + offset_increment) * step_size, fc_step) + (j2 * fc_step);
                            itrack = ((int)ftrack) * group_size;

                            for (int k = 0; k < group_size; ++k) {
                                if (excess_tracks_selected[side][width][height][(itrack + k) % max_chan_width] == 0) {
                                    num_unassigned_tracks++;
                                }

                                num_total_tracks++;
                            }
                        }

                        if (num_unassigned_tracks > max_num_unassigned_tracks) {
                            max_num_unassigned_tracks = num_unassigned_tracks;
                            saved_offset_increment = offset_increment;
                        }

                        if (num_unassigned_tracks == num_total_tracks) {
                            /* We can't do better than this, so end search. */
                            break;
                        }
                    }

                    if (max_num_unassigned_tracks > 0) {
                        /* Use the minimum offset increment that achieves the desired goal of track diversity,
                         * so the patterns produced are similar to the old algorithm (which doesn't explicitly
                         * monitor track diversity).
                         */

                        offset += saved_offset_increment;

                        ftrack = pattern_fmod((i + offset) * step_size, fc_step);
                        itrack = ((int)ftrack) * group_size;

                        break;
                    } else {
                        /* All tracks have been assigned recently. Decrement the excess_tracks_selected counts for
                         * this location (side, dx, dy), modifying the memory of recently assigned
                         * tracks. A decrement is done rather than a reset, so if there was some unevenness of track
                         * assignment, that will be factored into the next round of track assignment.
                         */
                        for (int k = 0; k < max_chan_width; k++) {
                            VTR_ASSERT(excess_tracks_selected[side][width][height][k] > 0);
                            excess_tracks_selected[side][width][height][k]--;
                        }
                    }
                }
            }

            /* Assign the group of tracks for the Fc pattern */
            for (int k = 0; k < group_size; ++k) {
                tracks_connected_to_pin[pin][width][height][side][group_size * j + k] = (itrack + k) % max_chan_width;

                excess_tracks_selected[side][width][height][(itrack + k) % max_chan_width]++;
            }
        }
    }
}

/*AA: Will need to modify this perhaps to acount for the type of the segment that we're loading the cb for. 
 * waiting for reply from VB if yes, sides that are perpendicular to the channel don't connect to it. We look
 * at the side we are at and only distribute those connections in the two sides that work. 
 * 
 * 
 * 
 * 
 * 
 *
 *
 *
 */
static void load_perturbed_connection_block_pattern(vtr::NdMatrix<int, 5>& tracks_connected_to_pin,
                                                    const std::vector<t_pin_loc>& pin_locations,
                                                    const int x_chan_width,
                                                    const int y_chan_width,
                                                    const int Fc,
                                                    enum e_directionality directionality) {
    /* Loads the tracks_connected_to_pin array with an unevenly distributed     *
     * set of switches across the channel.  This is done for inputs when        *
     * Fc_input = Fc_output to avoid creating "pin domains" -- certain output   *
     * pins being able to talk only to certain input pins because their switch  *
     * patterns exactly line up.  Distribute Fc/2 + 1 switches over half the    *
     * channel and Fc/2 - 1 switches over the other half to make the switch     *
     * pattern different from the uniform one of the outputs.  Also, have half  *
     * the pins put the "dense" part of their connections in the first half of  *
     * the channel and the other half put the "dense" part in the second half,  *
     * to make sure each track can connect to about the same number of ipins.   */

    VTR_ASSERT(directionality == BI_DIRECTIONAL);

    int Fc_dense = (Fc / 2) + 1;
    int Fc_sparse = Fc - Fc_dense; /* Works for even or odd Fc */
    int Fc_half[2];

    int num_phys_pins = pin_locations.size();

    for (int i = 0; i < num_phys_pins; ++i) {
        int pin = pin_locations[i].pin_index;
        e_side side = pin_locations[i].side;
        int width = pin_locations[i].width_offset;
        int height = pin_locations[i].height_offset;

        int max_chan_width = (((side == TOP) || (side == BOTTOM)) ? x_chan_width : y_chan_width);
        float step_size = (float)max_chan_width / (float)(Fc * num_phys_pins);

        float spacing_dense = (float)max_chan_width / (float)(2 * Fc_dense);
        float spacing_sparse = (float)max_chan_width / (float)(2 * Fc_sparse);
        float spacing[2];

        /* Flip every pin to balance switch density */
        spacing[i % 2] = spacing_dense;
        Fc_half[i % 2] = Fc_dense;
        spacing[(i + 1) % 2] = spacing_sparse;
        Fc_half[(i + 1) % 2] = Fc_sparse;

        float ftrack = i * step_size; /* Start point.  Staggered from pin to pin */
        int iconn = 0;

        for (int ihalf = 0; ihalf < 2; ihalf++) { /* For both dense and sparse halves. */
            for (int j = 0; j < Fc_half[ihalf]; ++j) {
                /* Can occasionally get wraparound due to floating point rounding.
                 * This is okay because the starting position > 0 when this occurs
                 * so connection is valid and fine */
                int itrack = (int)ftrack;
                itrack = itrack % max_chan_width;
                tracks_connected_to_pin[pin][width][height][side][iconn] = itrack;

                ftrack += spacing[ihalf];
                iconn++;
            }
        }
    } /* End for all physical pins. */
}

#ifdef ENABLE_CHECK_ALL_TRACKS

static void check_all_tracks_reach_pins(t_logical_block_type_ptr type,
                                        int***** tracks_connected_to_pin,
                                        int max_chan_width,
                                        int Fc,
                                        enum e_pin_type ipin_or_opin) {
    /* Checks that all tracks can be reached by some pin.   */
    VTR_ASSERT(max_chan_width > 0);

    std::vector<int> num_conns_to_track(max_chan_width, 0); /* [0..max_chan_width-1] */

    for (int pin = 0; pin < type->num_pins; ++pin) {
        for (int width = 0; width < type->width; ++width) {
            for (int height = 0; height < type->height; ++height) {
                for (int side = 0; side < 4; ++side) {
                    if (tracks_connected_to_pin[pin][width][height][side][0] != OPEN) { /* Pin exists */
                        for (int conn = 0; conn < Fc; ++conn) {
                            int track = tracks_connected_to_pin[pin][width][height][side][conn];
                            num_conns_to_track[track]++;
                        }
                    }
                }
            }
        }
    }

    for (int track = 0; track < max_chan_width; ++track) {
        if (num_conns_to_track[track] <= 0) {
            VTR_LOG_ERROR("check_all_tracks_reach_pins: Track %d does not connect to any CLB %ss.\n",
                          track, (ipin_or_opin == DRIVER ? "OPIN" : "IPIN"));
        }
    }
}
#endif

/* Allocates and loads the track to ipin lookup for each physical grid type. This
 * is the same information as the ipin_to_track map but accessed in a different way. */

static vtr::NdMatrix<std::vector<int>, 4> alloc_and_load_track_to_pin_lookup(vtr::NdMatrix<std::vector<int>, 4> pin_to_track_map,
                                                                             const vtr::Matrix<int>& Fc,
                                                                             const int type_width,
                                                                             const int type_height,
                                                                             const int num_pins,
                                                                             const int max_chan_width,
                                                                             const std::vector<t_segment_inf>& seg_inf) {
    /* [0..max_chan_width-1][0..width][0..height][0..3].  For each track number
     * it stores a vector for each of the four sides.  x-directed channels will
     * use the TOP and   BOTTOM vectors to figure out what clb input pins they
     * connect to above  and below them, respectively, while y-directed channels
     * use the LEFT and RIGHT vectors.  Each vector contains an nelem field
     * saying how many ipins it connects to.  The list[0..nelem-1] array then
     * gives the pin numbers.                                                  */

    /* Note that a clb pin that connects to a channel on its RIGHT means that  *
     * that channel connects to a clb pin on its LEFT.  The convention used    *
     * here is always in the perspective of the CLB                            */

    if (num_pins < 1) {
        return vtr::NdMatrix<std::vector<int>, 4>();
    }

    const int num_seg_types = seg_inf.size();
    /* Alloc and zero the the lookup table */
    auto track_to_pin_lookup = vtr::NdMatrix<std::vector<int>, 4>({size_t(max_chan_width), size_t(type_width), size_t(type_height), 4});

    /* Count number of pins to which each track connects  */
    for (int pin = 0; pin < num_pins; ++pin) {
        for (int width = 0; width < type_width; ++width) {
            for (int height = 0; height < type_height; ++height) {
                for (int side = 0; side < 4; ++side) {
                    if (pin_to_track_map[pin][width][height][side].empty())
                        continue;

                    /* get number of tracks to which this pin connects */
                    int num_tracks = 0;
                    for (int iseg = 0; iseg < num_seg_types; iseg++) {
                        num_tracks += Fc[pin][seg_inf[iseg].seg_index]; // AA: Fc_in and Fc_out matrices are unified for all segments so need to map index.
                    }

                    num_tracks = std::min(num_tracks, (int)pin_to_track_map[pin][width][height][side].size());
                    for (int conn = 0; conn < num_tracks; ++conn) {
                        int track = pin_to_track_map[pin][width][height][side][conn];
                        VTR_ASSERT(track < max_chan_width);
                        VTR_ASSERT(track >= 0);
                        track_to_pin_lookup[track][width][height][side].push_back(pin);
                    }
                }
            }
        }
    }

    return track_to_pin_lookup;
}

/*AA: 
 * So I need to update this cause the Fc_xofs and Fc_yofs are size of
 * X and Y segment counts. When going through the side of the logic block,
 * need to consider what segments to build Fc nodes for. More on this: 
 * I may have to update the Fc_out[][][] structure allocator because we have
 * different segments for horizontal and vertical channels. Now we are giving the 
 * fc_specs in the architecture file, which refers to a segment by name and a port
 * for a tile (block type). If we figure out [as done in previous routine 
 * get actual_fc ?] we need distribute them properly with consideration to the 
 * type of the segment they're giving specifications for. So say for uniform, we 
 * distribute them evenly across TOP and BOTTOM for a y-parallel channel and 
 * LEFT and RIGHT for x-parallel channel. 
 */
static void build_unidir_rr_opins(RRGraphBuilder& rr_graph_builder,
                                  const RRGraphView& rr_graph,
                                  const int i,
                                  const int j,
                                  const e_side side,
                                  const DeviceGrid& grid,
                                  const std::vector<vtr::Matrix<int>>& Fc_out,
                                  const t_chan_width& nodes_per_chan,
                                  const t_chan_details& chan_details_x,
                                  const t_chan_details& chan_details_y,
                                  vtr::NdMatrix<int, 3>& Fc_xofs,
                                  vtr::NdMatrix<int, 3>& Fc_yofs,
                                  t_rr_edge_info_set& rr_edges_to_create,
                                  bool* Fc_clipped,
                                  const t_unified_to_parallel_seg_index& seg_index_map,
                                  const t_direct_inf* directs,
                                  const int num_directs,
                                  const t_clb_to_clb_directs* clb_to_clb_directs,
                                  const int num_seg_types,
                                  int& rr_edge_count) {
    /*
     * This routine adds the edges from opins to channels at the specified
     * grid location (i,j) and grid tile side
     */
    *Fc_clipped = false;

    auto type = grid.get_physical_type(i, j);

    int width_offset = grid.get_width_offset(i, j);
    int height_offset = grid.get_height_offset(i, j);

    /* Go through each pin and find its fanout. */
    for (int pin_index = 0; pin_index < type->num_pins; ++pin_index) {
        /* Skip global pins and pins that are not of DRIVER type */
        auto pin_type = get_pin_type_from_pin_physical_num(type, pin_index);
        if (pin_type != DRIVER) {
            continue;
        }
        if (type->is_ignored_pin[pin_index]) {
            continue;
        }

        RRNodeId opin_node_index = rr_graph_builder.node_lookup().find_node(i, j, OPIN, pin_index, side);
        if (!opin_node_index) continue; //No valid from node

        for (int iseg = 0; iseg < num_seg_types; iseg++) {
            /* get Fc for this segment type */
            int seg_type_Fc = Fc_out[type->index][pin_index][iseg];
            VTR_ASSERT(seg_type_Fc >= 0);
            if (seg_type_Fc == 0) {
                continue;
            }

            /* Can't do anything if pin isn't at this location */
            if (0 == type->pinloc[width_offset][height_offset][side][pin_index]) {
                continue;
            }

            /* Figure out the chan seg at that side.
             * side is the side of the logic or io block. */
            bool vert = ((side == TOP) || (side == BOTTOM));
            bool pos_dir = ((side == TOP) || (side == RIGHT));
            t_rr_type chan_type = (vert ? CHANX : CHANY);
            int chan = (vert ? (j) : (i));
            int seg = (vert ? (i) : (j));
            int max_len = (vert ? grid.width() : grid.height());
            e_parallel_axis wanted_axis = chan_type == CHANX ? X_AXIS : Y_AXIS;
            int seg_index = get_parallel_seg_index(iseg, seg_index_map, wanted_axis);

            /*The segment at index iseg doesn't have the proper adjacency so skip building Fc_out conenctions for it*/
            if (seg_index < 0)
                continue;

            vtr::NdMatrix<int, 3>& Fc_ofs = (vert ? Fc_xofs : Fc_yofs);
            if (false == pos_dir) {
                --chan;
            }

            /* Skip the location if there is no channel. */
            if (chan < 0) {
                continue;
            }
            if (seg < 1) {
                continue;
            }
            if (seg > int(vert ? grid.width() : grid.height()) - 2) { //-2 since no channels around perim
                continue;
            }
            if (chan > int(vert ? grid.height() : grid.width()) - 2) { //-2 since no channels around perim
                continue;
            }

            const t_chan_seg_details* seg_details = (chan_type == CHANX ? chan_details_x[seg][chan] : chan_details_y[chan][seg]).data();

            if (seg_details[0].length() == 0)
                continue;

            /* Get the list of opin to mux connections for that chan seg. */
            bool clipped;

            //VTR_ASSERT_MSG(seg_index == 0 || seg_index > 0,"seg_index map not working properly");

            rr_edge_count += get_unidir_opin_connections(rr_graph_builder, chan, seg,
                                                         seg_type_Fc, seg_index, chan_type, seg_details,
                                                         opin_node_index,
                                                         rr_edges_to_create,
                                                         Fc_ofs, max_len, nodes_per_chan,
                                                         &clipped);

            if (clipped) {
                *Fc_clipped = true;
            }
        }

        /* Add in direct connections */
        get_opin_direct_connections(rr_graph_builder, rr_graph, i, j, side, pin_index, opin_node_index, rr_edges_to_create,
                                    directs, num_directs, clb_to_clb_directs);
    }
}

/**
 * Parse out which CLB pins should connect directly to which other CLB pins then store that in a clb_to_clb_directs data structure
 * This data structure supplements the the info in the "directs" data structure
 * TODO: The function that does this parsing in placement is poorly done because it lacks generality on heterogeniety, should replace with this one
 */
static t_clb_to_clb_directs* alloc_and_load_clb_to_clb_directs(const t_direct_inf* directs, const int num_directs, int delayless_switch) {
    int i;
    t_clb_to_clb_directs* clb_to_clb_directs;
    char *tile_name, *port_name;
    int start_pin_index, end_pin_index;
    t_physical_tile_type_ptr physical_tile = nullptr;
    t_physical_tile_port tile_port;

    auto& device_ctx = g_vpr_ctx.device();

    clb_to_clb_directs = new t_clb_to_clb_directs[num_directs];

    tile_name = nullptr;
    port_name = nullptr;

    for (i = 0; i < num_directs; i++) {
        //clb_to_clb_directs[i].from_clb_type;
        clb_to_clb_directs[i].from_clb_pin_start_index = 0;
        clb_to_clb_directs[i].from_clb_pin_end_index = 0;
        //clb_to_clb_directs[i]. t_physical_tile_type_ptr to_clb_type;
        clb_to_clb_directs[i].to_clb_pin_start_index = 0;
        clb_to_clb_directs[i].to_clb_pin_end_index = 0;
        clb_to_clb_directs[i].switch_index = 0;

        tile_name = new char[strlen(directs[i].from_pin) + strlen(directs[i].to_pin)];
        port_name = new char[strlen(directs[i].from_pin) + strlen(directs[i].to_pin)];

        // Load from pins
        // Parse out the pb_type name, port name, and pin range
        parse_direct_pin_name(directs[i].from_pin, directs[i].line, &start_pin_index, &end_pin_index, tile_name, port_name);

        // Figure out which type, port, and pin is used
        for (const auto& type : device_ctx.physical_tile_types) {
            if (strcmp(type.name, tile_name) == 0) {
                physical_tile = &type;
                break;
            }
        }

        if (physical_tile == nullptr) {
            VPR_THROW(VPR_ERROR_ARCH, "Unable to find block %s.\n", tile_name);
        }

        clb_to_clb_directs[i].from_clb_type = physical_tile;

        tile_port = find_tile_port_by_name(physical_tile, port_name);

        if (start_pin_index == OPEN) {
            VTR_ASSERT(start_pin_index == end_pin_index);
            start_pin_index = 0;
            end_pin_index = tile_port.num_pins - 1;
        }

        // Add clb directs start/end pin indices based on the absolute pin position
        // of the port defined in the direct connection. The CLB is the source one.
        clb_to_clb_directs[i].from_clb_pin_start_index = tile_port.absolute_first_pin_index + start_pin_index;
        clb_to_clb_directs[i].from_clb_pin_end_index = tile_port.absolute_first_pin_index + end_pin_index;

        // Load to pins
        // Parse out the pb_type name, port name, and pin range
        parse_direct_pin_name(directs[i].to_pin, directs[i].line, &start_pin_index, &end_pin_index, tile_name, port_name);

        // Figure out which type, port, and pin is used
        for (const auto& type : device_ctx.physical_tile_types) {
            if (strcmp(type.name, tile_name) == 0) {
                physical_tile = &type;
                break;
            }
        }

        if (physical_tile == nullptr) {
            VPR_THROW(VPR_ERROR_ARCH, "Unable to find block %s.\n", tile_name);
        }

        clb_to_clb_directs[i].to_clb_type = physical_tile;

        tile_port = find_tile_port_by_name(physical_tile, port_name);

        if (start_pin_index == OPEN) {
            VTR_ASSERT(start_pin_index == end_pin_index);
            start_pin_index = 0;
            end_pin_index = tile_port.num_pins - 1;
        }

        // Add clb directs start/end pin indices based on the absolute pin position
        // of the port defined in the direct connection. The CLB is the destination one.
        clb_to_clb_directs[i].to_clb_pin_start_index = tile_port.absolute_first_pin_index + start_pin_index;
        clb_to_clb_directs[i].to_clb_pin_end_index = tile_port.absolute_first_pin_index + end_pin_index;

        if (abs(clb_to_clb_directs[i].from_clb_pin_start_index - clb_to_clb_directs[i].from_clb_pin_end_index) != abs(clb_to_clb_directs[i].to_clb_pin_start_index - clb_to_clb_directs[i].to_clb_pin_end_index)) {
            vpr_throw(VPR_ERROR_ARCH, get_arch_file_name(), directs[i].line,
                      "Range mismatch from %s to %s.\n", directs[i].from_pin, directs[i].to_pin);
        }

        //Set the switch index
        if (directs[i].switch_type > 0) {
            //Use the specified switch
            clb_to_clb_directs[i].switch_index = directs[i].switch_type;
        } else {
            //Use the delayless switch by default
            clb_to_clb_directs[i].switch_index = delayless_switch;
        }
        delete[](tile_name);
        delete[](port_name);
    }

    return clb_to_clb_directs;
}

/* Add all direct clb-pin-to-clb-pin edges to given opin
 *
 * The current opin is located at (x,y) along the specified side
 */
static int get_opin_direct_connections(RRGraphBuilder& rr_graph_builder,
                                       const RRGraphView& rr_graph,
                                       int x,
                                       int y,
                                       e_side side,
                                       int opin,
                                       RRNodeId from_rr_node,
                                       t_rr_edge_info_set& rr_edges_to_create,
                                       const t_direct_inf* directs,
                                       const int num_directs,
                                       const t_clb_to_clb_directs* clb_to_clb_directs) {
    auto& device_ctx = g_vpr_ctx.device();

    t_physical_tile_type_ptr curr_type = device_ctx.grid.get_physical_type(x, y);

    int num_pins = 0;

    int width_offset = device_ctx.grid.get_width_offset(x, y);
    int height_offset = device_ctx.grid.get_height_offset(x, y);
    if (!curr_type->pinloc[width_offset][height_offset][side][opin]) {
        return num_pins; //No source pin on this side
    }

    //Capacity location determined by pin number relative to pins per capacity instance
    int z, relative_opin;
    std::tie(z, relative_opin) = get_capacity_location_from_physical_pin(curr_type, opin);
    VTR_ASSERT(z >= 0 && z < curr_type->capacity);

    /* Iterate through all direct connections */
    for (int i = 0; i < num_directs; i++) {
        /* Find matching direct clb-to-clb connections with the same type as current grid location */
        if (clb_to_clb_directs[i].from_clb_type == curr_type) { //We are at a valid starting point

            if (directs[i].from_side != NUM_SIDES && directs[i].from_side != side) continue;

            //Offset must be in range
            if (x + directs[i].x_offset < int(device_ctx.grid.width() - 1)
                && x + directs[i].x_offset > 0
                && y + directs[i].y_offset < int(device_ctx.grid.height() - 1)
                && y + directs[i].y_offset > 0) {
                //Only add connections if the target clb type matches the type in the direct specification
                t_physical_tile_type_ptr target_type = device_ctx.grid.get_physical_type(x + directs[i].x_offset, y + directs[i].y_offset);

                if (clb_to_clb_directs[i].to_clb_type == target_type
                    && z + directs[i].sub_tile_offset < int(target_type->capacity)
                    && z + directs[i].sub_tile_offset >= 0) {
                    /* Compute index of opin with regards to given pins */
                    int max_index = OPEN, min_index = OPEN;
                    bool swap = false;
                    if (clb_to_clb_directs[i].from_clb_pin_start_index > clb_to_clb_directs[i].from_clb_pin_end_index) {
                        swap = true;
                        max_index = clb_to_clb_directs[i].from_clb_pin_start_index;
                        min_index = clb_to_clb_directs[i].from_clb_pin_end_index;
                    } else {
                        swap = false;
                        min_index = clb_to_clb_directs[i].from_clb_pin_start_index;
                        max_index = clb_to_clb_directs[i].from_clb_pin_end_index;
                    }

                    if (max_index >= relative_opin && min_index <= relative_opin) {
                        int offset = relative_opin - min_index;
                        /* This opin is specified to connect directly to an ipin, now compute which ipin to connect to */
                        int relative_ipin = OPEN;
                        if (clb_to_clb_directs[i].to_clb_pin_start_index > clb_to_clb_directs[i].to_clb_pin_end_index) {
                            if (swap) {
                                relative_ipin = clb_to_clb_directs[i].to_clb_pin_end_index + offset;
                            } else {
                                relative_ipin = clb_to_clb_directs[i].to_clb_pin_start_index - offset;
                            }
                        } else {
                            if (swap) {
                                relative_ipin = clb_to_clb_directs[i].to_clb_pin_end_index - offset;
                            } else {
                                relative_ipin = clb_to_clb_directs[i].to_clb_pin_start_index + offset;
                            }
                        }

                        //directs[i].sub_tile_offset is added to from_capacity(z) to get the
                        // target_capacity
                        int target_cap = z + directs[i].sub_tile_offset;

                        // Iterate over all sub_tiles to get the sub_tile which the target_cap belongs to.
                        const t_sub_tile* target_sub_tile = nullptr;
                        for (const auto& sub_tile : target_type->sub_tiles) {
                            if (sub_tile.capacity.is_in_range(target_cap)) {
                                target_sub_tile = &sub_tile;
                                break;
                            }
                        }
                        VTR_ASSERT(target_sub_tile != nullptr);
                        if (relative_ipin >= target_sub_tile->num_phy_pins) continue;

                        //If this block has capacity > 1 then the pins of z position > 0 are offset
                        //by the number of pins per capacity instance
                        int ipin = get_physical_pin_from_capacity_location(target_type, relative_ipin, target_cap);

                        /* Add new ipin edge to list of edges */
                        std::vector<RRNodeId> inodes;

                        if (directs[i].to_side != NUM_SIDES) {
                            //Explicit side specified, only create if pin exists on that side
                            RRNodeId inode = rr_graph_builder.node_lookup().find_node(x + directs[i].x_offset, y + directs[i].y_offset, IPIN, ipin, directs[i].to_side);
                            if (inode) {
                                inodes.push_back(inode);
                            }
                        } else {
                            //No side specified, get all candidates
                            inodes = rr_graph_builder.node_lookup().find_nodes_at_all_sides(x + directs[i].x_offset, y + directs[i].y_offset, IPIN, ipin);
                        }

                        if (inodes.size() > 0) {
                            //There may be multiple physical pins corresponding to the logical
                            //target ipin. We only need to connect to one of them (since the physical pins
                            //are logically equivalent). This also ensures the graphics look reasonable and map
                            //back fairly directly to the architecture file in the case of pin equivalence
                            RRNodeId inode = pick_best_direct_connect_target_rr_node(rr_graph, from_rr_node, inodes);

                            rr_edges_to_create.emplace_back(from_rr_node, inode, clb_to_clb_directs[i].switch_index);
                            ++num_pins;
                        }
                    }
                }
            }
        }
    }
    return num_pins;
}
/* Determines whether the output pins of the specified block type should be perturbed.	*
 *  This is to prevent pathological cases where the output pin connections are		*
 *  spaced such that the connection pattern always skips some types of wire (w.r.t.	*
 *  starting points)									*/
static std::vector<bool> alloc_and_load_perturb_opins(const t_physical_tile_type_ptr type,
                                                      const vtr::Matrix<int>& Fc_out,
                                                      const int max_chan_width,
                                                      const std::vector<t_segment_inf>& segment_inf) {
    int i, Fc_max, iclass, num_wire_types;
    int num, max_primes, factor, num_factors;
    int* prime_factors;
    float step_size = 0;
    float n = 0;
    float threshold = 0.07;

    std::vector<bool> perturb_opins(segment_inf.size(), false);

    i = Fc_max = iclass = 0;
    if (segment_inf.size() > 1) {
        /* Segments of one length are grouped together in the channel.	*
         *  In the future we can determine if any of these segments will	*
         *  encounter the pathological step size case, and determine if	*
         *  we need to perturb based on the segment's frequency (if 	*
         *  frequency is small we should not perturb - testing has found	*
         *  that perturbing a channel when unnecessary increases needed	*
         *  W to achieve the same delay); but for now we just return.	*/
        return perturb_opins;
    } else {
        /* There are as many wire start points as the value of L */
        num_wire_types = segment_inf[0].length;
    }

    /* get Fc_max */
    for (i = 0; i < type->num_pins; ++i) {
        auto pin_type = get_pin_type_from_pin_physical_num(type, i);
        if (Fc_out[i][0] > Fc_max && pin_type == DRIVER) {
            Fc_max = Fc_out[i][0];
        }
    }
    /* Nothing to perturb if Fc=0; no need to perturb if Fc = 1 */
    if (Fc_max == 0 || Fc_max == max_chan_width) {
        return perturb_opins;
    }

    /* Pathological cases occur when the step size, W/Fc, is a multiple of	*
     *  the number of wire starting points, L. Specifically, when the step 	*
     *  size is a multiple of a prime factor of L, the connection pattern	*
     *  will always skip some wires. Thus, we perturb pins if we detect this	*
     *  case.								*/

    /* get an upper bound on the number of prime factors of num_wire_types	*/
    max_primes = (int)floor(log((float)num_wire_types) / log(2.0));
    max_primes = std::max(max_primes, 1); //Minimum of 1 to ensure we allocate space for at least one prime_factor

    prime_factors = new int[max_primes];
    for (i = 0; i < max_primes; i++) {
        prime_factors[i] = 0;
    }

    /* Find the prime factors of num_wire_types */
    num = num_wire_types;
    factor = 2;
    num_factors = 0;
    while (pow((float)factor, 2) <= num) {
        if (num % factor == 0) {
            num /= factor;
            if (factor != prime_factors[num_factors]) {
                prime_factors[num_factors] = factor;
                num_factors++;
            }
        } else {
            factor++;
        }
    }
    if (num_factors == 0) {
        prime_factors[num_factors++] = num_wire_types; /* covers cases when num_wire_types is prime */
    }

    /* Now see if step size is an approximate multiple of one of the factors. A 	*
     *  threshold is used because step size may not be an integer.			*/
    step_size = (float)max_chan_width / Fc_max;
    for (i = 0; i < num_factors; i++) {
        if (vtr::nint(step_size) < prime_factors[i]) {
            perturb_opins[0] = false;
            break;
        }

        n = step_size / prime_factors[i];
        n = n - (float)vtr::nint(n); /* fractinal part */
        if (fabs(n) < threshold) {
            perturb_opins[0] = true;
            break;
        } else {
            perturb_opins[0] = false;
        }
    }
    delete[](prime_factors);

    return perturb_opins;
}

static RRNodeId pick_best_direct_connect_target_rr_node(const RRGraphView& rr_graph,
                                                        RRNodeId from_rr,
                                                        const std::vector<RRNodeId>& candidate_rr_nodes) {
    //With physically equivalent pins there may be multiple candidate rr nodes (which are equivalent)
    //to connect the direct edge to.
    //As a result it does not matter (from a correctness standpoint) which is picked.
    //
    //However intuitively we would expect (e.g. when visualizing the drawn RR graph) that the 'closest'
    //candidate would be picked (i.e. to minimize the drawn edge length).
    //
    //This function attempts to pick the 'best/closest' of the candidates.
    VTR_ASSERT(rr_graph.node_type(from_rr) == OPIN);

    float best_dist = std::numeric_limits<float>::infinity();
    RRNodeId best_rr = RRNodeId::INVALID();

    for (const e_side& from_side : SIDES) {
        /* Bypass those side where the node does not appear */
        if (!rr_graph.is_node_on_specific_side(from_rr, from_side)) {
            continue;
        }

        for (RRNodeId to_rr : candidate_rr_nodes) {
            VTR_ASSERT(rr_graph.node_type(to_rr) == IPIN);
            float to_dist = std::abs(rr_graph.node_xlow(from_rr) - rr_graph.node_xlow(to_rr))
                            + std::abs(rr_graph.node_ylow(from_rr) - rr_graph.node_ylow(to_rr));

            for (const e_side& to_side : SIDES) {
                /* Bypass those side where the node does not appear */
                if (!rr_graph.is_node_on_specific_side(to_rr, to_side)) {
                    continue;
                }

                //Include a partial unit of distance based on side alignment to ensure
                //we preferr facing sides
                if ((from_side == RIGHT && to_side == LEFT)
                    || (from_side == LEFT && to_side == RIGHT)
                    || (from_side == TOP && to_side == BOTTOM)
                    || (from_side == BOTTOM && to_side == TOP)) {
                    //Facing sides
                    to_dist += 0.25;
                } else if (((from_side == RIGHT || from_side == LEFT) && (to_side == TOP || to_side == BOTTOM))
                           || ((from_side == TOP || from_side == BOTTOM) && (to_side == RIGHT || to_side == LEFT))) {
                    //Perpendicular sides
                    to_dist += 0.5;

                } else {
                    //Opposite sides
                    to_dist += 0.75;
                }

                if (to_dist < best_dist) {
                    best_dist = to_dist;
                    best_rr = to_rr;
                }
            }
        }
    }

    VTR_ASSERT(best_rr);

    return best_rr;
}

//Collects the sets of connected non-configurable edges in the RR graph
static void create_edge_groups(EdgeGroups* groups) {
    auto& device_ctx = g_vpr_ctx.device();
    const auto& rr_graph = device_ctx.rr_graph;
    rr_graph.rr_nodes().for_each_edge(
        [&](RREdgeId edge, RRNodeId src, RRNodeId sink) {
            if (!rr_graph.rr_switch_inf(RRSwitchId(rr_graph.rr_nodes().edge_switch(edge))).configurable()) {
                groups->add_non_config_edge(size_t(src), size_t(sink));
            }
        });

    groups->create_sets();
}

t_non_configurable_rr_sets identify_non_configurable_rr_sets() {
    EdgeGroups groups;
    create_edge_groups(&groups);

    return groups.output_sets();
}

bool pins_connected(t_block_loc cluster_loc,
                    t_physical_tile_type_ptr physical_type,
                    t_logical_block_type_ptr logical_block,
                    int from_pin_logical_num,
                    int to_pin_logical_num) {
    const auto& rr_graph = g_vpr_ctx.device().rr_graph;
    const auto& rr_spatial_look_up = rr_graph.node_lookup();

    int x = cluster_loc.loc.x;
    int y = cluster_loc.loc.y;
    int abs_cap = cluster_loc.loc.sub_tile;
    const t_sub_tile* sub_tile = nullptr;

    for (const auto& sub_tile_ : physical_type->sub_tiles) {
        if (sub_tile_.capacity.is_in_range(abs_cap)) {
            sub_tile = &sub_tile_;
            break;
        }
    }
    VTR_ASSERT(sub_tile != nullptr);
    int rel_cap = abs_cap - sub_tile->capacity.low;
    VTR_ASSERT(rel_cap >= 0);

    auto from_pb_pin = logical_block->pin_logical_num_to_pb_pin_mapping.at(from_pin_logical_num);
    int from_pin_physical_num = get_pb_pin_physical_num(physical_type,
                                                        sub_tile,
                                                        logical_block,
                                                        rel_cap,
                                                        from_pb_pin);
    VTR_ASSERT(from_pin_physical_num != OPEN);

    auto to_pb_pin = logical_block->pin_logical_num_to_pb_pin_mapping.at(to_pin_logical_num);
    int to_pin_physical_num = get_pb_pin_physical_num(physical_type,
                                                      sub_tile,
                                                      logical_block,
                                                      rel_cap,
                                                      to_pb_pin);

    VTR_ASSERT(to_pin_physical_num != OPEN);

    RRNodeId from_node = get_pin_rr_node_id(rr_spatial_look_up, physical_type, x, y, from_pin_physical_num);
    VTR_ASSERT(from_node != RRNodeId::INVALID());

    RRNodeId to_node = get_pin_rr_node_id(rr_spatial_look_up, physical_type, x, y, to_pin_physical_num);
    VTR_ASSERT(to_node != RRNodeId::INVALID());

    int num_edges = rr_graph.num_edges(from_node);

    for (int iedge = 0; iedge < num_edges; iedge++) {
        RRNodeId sink_node = rr_graph.edge_sink_node(from_node, iedge);
        if (sink_node == to_node) {
            return true;
        }
    }
    return false;
}

static t_cluster_pin_chain get_cluster_directly_connected_nodes(const std::vector<int>& cluster_pins,
                                                                t_physical_tile_type_ptr physical_type,
                                                                t_logical_block_type_ptr logical_block,
                                                                bool is_flat) {
    std::unordered_set<int> cluster_pins_set(cluster_pins.begin(), cluster_pins.end()); // Faster for search

    VTR_ASSERT(is_flat);
    std::vector<int> pin_index_vec(get_tile_total_num_pin(physical_type), OPEN);

    std::vector<std::vector<t_pin_chain_node>> chains;
    for (auto pin_physical_num : cluster_pins) {
        auto pin_type = get_pin_type_from_pin_physical_num(physical_type, pin_physical_num);
        auto conn_sink_pins = get_sink_pins_in_cluster(cluster_pins_set,
                                                       physical_type,
                                                       logical_block,
                                                       pin_physical_num);
        VTR_ASSERT(pin_type != OPEN);
        // Continue if the fan-out or fan-in of pin_physical_num is not equal to one or pin is already assigned to a chain.
        if (pin_index_vec[pin_physical_num] >= 0 || conn_sink_pins.size() != 1) {
            continue;
        } else {
            auto node_chain = get_directly_connected_nodes(physical_type,
                                                           logical_block,
                                                           cluster_pins_set,
                                                           pin_physical_num,
                                                           is_flat);
            // node_chain contains the pin_physical_num itself to. Thus, we store the chain if its size is greater than 1.
            if (node_chain.size() > 1) {
                int num_chain = (int)chains.size();
                int chain_idx = get_chain_idx(pin_index_vec, node_chain, num_chain);
                add_pin_chain(node_chain,
                              chain_idx,
                              pin_index_vec,
                              chains,
                              (chain_idx == num_chain));
            }
        }
    }

    auto chain_sinks = get_node_chain_sinks(chains);

    VTR_ASSERT(is_node_chain_sorted(physical_type,
                                    logical_block,
                                    cluster_pins_set,
                                    pin_index_vec,
                                    chains));

    return {pin_index_vec, chains, chain_sinks};
}

static std::vector<int> get_directly_connected_nodes(t_physical_tile_type_ptr physical_type,
                                                     t_logical_block_type_ptr logical_block,
                                                     const std::unordered_set<int>& pins_in_cluster,
                                                     int pin_physical_num,
                                                     bool is_flat) {
    VTR_ASSERT(is_flat);
    if (is_primitive_pin(physical_type, pin_physical_num)) {
        return {pin_physical_num};
    }
    std::vector<int> conn_node_chain;
    auto pin_type = get_pin_type_from_pin_physical_num(physical_type, pin_physical_num);

    // Forward
    {
        conn_node_chain.push_back(pin_physical_num);
        int last_pin_num = pin_physical_num;
        auto sink_pins = get_sink_pins_in_cluster(pins_in_cluster,
                                                  physical_type,
                                                  logical_block,
                                                  pin_physical_num);
        while (sink_pins.size() == 1) {
            last_pin_num = sink_pins[0];

            if (is_primitive_pin(physical_type, last_pin_num) || pin_type != get_pin_type_from_pin_physical_num(physical_type, last_pin_num)) {
                break;
            }

            conn_node_chain.push_back(sink_pins[0]);

            sink_pins = get_sink_pins_in_cluster(pins_in_cluster,
                                                 physical_type,
                                                 logical_block,
                                                 last_pin_num);
        }
    }
    return conn_node_chain;
}

static bool is_node_chain_sorted(t_physical_tile_type_ptr physical_type,
                                 t_logical_block_type_ptr logical_block,
                                 const std::unordered_set<int>& pins_in_cluster,
                                 const std::vector<int>& pin_index_vec,
                                 const std::vector<std::vector<t_pin_chain_node>>& all_node_chain) {
    int num_chain = (int)all_node_chain.size();
    for (int chain_idx = 0; chain_idx < num_chain; chain_idx++) {
        const auto& curr_chain = all_node_chain[chain_idx];
        int num_nodes = (int)curr_chain.size();
        for (int node_idx = 0; node_idx < num_nodes; node_idx++) {
            auto curr_node = curr_chain[node_idx];
            int curr_pin_num = curr_node.pin_physical_num;
            auto nxt_idx = curr_node.nxt_node_idx;
            if (pin_index_vec[curr_pin_num] != chain_idx) {
                return false;
            }
            if (nxt_idx == OPEN) {
                continue;
            }
            auto conn_pin_vec = get_sink_pins_in_cluster(pins_in_cluster, physical_type, logical_block, curr_node.pin_physical_num);
            if (conn_pin_vec.size() != 1 || conn_pin_vec[0] != curr_chain[nxt_idx].pin_physical_num) {
                return false;
            }
        }
    }

    return true;
}

static std::vector<int> get_node_chain_sinks(const std::vector<std::vector<t_pin_chain_node>>& cluster_chains) {
    int num_chain = (int)cluster_chains.size();
    std::vector<int> chain_sink_pin(num_chain);

    for (int chain_idx = 0; chain_idx < num_chain; chain_idx++) {
        const auto& chain = cluster_chains[chain_idx];
        int num_nodes = (int)chain.size();

        bool sink_node_found = false;
        for (int node_idx = 0; node_idx < num_nodes; node_idx++) {
            if (chain[node_idx].nxt_node_idx == OPEN) {
                // Each chain should only contain ONE sink pin
                VTR_ASSERT(!sink_node_found);
                sink_node_found = true;
                chain_sink_pin[chain_idx] = chain[node_idx].pin_physical_num;
            }
        }
        // Make sure that the chain contains a sink pin
        VTR_ASSERT(sink_node_found);
    }

    return chain_sink_pin;
}

static std::vector<int> get_sink_pins_in_cluster(const std::unordered_set<int>& pins_in_cluster,
                                                 t_physical_tile_type_ptr physical_type,
                                                 t_logical_block_type_ptr logical_block,
                                                 const int pin_physical_num) {
    std::vector<int> sink_pins_in_cluster;
    auto all_conn_pins = get_physical_pin_sink_pins(physical_type,
                                                    logical_block,
                                                    pin_physical_num);
    sink_pins_in_cluster.reserve(all_conn_pins.size());
    for (auto conn_pin : all_conn_pins) {
        if (pins_in_cluster.find(conn_pin) != pins_in_cluster.end()) {
            sink_pins_in_cluster.push_back(conn_pin);
        }
    }

    return sink_pins_in_cluster;
}

static std::vector<int> get_src_pins_in_cluster(const std::unordered_set<int>& pins_in_cluster,
                                                t_physical_tile_type_ptr physical_type,
                                                t_logical_block_type_ptr logical_block,
                                                const int pin_physical_num) {
    std::vector<int> src_pins_in_cluster;
    auto all_conn_pins = get_physical_pin_src_pins(physical_type,
                                                   logical_block,
                                                   pin_physical_num);
    for (auto conn_pin : all_conn_pins) {
        if (pins_in_cluster.find(conn_pin) != pins_in_cluster.end()) {
            src_pins_in_cluster.push_back(conn_pin);
        }
    }

    return src_pins_in_cluster;
}

static int get_chain_idx(const std::vector<int>& pin_idx_vec, const std::vector<int>& pin_chain, int new_idx) {
    int chain_idx = OPEN;
    for (auto pin_num : pin_chain) {
        int pin_chain_num = pin_idx_vec[pin_num];
        if (pin_chain_num != OPEN) {
            chain_idx = pin_chain_num;
            break;
        }
    }
    if (chain_idx == OPEN) {
        chain_idx = new_idx;
    }
    return chain_idx;
}

static void add_pin_chain(const std::vector<int>& pin_chain,
                          int chain_idx,
                          std::vector<int>& pin_index_vec,
                          std::vector<std::vector<t_pin_chain_node>>& all_chains,
                          bool is_new_chain) {
    std::list<int> new_chain;

    // None of the pins in the chain has been added to all_chains before
    if (is_new_chain) {
        std::vector<t_pin_chain_node> new_pin_chain;
        new_pin_chain.reserve(pin_chain.size());

        // Basically, the next pin connected to the current pin is located in the next element of the array
        int nxt_node_idx = 1;
        for (auto pin_num : pin_chain) {
            // Since we assume that none of the pins in the pin_chain has seen before
            VTR_ASSERT(pin_index_vec[pin_num] == OPEN);
            // Assign the pin its chain index
            pin_index_vec[pin_num] = chain_idx;
            new_pin_chain.emplace_back(pin_num, nxt_node_idx);
            nxt_node_idx++;
        }

        // For the last pin in the chain, there is no next pin.
        new_pin_chain[new_pin_chain.size() - 1].nxt_node_idx = OPEN;

        all_chains.push_back(new_pin_chain);

    } else {
        // If the chain_idx is not equal to the all_chains.size(), it means that some of the pins in the chain has already been added
        // to the data structure which stores all the chains.

        auto& node_chain = all_chains[chain_idx];
        int pin_chain_init_size = (int)node_chain.size();
        // For the pins in the chain which are not added, the pin connected to each of the is located in the vector element next to them.
        // Except for the last node in the chain which has not been added. We set the correct value for that particular pin later.
        int nxt_node_idx = pin_chain_init_size + 1;
        bool is_new_pin_added = false;
        bool found_pin_in_chain = false;
        for (auto pin_num : pin_chain) {
            if (pin_index_vec[pin_num] == OPEN) {
                pin_index_vec[pin_num] = chain_idx;
                node_chain.emplace_back(pin_num, nxt_node_idx);
                nxt_node_idx++;
                is_new_pin_added = true;
            } else {
                found_pin_in_chain = true;
                // pin_num is the pin_number of a pin which is the first pin in the chain that is added to all_chains
                int first_pin_in_chain_idx = OPEN;
                for (int pin_idx = 0; pin_idx < pin_chain_init_size; pin_idx++) {
                    if (node_chain[pin_idx].pin_physical_num == pin_num) {
                        first_pin_in_chain_idx = pin_idx;
                        break;
                    }
                }
                // We assume that this pin is already added to all_chains
                VTR_ASSERT(first_pin_in_chain_idx != OPEN);
                // We assume than if this block is being run, at least one new pin should be added to the chain
                VTR_ASSERT(is_new_pin_added);

                // The last added pin is connected to a pin which is already added to the chain
                node_chain[node_chain.size() - 1].nxt_node_idx = first_pin_in_chain_idx;

                // The rest of the chain should have already been added to the chain
                break;
            }
        }
        // There should be a pin which has been added to the chain before
        VTR_ASSERT(found_pin_in_chain);
    }
}

static int find_create_intra_cluster_sw_arch_idx(std::map<int, t_arch_switch_inf>& arch_sw_inf,
                                                 float delay) {
    // Check whether is there any other intra-tile edge with the same delay
    auto find_res = std::find_if(arch_sw_inf.begin(), arch_sw_inf.end(),
                                 [delay](const std::pair<int, t_arch_switch_inf>& sw_inf_pair) {
                                     const t_arch_switch_inf& sw_inf = std::get<1>(sw_inf_pair);
                                     if (sw_inf.intra_tile && sw_inf.Tdel() == delay) {
                                         return true;
                                     } else {
                                         return false;
                                     }
                                 });

    // There isn't any other intra-tile edge with the same delay - Create a new one!
    if (find_res == arch_sw_inf.end()) {
        auto arch_sw = create_internal_arch_sw(delay);
        int max_key_num = std::numeric_limits<int>::min();
        // Find the maximum edge index
        for (const auto& arch_sw_pair : arch_sw_inf) {
            if (arch_sw_pair.first > max_key_num) {
                max_key_num = arch_sw_pair.first;
            }
        }
        int new_key_num = ++max_key_num;
        arch_sw_inf.insert(std::make_pair(new_key_num, arch_sw));
        // We assume that the delay of internal switches is not dependent on their fan-in
        // If this assumption proven to not be accurate, the implementation needs to be changed.
        VTR_ASSERT(arch_sw.fixed_Tdel());

        return new_key_num;
    } else {
        return find_res->first;
    }
}

static void find_create_rr_switch(RRGraphBuilder& rr_graph_builder,
                                  std::vector<std::map<int, int>>& switch_fanin_remap,
                                  float R_minW_nmos,
                                  float R_minW_pmos,
                                  const t_arch_switch_inf& arch_sw_inf,
                                  const int arch_sw_id) {
    if ((int)switch_fanin_remap.size() > arch_sw_id) {
        return;
    } else {
        t_rr_switch_inf rr_switch = create_rr_switch_from_arch_switch(arch_sw_inf,
                                                                      R_minW_nmos,
                                                                      R_minW_pmos);
        auto rr_switch_id = rr_graph_builder.add_rr_switch(rr_switch);
        switch_fanin_remap.push_back({{UNDEFINED, size_t(rr_switch_id)}});
        VTR_ASSERT(((int)switch_fanin_remap.size() - 1) == arch_sw_id);
    }
}

static float get_delay_directly_connected_pins(t_physical_tile_type_ptr physical_type,
                                               t_logical_block_type_ptr logical_block,
                                               const std::unordered_set<int>& cluster_pins,
                                               int first_pin_num,
                                               int second_pin_num) {
    float delay = 0.;

    int curr_pin = first_pin_num;
    while (true) {
        auto sink_pins = get_sink_pins_in_cluster(cluster_pins,
                                                  physical_type,
                                                  logical_block,
                                                  curr_pin);
        // We expect the pins to be located on a chain
        VTR_ASSERT(sink_pins.size() == 1);
        delay += get_edge_delay(physical_type,
                                logical_block,
                                curr_pin,
                                sink_pins[0]);
        if (sink_pins[0] == second_pin_num) {
            break;
        }
        curr_pin = sink_pins[0];
    }

    return delay;
}

static void process_non_config_sets() {
    auto& device_ctx = g_vpr_ctx.mutable_device();
    EdgeGroups groups;
    create_edge_groups(&groups);
    groups.set_device_context(device_ctx);
}<|MERGE_RESOLUTION|>--- conflicted
+++ resolved
@@ -2422,225 +2422,7 @@
 
     device_ctx.switch_fanin_remap.clear();
 
-<<<<<<< HEAD
-    invalidate_router_lookahead_cache();
-}
-
-static void build_rr_sinks_sources(RRGraphBuilder& rr_graph_builder,
-                                   const int i,
-                                   const int j,
-                                   t_rr_edge_info_set& rr_edges_to_create,
-                                   const int delayless_switch,
-                                   const DeviceGrid& grid) {
-    /* Loads IPIN, SINK, SOURCE, and OPIN.
-     * Loads IPIN to SINK edges, and SOURCE to OPIN edges */
-
-    /* Since we share nodes within a large block, only
-     * start tile can initialize sinks, sources, and pins */
-    int tile_width_offset = grid.get_width_offset(i, j);
-    int tile_height_offset = grid.get_height_offset(i, j);
-    if (tile_width_offset > 0 || tile_height_offset > 0)
-        return;
-
-    auto type = grid.get_physical_type(i, j);
-    int num_class = (int)type->class_inf.size();
-    int num_pins = type->num_pins;
-
-    auto& device_ctx = g_vpr_ctx.device();
-    auto& mutable_device_ctx = g_vpr_ctx.mutable_device();
-    const auto& rr_graph = device_ctx.rr_graph;
-
-    /* SINK and SOURCE-to-OPIN edges */
-    //int edges_created =0;
-    for (int iclass = 0; iclass < num_class; ++iclass) {
-        RRNodeId inode = RRNodeId::INVALID();
-        auto class_type = get_class_type_from_class_physical_num(type, iclass);
-        if (class_type == DRIVER) { /* SOURCE */
-            inode = rr_graph_builder.node_lookup().find_node(i, j, SOURCE, iclass);
-            VTR_ASSERT(inode);
-
-            //Retrieve all the physical OPINs associated with this source, this includes
-            //those at different grid tiles of this block
-            std::vector<RRNodeId> opin_nodes;
-            for (int width_offset = 0; width_offset < type->width; ++width_offset) {
-                for (int height_offset = 0; height_offset < type->height; ++height_offset) {
-                    auto pin_list = get_pin_list_from_class_physical_num(type, iclass);
-                    for (int pin_num : pin_list) {
-                        std::vector<RRNodeId> physical_pins = rr_graph_builder.node_lookup().find_nodes_at_all_sides(i + width_offset, j + height_offset, OPIN, pin_num);
-                        opin_nodes.insert(opin_nodes.end(), physical_pins.begin(), physical_pins.end());
-                    }
-                }
-            }
-
-            //Connect the SOURCE to each OPIN
-            //edges_created += opin_nodes.size();
-            for (size_t iedge = 0; iedge < opin_nodes.size(); ++iedge) {
-                rr_edges_to_create.emplace_back(inode, opin_nodes[iedge], delayless_switch);
-            }
-
-            rr_graph_builder.set_node_cost_index(inode, RRIndexedDataId(SOURCE_COST_INDEX));
-            rr_graph_builder.set_node_type(inode, SOURCE);
-        } else { /* SINK */
-            VTR_ASSERT(class_type == RECEIVER);
-            inode = rr_graph_builder.node_lookup().find_node(i, j, SINK, iclass);
-
-            VTR_ASSERT(inode);
-
-            /* NOTE:  To allow route throughs through clbs, change the lines below to  *
-             * make an edge from the input SINK to the output SOURCE.  Do for just the *
-             * special case of INPUTS = class 0 and OUTPUTS = class 1 and see what it  *
-             * leads to.  If route throughs are allowed, you may want to increase the  *
-             * base cost of OPINs and/or SOURCES so they aren't used excessively.      */
-
-            /* TODO: The casting will be removed when RRGraphBuilder has the following APIs:
-             * - set_node_cost_index(RRNodeId, int);
-             * - set_node_type(RRNodeId, t_rr_type);
-             */
-            rr_graph_builder.set_node_cost_index(inode, RRIndexedDataId(SINK_COST_INDEX));
-            rr_graph_builder.set_node_type(inode, SINK);
-        }
-
-        /* Things common to both SOURCEs and SINKs.   */
-        rr_graph_builder.set_node_capacity(inode, get_class_num_pins_from_class_physical_num(type, iclass));
-        rr_graph_builder.set_node_coordinates(inode, i, j, i + type->width - 1, j + type->height - 1);
-        float R = 0.;
-        float C = 0.;
-        rr_graph_builder.set_node_rc_index(inode, NodeRCIndex(find_create_rr_rc_data(R, C, mutable_device_ctx.rr_rc_data)));
-        rr_graph_builder.set_node_class_num(inode, iclass);
-    }
-
-    /* Connect IPINS to SINKS and initialize OPINS */
-    //We loop through all the pin locations on the block to initialize the IPINs/OPINs,
-    //and hook-up the IPINs to sinks.
-    for (int ipin = 0; ipin < num_pins; ++ipin) {
-        for (e_side side : SIDES) {
-            for (int width_offset = 0; width_offset < type->width; ++width_offset) {
-                for (int height_offset = 0; height_offset < type->height; ++height_offset) {
-                    if (type->pinloc[width_offset][height_offset][side][ipin]) {
-                        RRNodeId inode = RRNodeId::INVALID();
-                        auto pin_type = get_pin_type_from_pin_physical_num(type, ipin);
-                        auto class_physical_num = get_class_num_from_pin_physical_num(type, ipin);
-
-                        if (pin_type == RECEIVER) {
-                            //Connect the input pin to the sink
-                            inode = rr_graph_builder.node_lookup().find_node(i + width_offset, j + height_offset, IPIN, ipin, side);
-
-                            /* Input pins are uniquified, we may not always find one */
-                            if (inode) {
-                                RRNodeId to_node = rr_graph_builder.node_lookup().find_node(i, j, SINK, class_physical_num);
-
-                                //Add info about the edge to be created
-                                rr_edges_to_create.emplace_back(inode, to_node, delayless_switch);
-                                //edges_created ++;
-                                rr_graph_builder.set_node_cost_index(inode, RRIndexedDataId(IPIN_COST_INDEX));
-                                rr_graph_builder.set_node_type(inode, IPIN);
-                            }
-                        } else {
-                            VTR_ASSERT(pin_type == DRIVER);
-                            //Initialize the output pin
-                            // Note that we leave it's out-going edges unconnected (they will be hooked up to global routing later)
-                            inode = rr_graph_builder.node_lookup().find_node(i + width_offset, j + height_offset, OPIN, ipin, side);
-
-                            /* Output pins may not exist on some sides, we may not always find one */
-                            if (inode) {
-                                //Initially left unconnected
-                                rr_graph_builder.set_node_cost_index(inode, RRIndexedDataId(OPIN_COST_INDEX));
-                                rr_graph_builder.set_node_type(inode, OPIN);
-                            }
-                        }
-
-                        /* Common to both DRIVERs and RECEIVERs */
-                        if (inode) {
-                            rr_graph_builder.set_node_capacity(inode, 1);
-                            float R = 0.;
-                            float C = 0.;
-                            rr_graph_builder.set_node_rc_index(inode, NodeRCIndex(find_create_rr_rc_data(R, C, mutable_device_ctx.rr_rc_data)));
-                            rr_graph_builder.set_node_pin_num(inode, ipin);
-
-                            //Note that we store the grid tile location and side where the pin is located,
-                            //which greatly simplifies the drawing code
-                            //For those pins located on multiple sides, we save the rr node index
-                            //for the pin on all sides at which it exists
-                            //As such, multipler driver problem can be avoided.
-                            rr_graph_builder.set_node_coordinates(inode, i + width_offset, j + height_offset, i + width_offset, j + height_offset);
-                            rr_graph_builder.add_node_side(inode, side);
-
-                            // Sanity check
-                            VTR_ASSERT(rr_graph.is_node_on_specific_side(RRNodeId(inode), side));
-                            VTR_ASSERT(type->pinloc[width_offset][height_offset][side][rr_graph.node_pin_num(RRNodeId(inode))]);
-                        }
-                    }
-                }
-            }
-        }
-    }
-}
-
-static void build_internal_rr_sinks_sources_flat(RRGraphBuilder& rr_graph_builder,
-                                                 const int i,
-                                                 const int j,
-                                                 t_rr_edge_info_set& rr_edges_to_create,
-                                                 const int delayless_switch,
-                                                 const DeviceGrid& grid) {
-    /* Loads IPIN, SINK, SOURCE, and OPIN.
-     * Loads IPIN to SINK edges, and SOURCE to OPIN edges */
-
-    /* Since we share nodes within a large block, only
-     * start tile can initialize sinks, sources, and pins */
-    int width_offset = grid.get_width_offset(i, j);
-    int height_offset = grid.get_height_offset(i, j);
-    if (width_offset > 0 || height_offset > 0)
-        return;
-    auto& place_ctx = g_vpr_ctx.placement();
-    auto type = grid.get_physical_type(i, j);
-
-    auto grid_block = place_ctx.grid_blocks[i][j];
-    //iterate over different sub tiles inside a tile
-    for (int abs_cap = 0; abs_cap < type->capacity; abs_cap++) {
-        if (grid_block.subtile_empty(abs_cap)) {
-            continue;
-        }
-        auto cluster_blk_id = grid_block.blocks[abs_cap];
-        VTR_ASSERT(cluster_blk_id != ClusterBlockId::INVALID() || cluster_blk_id != EMPTY_BLOCK_ID);
-
-        auto num_class_pairs = get_cluster_internal_class_pairs(cluster_blk_id);
-        /* Initialize SINK/SOURCE nodes and connect them to their respective pins */
-        for (auto class_pair : num_class_pairs) {
-            int class_id = class_pair.first;
-            auto class_inf = class_pair.second;
-            /* Add the IPIN->SINK and SRC->OPIN edges */
-            /* We assume that the physical number of internal classes is higher than the number of
-             * classes on the border of the tile */
-            VTR_ASSERT(class_id >= (int)type->class_inf.size());
-            add_internal_rr_class(class_inf,
-                                  class_id,
-                                  rr_graph_builder,
-                                  type,
-                                  i,
-                                  j,
-                                  rr_edges_to_create,
-                                  delayless_switch);
-        }
-
-        auto pins = get_cluster_internal_ipin_opin(cluster_blk_id);
-        for (auto pin : pins) {
-            /* We assume that the physical number of an internal pin is higher that the number of
-             * pins on the border of the tile */
-            VTR_ASSERT(pin >= type->num_pins);
-            add_internal_rr_ipin_and_opin(rr_graph_builder,
-                                          type,
-                                          pin,
-                                          i,
-                                          j,
-                                          0 /* We assume that internal pins are located at the root-location */,
-                                          0 /* We assume that internal pins are located at the root-location */,
-                                          e_side::TOP /* We assume that internal pins are located at the TOP */);
-        }
-    }
-}
-=======
     device_ctx.rr_graph_is_flat = false;
->>>>>>> fb03360a
 
     invalidate_router_lookahead_cache();
 }
