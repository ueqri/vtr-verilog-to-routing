#include "hsl.h"

float hue2rgb(float v1, float v2, float vH);

<<<<<<< HEAD
hsl color2hsl(t_color color) {
=======
hsl color2hsl(ezgl::color color) {

>>>>>>> d9fb3253
    float r = color.red / 255.;
    float g = color.green / 255.;
    float b = color.blue / 255.;

    float xmin = std::min(std::min(r, g), b); //Min. value of RGB
    float xmax = std::max(std::max(r, g), b); //Max. value of RGB
    float range = xmax - xmin;

    float H = 0.;
    float S = 0.;
    float L = 0.;
    ;

    L = (xmax + xmin) / 2;

    if (range == 0.) { //Grey
        H = 0.;
        S = 0.;
    } else { //Colour
        if (L < 0.5)
            S = range / (xmax + xmin);
        else
            S = range / (2 - xmax - xmin);

        float delta_r = (((xmax - r) / 6) + (range / 2)) / range;
        float delta_g = (((xmax - g) / 6) + (range / 2)) / range;
        float delta_b = (((xmax - b) / 6) + (range / 2)) / range;

        if (r == xmax)
            H = delta_b - delta_g;
        else if (g == xmax)
            H = (1. / 3.) + delta_r - delta_b;
        else if (b == xmax)
            H = (2. / 3.) + delta_g - delta_r;

        if (H < 0) H += 1;
        if (H > 1) H -= 1;
    }

    hsl val;
    val.h = H;
    val.s = S;
    val.l = L;

    return val;
}

ezgl::color hsl2color(hsl in) {
    float H = in.h;
    float S = in.s;
    float L = in.l;

    float R, G, B;
    if (S == 0) {
        R = L * 255;
        G = L * 255;
        B = L * 255;
    } else {
        float var_2;
        if (L < 0.5)
            var_2 = L * (1 + S);
        else
            var_2 = (L + S) - (S * L);

        float var_1 = 2 * L - var_2;

        R = 255 * hue2rgb(var_1, var_2, H + (1. / 3.));
        G = 255 * hue2rgb(var_1, var_2, H);
        B = 255 * hue2rgb(var_1, var_2, H - (1. / 3.));
    }

    return ezgl::color(R, G, B);
}

float hue2rgb(float v1, float v2, float vH) {
    if (vH < 0) vH += 1.;
    if (vH > 1) vH -= 1.;
    if ((6 * vH) < 1) return v1 + (v2 - v1) * 6 * vH;
    if ((2 * vH) < 1) return v2;
    if ((3 * vH) < 2) return v1 + (v2 - v1) * ((2. / 3.) - vH) * 6;
    return (v1);
}<|MERGE_RESOLUTION|>--- conflicted
+++ resolved
@@ -2,12 +2,8 @@
 
 float hue2rgb(float v1, float v2, float vH);
 
-<<<<<<< HEAD
-hsl color2hsl(t_color color) {
-=======
 hsl color2hsl(ezgl::color color) {
 
->>>>>>> d9fb3253
     float r = color.red / 255.;
     float g = color.green / 255.;
     float b = color.blue / 255.;
