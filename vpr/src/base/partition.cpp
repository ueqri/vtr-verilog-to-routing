#include "partition.h"
#include "partition_region.h"
#include <algorithm>
#include <utility>

<<<<<<< HEAD
const std::string Partition::get_name() const {
=======
const std::string& Partition::get_name() const{
>>>>>>> a8034e28
    return name;
}

void Partition::set_name(std::string _part_name) {
    name = std::move(_part_name);
}

<<<<<<< HEAD
const PartitionRegion Partition::get_part_region() const{
=======
const PartitionRegion& Partition::get_part_region() const {
    return part_region;
}

PartitionRegion& Partition::get_mutable_part_region() {
>>>>>>> a8034e28
    return part_region;
}

void Partition::set_part_region(PartitionRegion pr) {
    part_region = std::move(pr);
}

void print_partition(FILE* fp, const Partition& part) {
    const std::string& name = part.get_name();
    fprintf(fp, "partition_name: %s\n", name.c_str());

    const PartitionRegion& pr = part.get_part_region();

    print_partition_region(fp, pr);
}<|MERGE_RESOLUTION|>--- conflicted
+++ resolved
@@ -3,11 +3,7 @@
 #include <algorithm>
 #include <utility>
 
-<<<<<<< HEAD
-const std::string Partition::get_name() const {
-=======
 const std::string& Partition::get_name() const{
->>>>>>> a8034e28
     return name;
 }
 
@@ -15,15 +11,11 @@
     name = std::move(_part_name);
 }
 
-<<<<<<< HEAD
-const PartitionRegion Partition::get_part_region() const{
-=======
 const PartitionRegion& Partition::get_part_region() const {
     return part_region;
 }
 
 PartitionRegion& Partition::get_mutable_part_region() {
->>>>>>> a8034e28
     return part_region;
 }
 
