#include "feasible_region_move_generator.h"

#include "globals.h"
#include "place_constraints.h"
<<<<<<< HEAD
#include "placer_context.h"
=======
#include "placer_state.h"
>>>>>>> 33a82f1c
#include "move_utils.h"

#include <algorithm>
#include <cmath>

<<<<<<< HEAD
FeasibleRegionMoveGenerator::FeasibleRegionMoveGenerator(PlacerContext& placer_ctx)
    : MoveGenerator(placer_ctx) {}
=======
FeasibleRegionMoveGenerator::FeasibleRegionMoveGenerator(PlacerState& placer_state)
    : MoveGenerator(placer_state) {}
>>>>>>> 33a82f1c

e_create_move FeasibleRegionMoveGenerator::propose_move(t_pl_blocks_to_be_moved& blocks_affected,
                                                        t_propose_action& proposed_action,
                                                        float rlim,
                                                        const t_placer_opts& placer_opts,
                                                        const PlacerCriticalities* criticalities) {
    const auto& cluster_ctx = g_vpr_ctx.clustering();
<<<<<<< HEAD
    auto& placer_ctx = placer_ctx_.get();
    auto& place_move_ctx = placer_ctx.mutable_move();
    const auto& block_locs = placer_ctx.block_locs();
    const auto& blk_loc_registry = placer_ctx.blk_loc_registry();
=======
    auto& placer_state = placer_state_.get();
    auto& place_move_ctx = placer_state.mutable_move();
    const auto& block_locs = placer_state.block_locs();
    const auto& blk_loc_registry = placer_state.blk_loc_registry();
>>>>>>> 33a82f1c

    ClusterNetId net_from;
    int pin_from;
    //Find a movable block based on blk_type
    ClusterBlockId b_from = propose_block_to_move(placer_opts,
                                                  proposed_action.logical_blk_type_index,
                                                  /*highly_crit_block=*/true,
                                                  &net_from,
                                                  &pin_from,
<<<<<<< HEAD
                                                  placer_ctx);
=======
                                                  placer_state);
>>>>>>> 33a82f1c

    VTR_LOGV_DEBUG(g_vpr_ctx.placement().f_placer_debug, "Feasible Region Move Choose Block %di - rlim %f\n", size_t(b_from), rlim);

    if (!b_from) { //No movable block found
        VTR_LOGV_DEBUG(g_vpr_ctx.placement().f_placer_debug, "\tNo movable block found\n");
        return e_create_move::ABORT;
    }

    //from block data
    t_pl_loc from = block_locs[b_from].loc;
    auto cluster_from_type = cluster_ctx.clb_nlist.block_type(b_from);
    auto grid_from_type = g_vpr_ctx.device().grid.get_physical_type({from.x, from.y, from.layer});
    VTR_ASSERT(is_tile_compatible(grid_from_type, cluster_from_type));

    /* Calculate the feasible region */
    t_pl_loc to;
    // Currently, we don't change the layer for this move
    to.layer = from.layer;
    int max_x, min_x, max_y, min_y;

    place_move_ctx.X_coord.clear();
    place_move_ctx.Y_coord.clear();
    //For critical input nodes, calculate the x & y min-max values
    for (ClusterPinId pin_id : cluster_ctx.clb_nlist.block_input_pins(b_from)) {
        ClusterNetId net_id = cluster_ctx.clb_nlist.pin_net(pin_id);
        if (cluster_ctx.clb_nlist.net_is_ignored(net_id))
            continue;

        int ipin = cluster_ctx.clb_nlist.pin_net_index(pin_id);
        if (criticalities->criticality(net_id, ipin) > placer_opts.place_crit_limit) {
            ClusterBlockId bnum = cluster_ctx.clb_nlist.net_driver_block(net_id);
            place_move_ctx.X_coord.push_back(block_locs[bnum].loc.x);
            place_move_ctx.Y_coord.push_back(block_locs[bnum].loc.y);
        }
    }
    if (!place_move_ctx.X_coord.empty()) {
        max_x = *(std::max_element(place_move_ctx.X_coord.begin(), place_move_ctx.X_coord.end()));
        min_x = *(std::min_element(place_move_ctx.X_coord.begin(), place_move_ctx.X_coord.end()));
        max_y = *(std::max_element(place_move_ctx.Y_coord.begin(), place_move_ctx.Y_coord.end()));
        min_y = *(std::min_element(place_move_ctx.Y_coord.begin(), place_move_ctx.Y_coord.end()));
    } else {
        max_x = from.x;
        min_x = from.x;
        max_y = from.y;
        min_y = from.y;
    }

    //Get the most critical output of the node
    int xt, yt;
    ClusterBlockId b_output = cluster_ctx.clb_nlist.net_pin_block(net_from, pin_from);
    t_pl_loc output_loc = block_locs[b_output].loc;
    xt = output_loc.x;
    yt = output_loc.y;

    /**
     * @brief determine the feasible region
     *
     * The algorithm is described in Chen et al. "Simultaneous Timing-Driven Placement and Duplication"
     * it determines the coords of the feasible region based on the relative location of the location of 
     * the most critical output block, the current location of the block and the locations of the highly critical inputs
     */
    t_bb FR_coords;
    if (xt < min_x) {
        FR_coords.xmin = std::min(from.x, xt);
        FR_coords.xmax = std::max(from.x, min_x);
    } else if (xt < max_x) {
        FR_coords.xmin = std::min(from.x, xt);
        FR_coords.xmax = std::max(from.x, xt);
    } else {
        FR_coords.xmin = std::min(from.x, max_x);
        FR_coords.xmax = std::max(from.x, xt);
    }
    VTR_ASSERT(FR_coords.xmin <= FR_coords.xmax);

    if (yt < min_y) {
        FR_coords.ymin = std::min(from.y, yt);
        FR_coords.ymax = std::max(from.y, min_y);
    } else if (yt < max_y) {
        FR_coords.ymin = std::min(from.y, yt);
        FR_coords.ymax = std::max(from.y, yt);
    } else {
        FR_coords.ymin = std::min(from.y, max_y);
        FR_coords.ymax = std::max(from.y, yt);
    }

    FR_coords.layer_min = from.layer;
    FR_coords.layer_max = from.layer;
    VTR_ASSERT(FR_coords.ymin <= FR_coords.ymax);

    t_range_limiters range_limiters{rlim,
                                    place_move_ctx.first_rlim,
                                    placer_opts.place_dm_rlim};

    // Try to find a legal location inside the feasible region
    if (!find_to_loc_median(cluster_from_type, from, &FR_coords, to, b_from, blk_loc_registry)) {
        /** If there is no legal location in the feasible region, calculate the center of the FR and try to find a legal location 
         *  in a range around this center.
         */
        t_pl_loc center;
        center.x = (FR_coords.xmin + FR_coords.xmax) / 2;
        center.y = (FR_coords.ymin + FR_coords.ymax) / 2;
        // TODO: Currently, we don't move blocks between different types of layers
        center.layer = from.layer;
        if (!find_to_loc_centroid(cluster_from_type, from, center, range_limiters, to, b_from, blk_loc_registry))
            return e_create_move::ABORT;
    }

    e_create_move create_move = ::create_move(blocks_affected, b_from, to, blk_loc_registry);

    //Check that all the blocks affected by the move would still be in a legal floorplan region after the swap
    if (!floorplan_legal(blocks_affected)) {
        return e_create_move::ABORT;
    }

    return create_move;
}<|MERGE_RESOLUTION|>--- conflicted
+++ resolved
@@ -2,23 +2,14 @@
 
 #include "globals.h"
 #include "place_constraints.h"
-<<<<<<< HEAD
-#include "placer_context.h"
-=======
 #include "placer_state.h"
->>>>>>> 33a82f1c
 #include "move_utils.h"
 
 #include <algorithm>
 #include <cmath>
 
-<<<<<<< HEAD
-FeasibleRegionMoveGenerator::FeasibleRegionMoveGenerator(PlacerContext& placer_ctx)
-    : MoveGenerator(placer_ctx) {}
-=======
 FeasibleRegionMoveGenerator::FeasibleRegionMoveGenerator(PlacerState& placer_state)
     : MoveGenerator(placer_state) {}
->>>>>>> 33a82f1c
 
 e_create_move FeasibleRegionMoveGenerator::propose_move(t_pl_blocks_to_be_moved& blocks_affected,
                                                         t_propose_action& proposed_action,
@@ -26,17 +17,10 @@
                                                         const t_placer_opts& placer_opts,
                                                         const PlacerCriticalities* criticalities) {
     const auto& cluster_ctx = g_vpr_ctx.clustering();
-<<<<<<< HEAD
-    auto& placer_ctx = placer_ctx_.get();
-    auto& place_move_ctx = placer_ctx.mutable_move();
-    const auto& block_locs = placer_ctx.block_locs();
-    const auto& blk_loc_registry = placer_ctx.blk_loc_registry();
-=======
     auto& placer_state = placer_state_.get();
     auto& place_move_ctx = placer_state.mutable_move();
     const auto& block_locs = placer_state.block_locs();
     const auto& blk_loc_registry = placer_state.blk_loc_registry();
->>>>>>> 33a82f1c
 
     ClusterNetId net_from;
     int pin_from;
@@ -46,11 +30,7 @@
                                                   /*highly_crit_block=*/true,
                                                   &net_from,
                                                   &pin_from,
-<<<<<<< HEAD
-                                                  placer_ctx);
-=======
                                                   placer_state);
->>>>>>> 33a82f1c
 
     VTR_LOGV_DEBUG(g_vpr_ctx.placement().f_placer_debug, "Feasible Region Move Choose Block %di - rlim %f\n", size_t(b_from), rlim);
 
