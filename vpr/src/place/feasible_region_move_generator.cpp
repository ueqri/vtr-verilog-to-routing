--- conflicted
+++ resolved
@@ -9,12 +9,12 @@
     ClusterNetId net_from;
     int pin_from;
     //Find a movable block based on blk_type
-<<<<<<< HEAD
-    ClusterBlockId b_from = propose_block_to_move(placer_opts, blk_type, true, &net_from, &pin_from);
+    ClusterBlockId b_from = propose_block_to_move(placer_opts,
+                                                  proposed_action.logical_blk_type_index,
+                                                  true,
+                                                  &net_from,
+                                                  &pin_from);
     VTR_LOGV_DEBUG(f_placer_debug, "Feasible Region Move Choose Block %d\n", size_t(b_from));
-=======
-    ClusterBlockId b_from = propose_block_to_move(proposed_action.logical_blk_type_index, true, &net_from, &pin_from);
->>>>>>> 940852d2
 
     if (!b_from) { //No movable block found
         return e_create_move::ABORT;
