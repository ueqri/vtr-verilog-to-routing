#include "simpleRL_move_generator.h"
#include "globals.h"
#include <algorithm>
#include <numeric>
#include <utility>

#include "vtr_random.h"
#include "vtr_time.h"
/* File-scope routines */
//a scaled and clipped exponential function
static float scaled_clipped_exp(float x) { return std::exp(std::min(1000 * x, float(3.0))); }

/*                                     *
 *                                     *
 *  RL move generator implementation   *
 *                                     *
 *                                     */
e_create_move SimpleRLMoveGenerator::propose_move(t_pl_blocks_to_be_moved& blocks_affected,
                                                  t_propose_action& proposed_action,
                                                  float rlim,
                                                  const t_placer_opts& placer_opts,
                                                  const PlacerCriticalities* criticalities) {
    proposed_action = karmed_bandit_agent->propose_action();
    return all_moves[proposed_action.move_type]->propose_move(blocks_affected, proposed_action, rlim, placer_opts, criticalities);
}

void SimpleRLMoveGenerator::process_outcome(double reward, e_reward_function reward_fun) {
    karmed_bandit_agent->process_outcome(reward, reward_fun);
}

/*                                        *
 *                                        *
 *  K-Armed bandit agent implementation   *
 *                                        *
 *                                        */
KArmedBanditAgent::KArmedBanditAgent(std::vector<e_move_type> available_moves, e_agent_space agent_space)
    : available_moves_(std::move(available_moves))
    , propose_blk_type_(agent_space == e_agent_space::MOVE_BLOCK_TYPE) {
    std::vector<int> available_logical_block_types = get_available_logical_blk_types_();
    num_available_types_ = available_logical_block_types.size();

    size_t num_available_moves = available_moves_.size();
    num_available_actions_ = propose_blk_type_ ? (num_available_moves * num_available_types_) : num_available_moves;

    action_logical_blk_type_.clear();

    for (auto logical_blk_type_idx : available_logical_block_types) {
        action_logical_blk_type_.push_back(logical_blk_type_idx);
    }
}

/*
 * If the agent selects both move type and block type, the would lool like this:
 *
 *    +---------------+---------------+---------------+---------------+
 *    | (blk0, move0) | (blk0, move1) | ............. | (blk0, moveN) |
 *    +---------------+---------------+---------------+---------------+
 *    | (blk1, move0) | (blk1, move1) | ............. | (blk1, moveN) |
 *    +---------------+---------------+---------------+---------------+
 *    |      ..       |       ..      | ............. |       ..      |
 *    +---------------+---------------+---------------+---------------+
 *    | (blkK, move0) | (blkK, move1) | ............. | (blkK, moveN) |
 *    +---------------+---------------+---------------+---------------+
 *
 *    This meant that (action_idx % num_available_moves_) specifies the move type,
 *    while (action_idx / num_available_moves_) determines the block type.
 *
 */
e_move_type KArmedBanditAgent::action_to_move_type_(const size_t action_idx) {
    e_move_type move_type = e_move_type::INVALID_MOVE;

    if (action_idx < num_available_actions_) {
        move_type = available_moves_[action_idx % available_moves_.size()];
    }

    return move_type;
}

int KArmedBanditAgent::action_to_blk_type_(const size_t action_idx) {
    if (propose_blk_type_) {
        return action_logical_blk_type_.at(action_idx / available_moves_.size());
    } else { // the agent doesn't select the move type
        return -1;
    }
}

std::vector<int> KArmedBanditAgent::get_available_logical_blk_types_() {
    const auto& device_ctx = g_vpr_ctx.device();

    std::vector<int> available_blk_types;

    for (const auto& logical_blk_type : device_ctx.logical_block_types) {
        if (logical_blk_type.index == 0) { //ignore empty type
            continue;
        }

        const auto& blk_per_type = movable_blocks_per_type(logical_blk_type);

        if (!blk_per_type.empty()) {
            available_blk_types.push_back(logical_blk_type.index);
        }
    }

    // when there is no movable blocks, RL agent always selects the empty logical block
    // since there are no empty blocks in the netlist, the move is always aborted
    if (available_blk_types.empty()) {
        available_blk_types.push_back(device_ctx.EMPTY_LOGICAL_BLOCK_TYPE->index);
    }

    return available_blk_types;
}

void KArmedBanditAgent::process_outcome(double reward, e_reward_function reward_fun) {
    ++num_action_chosen_[last_action_];
    if (reward_fun == RUNTIME_AWARE || reward_fun == WL_BIASED_RUNTIME_AWARE) {
        e_move_type move_type = action_to_move_type_(last_action_);
        reward /= time_elapsed_[move_type];
    }

    //Determine step size
    float step = 0.;
    if (exp_alpha_ < 0.) {
        step = 1.0f / (float)num_action_chosen_[last_action_]; //Incremental average
    } else if (exp_alpha_ <= 1) {
        step = exp_alpha_; //Exponentially weighted average
    } else {
        VTR_ASSERT_MSG(false, "Invalid step size");
    }

    //Based on the outcome how much should our estimate of q change?
    float delta_q = step * (reward - q_[last_action_]);

    //Update the estimated value of the last action
    q_[last_action_] += delta_q;

    //write agent internal q-table and actions into a file for debugging purposes
    //agent_info_file_ variable is a NULL pointer by default
    //info file is not generated unless the agent_info_file_ set to a filename in "init_q_scores" function
    if (agent_info_file_) {
        write_agent_info(last_action_, reward);
    }
}

void KArmedBanditAgent::write_agent_info(int last_action, double reward) {
    fseek(agent_info_file_, 0, SEEK_END);
    fprintf(agent_info_file_, "%d,", last_action);
    fprintf(agent_info_file_, "%g,", reward);

    for (size_t i = 0; i < num_available_actions_; ++i) {
        fprintf(agent_info_file_, "%g,", q_[i]);
    }

    for (size_t i = 0; i < num_available_actions_; ++i) {
        fprintf(agent_info_file_, "%zu,", num_action_chosen_[i]);
    }
    fprintf(agent_info_file_, "\n");
    fflush(agent_info_file_);
}

void KArmedBanditAgent::set_step(float gamma, int move_lim) {
    if (gamma < 0) {
        exp_alpha_ = -1; //Use sample average
    } else {
        //
        // For an exponentially weighted average the fraction of total weight applied
        // to moves which occurred > K moves ago is:
        //
        //      gamma = (1 - alpha)^K
        //
        // If we treat K as the number of moves per temperature (move_lim) then gamma
        // is the fraction of weight applied to moves which occurred > move_lim moves ago,
        // and given a target gamma we can explicitly calculate the alpha step-size
        // required by the agent:
        //
        //     alpha = 1 - e^(log(gamma) / K)
        //
        float alpha = 1 - std::exp(std::log(gamma) / move_lim);
        exp_alpha_ = alpha;
    }
}

int KArmedBanditAgent::agent_to_phy_blk_type(const int idx) {
    return action_logical_blk_type_.at(idx);
}
/*                                  *
 *                                  *
 *  E-greedy agent implementation   *
 *                                  *
 *                                  */
EpsilonGreedyAgent::EpsilonGreedyAgent(std::vector<e_move_type> available_moves, e_agent_space agent_space, float epsilon)
    : KArmedBanditAgent(std::move(available_moves), agent_space) {
    set_epsilon(epsilon);
    init_q_scores_();
}

EpsilonGreedyAgent::~EpsilonGreedyAgent() {
    if (agent_info_file_) vtr::fclose(agent_info_file_);
}

void EpsilonGreedyAgent::init_q_scores_() {
    q_ = std::vector<float>(num_available_actions_, 0.);
    num_action_chosen_ = std::vector<size_t>(num_available_actions_, 0);
    cumm_epsilon_action_prob_ = std::vector<float>(num_available_actions_, 1.0 / (num_available_actions_));

    //agent_info_file_ = vtr::fopen("agent_info.txt", "w");
    //write agent internal q-table and actions into file for debugging purposes
    if (agent_info_file_) {
        //we haven't performed any moves yet, hence last_aciton and reward are 0
        write_agent_info(0, 0);
    }

    set_epsilon_action_prob();
}

t_propose_action EpsilonGreedyAgent::propose_action() {
    if (vtr::frand() < epsilon_) {
        /* Explore
         * With probability epsilon, choose randomly amongst all move types */
        float p = vtr::frand();
        auto itr = std::lower_bound(cumm_epsilon_action_prob_.begin(), cumm_epsilon_action_prob_.end(), p);
        auto action_type_q_pos = itr - cumm_epsilon_action_prob_.begin();
        //Mark the q_table location that agent used to update its value after processing the move outcome
        last_action_ = action_type_q_pos;

    } else {
        /* Greedy (Exploit)
         * For probability 1-epsilon, choose the greedy move_type */
        auto itr = std::max_element(q_.begin(), q_.end());
        VTR_ASSERT(itr != q_.end());
        auto action_type_q_pos = itr - q_.begin();
        //Mark the q_table location that agent used to update its value after processing the move outcome
        last_action_ = action_type_q_pos;
    }

    t_propose_action proposed_action{action_to_move_type_(last_action_),
                                     action_to_blk_type_(last_action_)};

    //Check the move type to be a valid move
    VTR_ASSERT_SAFE(std::find(available_moves_.begin(), available_moves_.end(), proposed_action.move_type) != available_moves_.end());

    return proposed_action;
}

void EpsilonGreedyAgent::set_epsilon(float epsilon) {
    VTR_LOG("Setting egreedy epsilon: %g\n", epsilon);
    epsilon_ = epsilon;
}

void EpsilonGreedyAgent::set_epsilon_action_prob() {
    //initialize to equal probabilities
    std::vector<float> epsilon_prob(num_available_actions_, 1.0 / (num_available_actions_));

    float accum = 0;
    for (size_t i = 0; i < num_available_actions_; ++i) {
        accum += epsilon_prob[i];
        cumm_epsilon_action_prob_[i] = accum;
    }
}

/*                                  *
 *                                  *
 *  Softmax agent implementation    *
 *                                  *
 *                                  */
SoftmaxAgent::SoftmaxAgent(std::vector<e_move_type> available_moves, e_agent_space agent_space)
    : KArmedBanditAgent(std::move(available_moves), agent_space) {
    init_q_scores_();
}

SoftmaxAgent::~SoftmaxAgent() {
    if (agent_info_file_) vtr::fclose(agent_info_file_);
}

void SoftmaxAgent::init_q_scores_() {
    q_ = std::vector<float>(num_available_actions_, 0.);
    exp_q_ = std::vector<float>(num_available_actions_, 0.);
    num_action_chosen_ = std::vector<size_t>(num_available_actions_, 0);
    action_prob_ = std::vector<float>(num_available_actions_, 0.);
    block_type_ratio_ = std::vector<float>(num_available_types_, 0.);
    cumm_action_prob_ = std::vector<float>(num_available_actions_);

    //    agent_info_file_ = vtr::fopen("agent_info.txt", "w");
    //write agent internal q-table and actions into file for debugging purposes
    if (agent_info_file_) {
        //we haven't performed any moves yet, hence last_aciton and reward are 0
        write_agent_info(0, 0);
    }

    /*
     * The agent calculates each block type ratio as: (# blocks of each type / total blocks).
     * If the agent is supposed to propose both block type and move type,
     * it will use the block ratio to calculate action probability for each q_table entry.
     */
    if (propose_blk_type_) {
        set_block_ratio_();
    }
    set_action_prob_();
}

t_propose_action SoftmaxAgent::propose_action() {
    set_action_prob_();

    float p = vtr::frand();
    auto itr = std::lower_bound(cumm_action_prob_.begin(), cumm_action_prob_.end(), p);
    auto action_type_q_pos = itr - cumm_action_prob_.begin();
    //To take care that the last element in cumm_action_prob_ might be less than 1 by a small value
    last_action_ = std::min((size_t)action_type_q_pos, num_available_actions_ - 1);

    t_propose_action proposed_action{action_to_move_type_(last_action_),
                                     action_to_blk_type_(last_action_)};

    //Check the move type to be a valid move
    VTR_ASSERT_SAFE(std::find(available_moves_.begin(), available_moves_.end(), proposed_action.move_type) != available_moves_.end());

    return proposed_action;
}

void SoftmaxAgent::set_block_ratio_() {
    const auto& place_ctx = g_vpr_ctx.placement();
    size_t num_movable_total_blocks = place_ctx.movable_blocks.size();

    num_movable_total_blocks = std::max<size_t>(num_movable_total_blocks, 1);

    // allocate enough space for available block types in the netlist
    block_type_ratio_.resize(num_available_types_);

    /* Calculate ratio of each block as : (# blocks of each type / total blocks).
     * Each block type can have "num_available_moves_" different moves. Hence,
     * the ratio will be divided by num_available_moves_ at the end.
     */
    for (size_t itype = 0; itype < num_available_types_; itype++) {
        t_logical_block_type blk_type;
        blk_type.index = agent_to_phy_blk_type(itype);
<<<<<<< HEAD
        auto num_blocks = movable_blocks_per_type(blk_type).size();
        block_type_ratio_[itype] = (float)num_blocks / num_movable_total_blocks;
        block_type_ratio_[itype] /= num_available_moves_;
=======
        auto num_blocks = cluster_ctx.clb_nlist.blocks_per_type(blk_type).size();
        block_type_ratio_[itype] = (float)num_blocks / num_total_blocks;
        block_type_ratio_[itype] /= available_moves_.size();
>>>>>>> a8034e28
    }
}

void SoftmaxAgent::set_action_prob_() {
    //calculate the scaled and clipped exponential function for the estimated q value for each action
    std::transform(q_.begin(), q_.end(), exp_q_.begin(), scaled_clipped_exp);

    //calculate the sum of all scaled clipped exponential q values
    float sum_q = std::accumulate(exp_q_.begin(), exp_q_.end(), 0.0);

    //calculate the probability of each action as the ratio of scaled_clipped_exp(action(i))/sum(scaled_clipped_exponential)
    for (size_t i = 0; i < num_available_actions_; ++i) {
        if (propose_blk_type_) {
            //calculate block type index based on its location on q_table
            int blk_ratio_index = (int)i / available_moves_.size();
            action_prob_[i] = (exp_q_[i] / sum_q) * block_type_ratio_[blk_ratio_index];
        } else {
            action_prob_[i] = (exp_q_[i] / sum_q);
        }
    }

    // normalize all the action probabilities to guarantee the sum(all action probs) = 1
    float sum_prob = std::accumulate(action_prob_.begin(), action_prob_.end(), 0.0);
    if (propose_blk_type_) {
        std::transform(action_prob_.begin(), action_prob_.end(), action_prob_.begin(),
                       [sum_prob](float x) { return x * (1 / sum_prob); });
    } else {
        std::transform(action_prob_.begin(), action_prob_.end(), action_prob_.begin(),
                       [sum_prob, this](float x) { return x + ((1.0 - sum_prob) / this->available_moves_.size()); });
    }

    // calculate the accumulative action probability of each action
    // e.g. if we have 5 actions with equal probability of 0.2, the cumm_action_prob will be {0.2,0.4,0.6,0.8,1.0}
    float accum = 0;
    for (size_t i = 0; i < num_available_actions_; ++i) {
        accum += action_prob_[i];
        cumm_action_prob_[i] = accum;
    }
}<|MERGE_RESOLUTION|>--- conflicted
+++ resolved
@@ -331,15 +331,9 @@
     for (size_t itype = 0; itype < num_available_types_; itype++) {
         t_logical_block_type blk_type;
         blk_type.index = agent_to_phy_blk_type(itype);
-<<<<<<< HEAD
         auto num_blocks = movable_blocks_per_type(blk_type).size();
         block_type_ratio_[itype] = (float)num_blocks / num_movable_total_blocks;
-        block_type_ratio_[itype] /= num_available_moves_;
-=======
-        auto num_blocks = cluster_ctx.clb_nlist.blocks_per_type(blk_type).size();
-        block_type_ratio_[itype] = (float)num_blocks / num_total_blocks;
         block_type_ratio_[itype] /= available_moves_.size();
->>>>>>> a8034e28
     }
 }
 
