#include "vtr_memory.h"
#include "vtr_random.h"
#include "vtr_time.h"
#include "vpr_types.h"

#include "globals.h"
#include "read_place.h"
#include "initial_placement.h"
#include "initial_noc_placment.h"
#include "vpr_utils.h"
#include "place_util.h"
#include "place_constraints.h"
#include "move_utils.h"
#include "region.h"
#include "directed_moves_util.h"
#include "echo_files.h"


#include <ctime>
#include <cmath>
#include <iomanip>

#ifdef VERBOSE
void print_clb_placement(const char* fname);
#endif

// Number of iterations that initial placement tries to place all blocks before throwing an error
static constexpr int MAX_INIT_PLACE_ATTEMPTS = 2;

// The amount of weight that will be added to previous unplaced block scores to ensure that failed blocks would be placed earlier next iteration
static constexpr int SORT_WEIGHT_PER_FAILED_BLOCK = 10;

// The amount of weight that will be added to each tile which is outside the floorplanning constraints
static constexpr int SORT_WEIGHT_PER_TILES_OUTSIDE_OF_PR = 100;

/**
 * @brief Set chosen grid locations to EMPTY block id before each placement iteration
 *   
 *   @param unplaced_blk_types_index Block types that their grid locations must be cleared.
 *   @param place_loc_vars Placement block location information. To be filled with the location
 *   where pl_macro is placed.
 */
static void clear_block_type_grid_locs(const std::unordered_set<int>& unplaced_blk_types_index,
                                       BlkLocRegistry& place_loc_vars);

/**
 * @brief Initializes the grid to empty. It also initialized the location for
 * all blocks to unplaced.
 *
 * @param place_loc_vars Placement block location information. To be filled with the location
 * where pl_macro is placed.
 */
static void clear_all_grid_locs(BlkLocRegistry& place_loc_vars);

/**
 * @brief Control routine for placing a macro.
 * First iteration of place_marco performs the following steps to place a macro:
 *  1) try_centroid_placement : tries to find a location based on the macro's logical connections.
 *  2) try_place_macro_randomly : if no smart location found in the centroid placement, the function tries
 *  to place it randomly for the max number of tries.
 *  3) try_place_macro_exhaustively : if neither placement algorithms work, the function will find a location
 *  for the macro by exhaustively searching all available locations.  
 * If first iteration failed, next iteration calls dense placement for specific block types.
 *  
 *   @param macros_max_num_tries Max number of tries for initial placement before switching to exhaustive placement. 
 *   @param pl_macro The macro to be placed.
 *   @param pad_loc_type Used to check whether an io block needs to be marked as fixed.
 *   @param blk_types_empty_locs_in_grid First location (lowest y) and number of remaining blocks in each column for the blk_id type.
 *   @param block_scores The block_scores (ranking of what to place next) for unplaced blocks connected to this macro should be updated.
 *   @param place_loc_vars Placement block location information. To be filled with the location
 *   where pl_macro is placed.
 * 
 * @return true if macro was placed, false if not.
 */
static bool place_macro(int macros_max_num_tries,
                        const t_pl_macro& pl_macro,
                        e_pad_loc_type pad_loc_type,
                        std::vector<t_grid_empty_locs_block_type>* blk_types_empty_locs_in_grid,
                        vtr::vector<ClusterBlockId, t_block_score>& block_scores,
                        BlkLocRegistry& place_loc_vars);

/*
 * Assign scores to each block based on macro size and floorplanning constraints.
 * Used for relative placement, so that the blocks that are more difficult to place can be placed first during initial placement.
 * A higher score indicates that the block is more difficult to place.
 */
static vtr::vector<ClusterBlockId, t_block_score> assign_block_scores();

/**
 * @brief Tries to find y coordinate for macro head location based on macro direction
 *
 *   @param first_macro_loc The first available location that can place the macro blocks.
 *   @param pl_macro The macro to be placed.
 *   @param place_loc_vars Placement block location information. To be filled with the location
 *   where pl_macro is placed.
 *
 * @return y coordinate of the location that macro head should be placed
 */
static int get_y_loc_based_on_macro_direction(t_grid_empty_locs_block_type first_macro_loc,
                                              const t_pl_macro& pl_macro);

/**
 * @brief Tries to get the first available location of a specific block type that can accommodate macro blocks
 *
 *   @param loc The first available location that can place the macro blocks.
 *   @param pl_macro The macro to be placed.
 *   @param blk_types_empty_locs_in_grid first location (lowest y) and number of remaining blocks in each column for the blk_id type 
 *
 * @return index to a column of blk_types_empty_locs_in_grid that can accommodate pl_macro and location of first available location returned by reference
 */
static int get_blk_type_first_loc(t_pl_loc& loc, const t_pl_macro& pl_macro, std::vector<t_grid_empty_locs_block_type>* blk_types_empty_locs_in_grid);

/**
 * @brief Updates the first available location (lowest y) and number of remaining blocks in the column that dense placement used to place the macro.
 *
 *   @param blk_type_column_index Index to a column in blk_types_empty_locs_in_grid that placed pl_macro in itself.
 *   @param block_type Logical block type of the macro blocks.
 *   @param pl_macro The macro to be placed.
 *   @param blk_types_empty_locs_in_grid first location (lowest y) and number of remaining blocks in each column for the blk_id type 
 * 
 */
static void update_blk_type_first_loc(int blk_type_column_index,
                                      t_logical_block_type_ptr block_type,
                                      const t_pl_macro& pl_macro,
                                      std::vector<t_grid_empty_locs_block_type>* blk_types_empty_locs_in_grid);

/**
 * @brief  Initializes empty locations of the grid with a specific block type into vector for dense initial placement 
 *
 *   @param block_type_index block type index that failed in previous initial placement iterations
 *   
 * @return first location (lowest y) and number of remaining blocks in each column for the block_type_index
 */
static std::vector<t_grid_empty_locs_block_type> init_blk_types_empty_locations(int block_type_index);

/**
 * @brief  Helper function used when IO locations are to be randomly locked
 *
 *   @param pl_macro The macro to be fixed.
 *   @param loc The location at which the head of the macro is placed.
 *   @param pad_loc_type Used to check whether an io block needs to be marked as fixed.
 *   @param block_locs Clustered block locations used to mark the IO blocks that are to be placed
 *   randomly as fixed.
 */
static inline void fix_IO_block_types(const t_pl_macro& pl_macro,
                                      t_pl_loc loc,
                                      e_pad_loc_type pad_loc_type,
                                      vtr::vector_map<ClusterBlockId, t_block_loc>& block_locs);

/**
 * @brief  Determine whether a specific macro can be placed in a specific location. 
 *  
 *   @param loc The location at which the macro head member is placed.
 *   @param pr The PartitionRegion of the macro head member - represents its floorplanning constraints, is the size of
 *   the whole chip if the macro is not constrained.
 *   @param block_type Logical block type of the macro head member.
 * 
 * @return True if the location is legal for the macro head member, false otherwise.
 */
static bool is_loc_legal(const t_pl_loc& loc,
                         const PartitionRegion& pr,
                         t_logical_block_type_ptr block_type);

/**
 * @brief Calculates a centroid location for a block based on its placed connections.
 *
 *   @param pl_macro The macro to be placed.
 *   @param centroid specified location (x,y,subtile) for the pl_macro head member.
 *   @param place_loc_vars Placement block location information. To be filled with the location
 *   where pl_macro is placed.
 *
 * @return a vector of blocks that are connected to this block but not yet placed so their scores can later be updated.
 */
static std::vector<ClusterBlockId> find_centroid_loc(const t_pl_macro& pl_macro,
                                                     t_pl_loc& centroid,
                                                     const BlkLocRegistry& place_loc_vars);

/**
 * @brief  Tries to find a nearest location to the centroid location if calculated centroid location is not legal or is occupied.
 *
 *   @param centroid_loc Calculated location in try_centroid_placement function for the block.
 *   @param block_type Logical block type of the macro blocks.
 *   @param search_for_empty If set, the function tries to find an empty location.
 *   @param place_loc_vars Placement block location information. To be filled with the location
 *   where pl_macro is placed.
 *
 * @return true if the function can find any location near the centroid one, false otherwise.
 */
static bool find_centroid_neighbor(t_pl_loc& centroid_loc,
                                   t_logical_block_type_ptr block_type,
                                   bool search_for_empty,
                                   const BlkLocRegistry& place_loc_vars);

/**
 * @brief  tries to place a macro at a centroid location of its placed connections.
 *
 *   @param pl_macro The macro to be placed.
 *   @param pr The PartitionRegion of the macro - represents its floorplanning constraints, is the size of the whole chip if the macro is not
 *   constrained.
 *   @param block_type Logical block type of the macro blocks.
 *   @param pad_loc_type Used to check whether an io block needs to be marked as fixed.
 *   @param block_scores The block_scores (ranking of what to place next) for unplaced blocks connected to this macro are updated in this routine.
 *   @param place_loc_vars Placement block location information. To be filled with the location
 *   where pl_macro is placed.
 *
 * @return true if the macro gets placed, false if not.
 */
static bool try_centroid_placement(const t_pl_macro& pl_macro,
                                   const PartitionRegion& pr,
                                   t_logical_block_type_ptr block_type,
                                   e_pad_loc_type pad_loc_type,
                                   vtr::vector<ClusterBlockId, t_block_score>& block_scores,
                                   BlkLocRegistry& place_loc_vars);

/**
 * @brief Looks for a valid placement location for macro in second iteration, tries to place as many macros as possible in one column 
 * and avoids fragmenting the available locations in one column. 
 *   
 *   @param pl_macro The macro to be placed.
 *   @param pr The PartitionRegion of the macro - represents its floorplanning constraints, is the size of the whole chip if the macro is not
 *   constrained.
 *   @param block_type Logical block type of the macro blocks.
 *   @param pad_loc_type Used to check whether an io block needs to be marked as fixed.
 *   @param blk_types_empty_locs_in_grid first location (lowest y) and number of remaining blocks in each column for the blk_id type
 *   @param place_loc_vars Placement block location information. To be filled with the location
 *   where pl_macro is placed.
 *
 * @return true if the macro gets placed, false if not.
 */
static bool try_dense_placement(const t_pl_macro& pl_macro,
                                const PartitionRegion& pr,
                                t_logical_block_type_ptr block_type,
                                e_pad_loc_type pad_loc_type,
                                std::vector<t_grid_empty_locs_block_type>* blk_types_empty_locs_in_grid,
                                BlkLocRegistry& place_loc_vars);

/**
 * @brief Tries for MAX_INIT_PLACE_ATTEMPTS times to place all blocks considering their floorplanning constraints and the device size
 *   
 *   @param pad_loc_type Used to check whether an io block needs to be marked as fixed.
 *   @param constraints_file Used to read block locations if any constraints is available.
 *   @param place_loc_vars Placement block location information. To be filled with the location
 *   where pl_macro is placed.
 */
static void place_all_blocks(const t_placer_opts& placer_opts,
                             vtr::vector<ClusterBlockId, t_block_score>& block_scores,
                             e_pad_loc_type pad_loc_type,
                             const char* constraints_file,
                             BlkLocRegistry& place_loc_vars);

/**
 * @brief If any blocks remain unplaced after all initial placement iterations, this routine
 * throws an error indicating that initial placement can not be done with the current device size or
 * floorplanning constraints. 
 */
static void check_initial_placement_legality(const vtr::vector_map<ClusterBlockId, t_block_loc>& block_locs);

/**
 * @brief Fills movable_blocks in global PlacementContext
 */
static void alloc_and_load_movable_blocks(const vtr::vector_map<ClusterBlockId, t_block_loc>& block_locs);

static void check_initial_placement_legality(const vtr::vector_map<ClusterBlockId, t_block_loc>& block_locs) {
    auto& cluster_ctx = g_vpr_ctx.clustering();
    auto& place_ctx = g_vpr_ctx.placement();
    auto& device_ctx = g_vpr_ctx.device();

    int unplaced_blocks = 0;

    for (ClusterBlockId blk_id : cluster_ctx.clb_nlist.blocks()) {
        if (block_locs[blk_id].loc.x == INVALID_X) {
            VTR_LOG("Block %s (# %d) of type %s could not be placed during initial placement iteration %d\n",
                    cluster_ctx.clb_nlist.block_name(blk_id).c_str(),
                    blk_id,
                    cluster_ctx.clb_nlist.block_type(blk_id)->name,
                    MAX_INIT_PLACE_ATTEMPTS - 1);
            unplaced_blocks++;
        }
    }

    if (unplaced_blocks > 0) {
        VPR_FATAL_ERROR(VPR_ERROR_PLACE,
                        "%d blocks could not be placed during initial placement; no spaces were available for them on the grid.\n"
                        "If VPR was run with floorplan constraints, the constraints may be too tight.\n",
                        unplaced_blocks);
    }

    for (auto movable_blk_id : place_ctx.movable_blocks) {
        if (block_locs[movable_blk_id].is_fixed) {
            VPR_FATAL_ERROR(VPR_ERROR_PLACE, "Fixed block was mistakenly marked as movable during initial placement.\n");
        }
    }
    
    for (const auto& logical_block_type : device_ctx.logical_block_types) {
        const auto& movable_blocks_of_type = place_ctx.movable_blocks_per_type[logical_block_type.index];
        for (const auto& movable_blk_id : movable_blocks_of_type) {
            if (block_locs[movable_blk_id].is_fixed) {
                VPR_FATAL_ERROR(VPR_ERROR_PLACE, "Fixed block %d of logical type %s was mistakenly marked as movable during initial placement.\n",
                                (size_t)movable_blk_id, logical_block_type.name);
            }
            if (cluster_ctx.clb_nlist.block_type(movable_blk_id)->index != logical_block_type.index) {
                VPR_FATAL_ERROR(VPR_ERROR_PLACE, "Clustered block %d of logical type %s was mistakenly marked as logical type %s.\n",
                                (size_t)movable_blk_id,
                                cluster_ctx.clb_nlist.block_type(movable_blk_id)->name,
                                logical_block_type.name);
            }
        }
    }
}

bool is_block_placed(ClusterBlockId blk_id,
                     const vtr::vector_map<ClusterBlockId, t_block_loc>& block_locs) {
    return (block_locs[blk_id].loc.x != INVALID_X);
}

static bool is_loc_legal(const t_pl_loc& loc,
                         const PartitionRegion& pr,
                         t_logical_block_type_ptr block_type) {
    const auto& grid = g_vpr_ctx.device().grid;
    bool legal = false;

    //Check if the location is within its constraint region
    for (const auto& reg : pr.get_regions()) {
        const vtr::Rect<int>& reg_rect = reg.get_rect();
        const auto [layer_low, layer_high] = reg.get_layer_range();

        if (loc.layer > layer_high || loc.layer < layer_low) {
            continue;
        }

        if (reg_rect.contains({loc.x, loc.y})) {
            //check if the location is compatible with the block type
            const auto& type = grid.get_physical_type({loc.x, loc.y, loc.layer});
            int height_offset = grid.get_height_offset({loc.x, loc.y, loc.layer});
            int width_offset = grid.get_width_offset({loc.x, loc.y, loc.layer});
            if (is_tile_compatible(type, block_type)) {
                //Check if the location is an anchor position
                if (height_offset == 0 && width_offset == 0) {
                    legal = true;
                    break;
                }
            }
        }
    }

    return legal;
}

static bool find_centroid_neighbor(t_pl_loc& centroid_loc,
                                   t_logical_block_type_ptr block_type,
                                   bool search_for_empty,
                                   const BlkLocRegistry& place_loc_vars) {
    const auto& compressed_block_grid = g_vpr_ctx.placement().compressed_block_grids[block_type->index];
    const int num_layers = g_vpr_ctx.device().grid.get_num_layers();
    const int centroid_loc_layer_num = centroid_loc.layer;

    //Determine centroid location in the compressed space of the current block
    auto compressed_centroid_loc = get_compressed_loc_approx(compressed_block_grid,
                                                             centroid_loc,
                                                             num_layers);

    //range limit (rlim) set a limit for the neighbor search in the centroid placement
    //the neighbor location should be within the defined range to calculated centroid location
    int first_rlim = 15;

    auto search_range = get_compressed_grid_target_search_range(compressed_block_grid,
                                                                compressed_centroid_loc[centroid_loc_layer_num],
                                                                first_rlim);

    int delta_cx = search_range.xmax - search_range.xmin;

    //Block has not been placed yet, so the "from" coords will be (-1, -1)
    int cx_from = OPEN;
    int cy_from = OPEN;
    int layer_from = centroid_loc_layer_num;

    t_physical_tile_loc to_compressed_loc;

    bool legal = find_compatible_compressed_loc_in_range(block_type,
                                                         delta_cx,
                                                         {cx_from, cy_from, layer_from},
                                                         search_range,
                                                         to_compressed_loc,
                                                         /*is_median=*/false,
                                                         centroid_loc_layer_num,
                                                         search_for_empty,
                                                         place_loc_vars);

    if (!legal) {
        return false;
    }

    compressed_grid_to_loc(block_type, to_compressed_loc, centroid_loc);

    return legal;
}

static std::vector<ClusterBlockId> find_centroid_loc(const t_pl_macro& pl_macro,
                                                     t_pl_loc& centroid,
                                                     const BlkLocRegistry& place_loc_vars) {
    const auto& cluster_ctx = g_vpr_ctx.clustering();
    const auto& block_locs = place_loc_vars.block_locs();

    float acc_weight = 0;
    float acc_x = 0;
    float acc_y = 0;
    bool find_layer = false;
    std::vector<int> layer_count(g_vpr_ctx.device().grid.get_num_layers(), 0);

    ClusterBlockId head_blk = pl_macro.members.at(0).blk_index;
    // For now, we put the macro in the same layer as the head block
    int head_layer_num = block_locs[head_blk].loc.layer;
    // If block is placed, we use the layer of the block. Otherwise, the layer will be determined later
    if (head_layer_num == OPEN) {
        find_layer = true;
    }
    std::vector<ClusterBlockId> connected_blocks_to_update;

    //iterate over the from block pins
    for (ClusterPinId pin_id : cluster_ctx.clb_nlist.block_pins(head_blk)) {
        ClusterNetId net_id = cluster_ctx.clb_nlist.pin_net(pin_id);

        /* Ignore the special case nets which only connects a block to itself  *
         * Experimentally, it was found that this case greatly degrade QoR     */
        if (cluster_ctx.clb_nlist.net_sinks(net_id).size() == 1) {
            ClusterBlockId source = cluster_ctx.clb_nlist.net_driver_block(net_id);
            ClusterPinId sink_pin = *cluster_ctx.clb_nlist.net_sinks(net_id).begin();
            ClusterBlockId sink = cluster_ctx.clb_nlist.pin_block(sink_pin);
            if (sink == source) {
                continue;
            }
        }

        //if the pin is driver iterate over all the sinks
        if (cluster_ctx.clb_nlist.pin_type(pin_id) == PinType::DRIVER) {
            //ignore nets that are globally routed
            if (cluster_ctx.clb_nlist.net_is_ignored(net_id)) {
                continue;
            }
            for (ClusterPinId sink_pin_id : cluster_ctx.clb_nlist.net_sinks(net_id)) {
                /* Ignore if one of the sinks is the block itself*/
                if (pin_id == sink_pin_id)
                    continue;

                if (!is_block_placed(cluster_ctx.clb_nlist.pin_block(sink_pin_id), block_locs)) {
                    //add unplaced block to connected_blocks_to_update vector to update its score later.
                    connected_blocks_to_update.push_back(cluster_ctx.clb_nlist.pin_block(sink_pin_id));
                    continue;
                }

                t_physical_tile_loc tile_loc = get_coordinate_of_pin(sink_pin_id, place_loc_vars);
                if (find_layer) {
                    VTR_ASSERT(tile_loc.layer_num != OPEN);
                    layer_count[tile_loc.layer_num]++;
                }
                acc_x += tile_loc.x;
                acc_y += tile_loc.y;
                acc_weight++;
            }
        }

        //else the pin is sink --> only care about its driver
        else {
            ClusterPinId source_pin = cluster_ctx.clb_nlist.net_driver(net_id);
            if (!is_block_placed(cluster_ctx.clb_nlist.pin_block(source_pin), block_locs)) {
                //add unplaced block to connected_blocks_to_update vector to update its score later.
                connected_blocks_to_update.push_back(cluster_ctx.clb_nlist.pin_block(source_pin));
                continue;
            }

            t_physical_tile_loc tile_loc = get_coordinate_of_pin(source_pin, place_loc_vars);
            if (find_layer) {
                VTR_ASSERT(tile_loc.layer_num != OPEN);
                layer_count[tile_loc.layer_num]++;
            }
            acc_x += tile_loc.x;
            acc_y += tile_loc.y;
            acc_weight++;
        }
    }

    //Calculate the centroid location
    if (acc_weight > 0) {
        centroid.x = acc_x / acc_weight;
        centroid.y = acc_y / acc_weight;
        if (find_layer) {
            auto max_element = std::max_element(layer_count.begin(), layer_count.end());
            VTR_ASSERT((*max_element) != 0);
            centroid.layer = (int)std::distance(layer_count.begin(), max_element);
        } else {
            centroid.layer = head_layer_num;
        }
    }

    return connected_blocks_to_update;
}

static bool try_centroid_placement(const t_pl_macro& pl_macro,
                                   const PartitionRegion& pr,
                                   t_logical_block_type_ptr block_type,
                                   e_pad_loc_type pad_loc_type,
                                   vtr::vector<ClusterBlockId, t_block_score>& block_scores,
                                   BlkLocRegistry& place_loc_vars) {
    auto& block_locs = place_loc_vars.mutable_block_locs();

    t_pl_loc centroid_loc(OPEN, OPEN, OPEN, OPEN);
    std::vector<ClusterBlockId> unplaced_blocks_to_update_their_score;

    unplaced_blocks_to_update_their_score = find_centroid_loc(pl_macro, centroid_loc, place_loc_vars);

    //no suggestion was available for this block type
    if (!is_loc_on_chip({centroid_loc.x, centroid_loc.y, centroid_loc.layer})) {
        return false;
    }

    //centroid suggestion was either occupied or does not match block type
    //try to find a near location that meet these requirements
    bool neighbor_legal_loc = false;
    if (!is_loc_legal(centroid_loc, pr, block_type)) {
        neighbor_legal_loc = find_centroid_neighbor(centroid_loc, block_type, false, place_loc_vars);
        if (!neighbor_legal_loc) { //no neighbor candidate found
            return false;
        }
    }

    //no neighbor were found that meet all our requirements, should be placed with random placement
    if (!is_loc_on_chip({centroid_loc.x, centroid_loc.y, centroid_loc.layer}) || !pr.is_loc_in_part_reg(centroid_loc)) {
        return false;
    }

    auto& device_ctx = g_vpr_ctx.device();
    //choose the location's subtile if the centroid location is legal.
    //if the location is found within the "find_centroid_neighbor", it already has a subtile
    //we don't need to find one again
    if (!neighbor_legal_loc) {
        const auto& compressed_block_grid = g_vpr_ctx.placement().compressed_block_grids[block_type->index];
        const auto& type = device_ctx.grid.get_physical_type({centroid_loc.x, centroid_loc.y, centroid_loc.layer});
        const auto& compatible_sub_tiles = compressed_block_grid.compatible_sub_tile_num(type->index);
        centroid_loc.sub_tile = compatible_sub_tiles[vtr::irand((int)compatible_sub_tiles.size() - 1)];
    }
    int width_offset = device_ctx.grid.get_width_offset({centroid_loc.x, centroid_loc.y, centroid_loc.layer});
    int height_offset = device_ctx.grid.get_height_offset({centroid_loc.x, centroid_loc.y, centroid_loc.layer});
    VTR_ASSERT(width_offset == 0);
    VTR_ASSERT(height_offset == 0);

    bool legal = try_place_macro(pl_macro, centroid_loc, place_loc_vars);

    if (legal) {
        fix_IO_block_types(pl_macro, centroid_loc, pad_loc_type, block_locs);

        //after placing the current block, its connections' score must be updated.
        for (ClusterBlockId blk_id : unplaced_blocks_to_update_their_score) {
            block_scores[blk_id].number_of_placed_connections++;
        }
    }
    return legal;
}

static int get_y_loc_based_on_macro_direction(t_grid_empty_locs_block_type first_macro_loc, const t_pl_macro& pl_macro) {
    int y = first_macro_loc.first_avail_loc.y;

    /* if the macro member offset is positive, it means that macro head should be placed at the first location of first_macro_loc.
     * otherwise, macro head should be placed at the last available location to ensure macro_can_be_placed can check macro location correctly.
     */
    if (pl_macro.members.size() > 1) {
        if (pl_macro.members.at(1).offset.y < 0) {
            y += (pl_macro.members.size() - 1) * abs(pl_macro.members.at(1).offset.y);
        }
    }

    return y;
}

static void update_blk_type_first_loc(int blk_type_column_index,
                                      t_logical_block_type_ptr block_type,
                                      const t_pl_macro& pl_macro, std::vector<t_grid_empty_locs_block_type>* blk_types_empty_locs_in_grid) {
    //check if dense placement could place macro successfully
    if (blk_type_column_index == -1 || blk_types_empty_locs_in_grid->size() <= (size_t)abs(blk_type_column_index)) {
        return;
    }

    const auto& device_ctx = g_vpr_ctx.device();

    //update the first available macro location in a specific column for the next macro
    blk_types_empty_locs_in_grid->at(blk_type_column_index).first_avail_loc.y += device_ctx.physical_tile_types.at(block_type->index).height * pl_macro.members.size();
    blk_types_empty_locs_in_grid->at(blk_type_column_index).num_of_empty_locs_in_y_axis -= pl_macro.members.size();
}

static int get_blk_type_first_loc(t_pl_loc& loc,
                                  const t_pl_macro& pl_macro,
                                  std::vector<t_grid_empty_locs_block_type>* blk_types_empty_locs_in_grid) {
    //loop over all empty locations and choose first column that can accommodate macro blocks
    for (unsigned int empty_loc_index = 0; empty_loc_index < blk_types_empty_locs_in_grid->size(); empty_loc_index++) {
        auto first_empty_loc = blk_types_empty_locs_in_grid->at(empty_loc_index);

        //if macro size is larger than available locations in the specific column, should go to next available column
        if ((unsigned)first_empty_loc.num_of_empty_locs_in_y_axis < pl_macro.members.size()) {
            continue;
        }

        //set the coordinate of first location that can accommodate macro blocks
        loc.x = first_empty_loc.first_avail_loc.x;
        loc.y = get_y_loc_based_on_macro_direction(first_empty_loc, pl_macro);
        loc.layer = first_empty_loc.first_avail_loc.layer;
        loc.sub_tile = first_empty_loc.first_avail_loc.sub_tile;

        return empty_loc_index;
    }

    return -1;
}

static std::vector<t_grid_empty_locs_block_type> init_blk_types_empty_locations(int block_type_index) {
    const auto& compressed_block_grid = g_vpr_ctx.placement().compressed_block_grids[block_type_index];
    const auto& device_ctx = g_vpr_ctx.device();
    const auto& grid = device_ctx.grid;
    int num_layers = grid.get_num_layers();

    //create a vector to store all columns containing block_type_index with their lowest y and number of remaining blocks
    std::vector<t_grid_empty_locs_block_type> block_type_empty_locs;

    for (int layer_num = 0; layer_num < num_layers; layer_num++) {
        int min_cx = compressed_block_grid.grid_loc_to_compressed_loc_approx({0, OPEN, layer_num}).x;
        int max_cx = compressed_block_grid.grid_loc_to_compressed_loc_approx({(int)grid.width() - 1, OPEN, layer_num}).x;

        //traverse all column and store their empty locations in block_type_empty_locs
        for (int x_loc = min_cx; x_loc <= max_cx; x_loc++) {
            t_grid_empty_locs_block_type empty_loc;
            const auto& block_rows = compressed_block_grid.get_column_block_map(x_loc, layer_num);
            auto first_avail_loc = block_rows.begin()->second;
            empty_loc.first_avail_loc.x = first_avail_loc.x;
            empty_loc.first_avail_loc.y = first_avail_loc.y;
            empty_loc.first_avail_loc.layer = first_avail_loc.layer_num;
            const auto& physical_type = grid.get_physical_type({first_avail_loc.x, first_avail_loc.y, first_avail_loc.layer_num});
            const auto& compatible_sub_tiles = compressed_block_grid.compatible_sub_tile_num(physical_type->index);
            empty_loc.first_avail_loc.sub_tile = *std::min_element(compatible_sub_tiles.begin(), compatible_sub_tiles.end());
            empty_loc.num_of_empty_locs_in_y_axis = block_rows.size();
            block_type_empty_locs.push_back(empty_loc);
        }
    }

    return block_type_empty_locs;
}

static inline void fix_IO_block_types(const t_pl_macro& pl_macro,
                                      t_pl_loc loc,
                                      e_pad_loc_type pad_loc_type,
                                      vtr::vector_map<ClusterBlockId, t_block_loc>& block_locs) {
    const auto& device_ctx = g_vpr_ctx.device();

    //If the user marked the IO block pad_loc_type as RANDOM, that means it should be randomly
    //placed and then stay fixed to that location, which is why the macro members are marked as fixed.
    const auto& type = device_ctx.grid.get_physical_type({loc.x, loc.y, loc.layer});
    if (is_io_type(type) && pad_loc_type == e_pad_loc_type::RANDOM) {
        for (const t_pl_macro_member& pl_macro_member : pl_macro.members) {
            block_locs[pl_macro_member.blk_index].is_fixed = true;
        }
    }
}

bool try_place_macro_randomly(const t_pl_macro& pl_macro,
                              const PartitionRegion& pr,
                              t_logical_block_type_ptr block_type,
                              e_pad_loc_type pad_loc_type,
                              BlkLocRegistry& place_loc_vars) {
    const auto& compressed_block_grid = g_vpr_ctx.placement().compressed_block_grids[block_type->index];

    /*
     * Getting various values needed for the find_compatible_compressed_loc_in_range() routine called below.
     * Need to pass the from/to coords of the block, as well as the min/max x and y coords of where it can
     * be placed in the compressed grid.
     */

    //Block has not been placed yet, so the "from" coords will be (-1, -1)
    int cx_from = -1;
    int cy_from = -1;

    //If the block has more than one floorplan region, pick a random region to get the min/max x and y values
    int region_index;
    const std::vector<Region>& regions = pr.get_regions();
    if (regions.size() > 1) {
        region_index = vtr::irand(regions.size() - 1);
    } else {
        region_index = 0;
    }
    const Region& reg = regions[region_index];

    const vtr::Rect<int>& reg_rect = reg.get_rect();
    const auto [layer_low, layer_high] = reg.get_layer_range();

    int selected_layer = (layer_low == layer_high) ? layer_low : layer_low + vtr::irand(layer_high - layer_low);

    auto min_compressed_loc = compressed_block_grid.grid_loc_to_compressed_loc_approx({reg_rect.xmin(), reg_rect.ymin(), selected_layer});

    auto max_compressed_loc = compressed_block_grid.grid_loc_to_compressed_loc_approx({reg_rect.xmax(), reg_rect.ymax(), selected_layer});

    int delta_cx = max_compressed_loc.x - min_compressed_loc.x;

    t_physical_tile_loc to_compressed_loc;

    bool legal;

    legal = find_compatible_compressed_loc_in_range(block_type,
                                                    delta_cx,
                                                    {cx_from, cy_from, selected_layer},
                                                    {min_compressed_loc.x, max_compressed_loc.x,
                                                     min_compressed_loc.y, max_compressed_loc.y,
                                                     selected_layer, selected_layer},
                                                    to_compressed_loc,
                                                    /*is_median=*/false,
                                                    selected_layer,
                                                    /*search_for_empty=*/false,
                                                    place_loc_vars);


    if (!legal) {
        //No valid position found
        return false;
    }

    t_pl_loc loc;
    compressed_grid_to_loc(block_type, to_compressed_loc, loc);

    auto& device_ctx = g_vpr_ctx.device();

    int width_offset = device_ctx.grid.get_width_offset({loc.x, loc.y, loc.layer});
    int height_offset = device_ctx.grid.get_height_offset({loc.x, loc.y, loc.layer});
    VTR_ASSERT(width_offset == 0);
    VTR_ASSERT(height_offset == 0);

    legal = try_place_macro(pl_macro, loc, place_loc_vars);

    if (legal) {
        auto& block_locs = place_loc_vars.mutable_block_locs();
        fix_IO_block_types(pl_macro, loc, pad_loc_type, block_locs);
    }

    return legal;
}

bool try_place_macro_exhaustively(const t_pl_macro& pl_macro,
                                  const PartitionRegion& pr,
                                  t_logical_block_type_ptr block_type,
                                  e_pad_loc_type pad_loc_type,
                                  BlkLocRegistry& place_loc_vars) {
    const auto& compressed_block_grid = g_vpr_ctx.placement().compressed_block_grids[block_type->index];
    auto& block_locs = place_loc_vars.mutable_block_locs();
    const GridBlock& grid_blocks = place_loc_vars.grid_blocks();

    const std::vector<Region>& regions = pr.get_regions();

    bool placed = false;

    t_pl_loc to_loc;

    for (unsigned int reg = 0; reg < regions.size() && !placed; reg++) {
        const vtr::Rect<int> reg_rect = regions[reg].get_rect();
        const auto [layer_low, layer_high] = regions[reg].get_layer_range();

        for (int layer_num = layer_low; layer_num <= layer_high; layer_num++) {
            int min_cx = compressed_block_grid.grid_loc_to_compressed_loc_approx({reg_rect.xmin(), OPEN, layer_num}).x;
            int max_cx = compressed_block_grid.grid_loc_to_compressed_loc_approx({reg_rect.xmax(), OPEN, layer_num}).x;

            // There isn't any block of this type in this region
            if (min_cx == OPEN) {
                VTR_ASSERT(max_cx == OPEN);
                continue;
            }

            for (int cx = min_cx; cx <= max_cx && !placed; cx++) {
                const auto& block_rows = compressed_block_grid.get_column_block_map(cx, layer_num);
                auto y_lower_iter = block_rows.begin();
                auto y_upper_iter = block_rows.end();

                int y_range = std::distance(y_lower_iter, y_upper_iter);

                VTR_ASSERT(y_range >= 0);

                for (int dy = 0; dy < y_range && !placed; dy++) {
                    int cy = (y_lower_iter + dy)->first;

                    auto grid_loc = compressed_block_grid.compressed_loc_to_grid_loc({cx, cy, layer_num});
                    to_loc.x = grid_loc.x;
                    to_loc.y = grid_loc.y;
                    to_loc.layer = grid_loc.layer_num;

                    auto& grid = g_vpr_ctx.device().grid;
                    auto tile_type = grid.get_physical_type({to_loc.x, to_loc.y, layer_num});

                    if (regions[reg].get_sub_tile() != NO_SUBTILE) {
                        int subtile = regions[reg].get_sub_tile();

                        to_loc.sub_tile = subtile;
                        if (grid_blocks.block_at_location(to_loc) == EMPTY_BLOCK_ID) {
                            placed = try_place_macro(pl_macro, to_loc, place_loc_vars);

                            if (placed) {
                                fix_IO_block_types(pl_macro, to_loc, pad_loc_type, block_locs);
                            }
                        }
                    } else {
                        for (const auto& sub_tile : tile_type->sub_tiles) {
                            if (is_sub_tile_compatible(tile_type, block_type, sub_tile.capacity.low)) {
                                int st_low = sub_tile.capacity.low;
                                int st_high = sub_tile.capacity.high;

                                for (int st = st_low; st <= st_high && !placed; st++) {
                                    to_loc.sub_tile = st;
                                    if (grid_blocks.block_at_location(to_loc) == EMPTY_BLOCK_ID) {
                                        placed = try_place_macro(pl_macro, to_loc, place_loc_vars);
                                        if (placed) {
                                            fix_IO_block_types(pl_macro, to_loc, pad_loc_type, block_locs);
                                        }
                                    }
                                }
                            }

                            if (placed) {
                                break;
                            }
                        }
                    }
                }
            }
        }
    }

    return placed;
}

static bool try_dense_placement(const t_pl_macro& pl_macro,
                                const PartitionRegion& pr,
                                t_logical_block_type_ptr block_type,
                                e_pad_loc_type pad_loc_type,
                                std::vector<t_grid_empty_locs_block_type>* blk_types_empty_locs_in_grid,
                                BlkLocRegistry& place_loc_vars) {
    t_pl_loc loc;
    int column_index = get_blk_type_first_loc(loc, pl_macro, blk_types_empty_locs_in_grid);

    //check if first available location is within the chip and macro's partition region, otherwise placement is not legal
    if (!is_loc_on_chip({loc.x, loc.y, loc.layer}) || !pr.is_loc_in_part_reg(loc)) {
        return false;
    }

    auto& device_ctx = g_vpr_ctx.device();

    int width_offset = device_ctx.grid.get_width_offset({loc.x, loc.y, loc.layer});
    int height_offset = device_ctx.grid.get_height_offset({loc.x, loc.y, loc.layer});
    VTR_ASSERT(width_offset == 0);
    VTR_ASSERT(height_offset == 0);

    bool legal = try_place_macro(pl_macro, loc, place_loc_vars);

    if (legal) {
        auto& block_locs = place_loc_vars.mutable_block_locs();
        fix_IO_block_types(pl_macro, loc, pad_loc_type, block_locs);
    }

    //Dense placement found a legal position for pl_macro;
    //We need to update first available location (lowest y) and number of remaining blocks for the next macro.
    update_blk_type_first_loc(column_index, block_type, pl_macro, blk_types_empty_locs_in_grid);
    return legal;
}

bool try_place_macro(const t_pl_macro& pl_macro,
                     t_pl_loc head_pos,
                     BlkLocRegistry& place_loc_vars) {
    bool f_placer_debug = g_vpr_ctx.placement().f_placer_debug;
    const GridBlock& grid_blocks = place_loc_vars.grid_blocks();

    VTR_LOGV_DEBUG(f_placer_debug, "\t\t\t\tTry to place the macro at %dx%dx%dx%d\n",
                   head_pos.x,
                   head_pos.y,
                   head_pos.sub_tile,
                   head_pos.layer);

    bool macro_placed = false;

    // If that location is occupied, do nothing.
    if (grid_blocks.block_at_location(head_pos) != EMPTY_BLOCK_ID) {
        return macro_placed;
    }

    bool mac_can_be_placed = macro_can_be_placed(pl_macro, head_pos, /*check_all_legality=*/false, place_loc_vars);

    if (mac_can_be_placed) {
        // Place down the macro
        macro_placed = true;
        VTR_LOGV_DEBUG(f_placer_debug, "\t\t\t\tMacro is placed at the given location\n");
        for (const t_pl_macro_member& pl_macro_member : pl_macro.members) {
            t_pl_loc member_pos = head_pos + pl_macro_member.offset;
            ClusterBlockId iblk = pl_macro_member.blk_index;
            set_block_location(iblk, member_pos, place_loc_vars);
        } // Finish placing all the members in the macro
    }

    return macro_placed;
}

static bool place_macro(int macros_max_num_tries,
                        const t_pl_macro& pl_macro,
                        enum e_pad_loc_type pad_loc_type,
                        std::vector<t_grid_empty_locs_block_type>* blk_types_empty_locs_in_grid,
                        vtr::vector<ClusterBlockId, t_block_score>& block_scores,
                        BlkLocRegistry& place_loc_vars) {
    const auto& block_locs = place_loc_vars.block_locs();
    ClusterBlockId blk_id = pl_macro.members[0].blk_index;
    VTR_LOGV_DEBUG(g_vpr_ctx.placement().f_placer_debug, "\t\tHead of the macro is Block %d\n", size_t(blk_id));

    if (is_block_placed(blk_id, block_locs)) {
        VTR_LOGV_DEBUG(g_vpr_ctx.placement().f_placer_debug, "\t\t\tBlock is already placed\n", size_t(blk_id));
        return true;
    }

    bool macro_placed = false;
    auto& cluster_ctx = g_vpr_ctx.clustering();
    auto& floorplanning_ctx = g_vpr_ctx.floorplanning();

    // Assume that all the blocks in the macro are of the same type
    auto block_type = cluster_ctx.clb_nlist.block_type(blk_id);

    const PartitionRegion& pr = (is_cluster_constrained(blk_id)) ? floorplanning_ctx.cluster_constraints[blk_id]
                                                                 : get_device_partition_region();

    //Enough to check head member of macro to see if its constrained because
    //constraints propagation was done earlier in initial placement.
    VTR_LOGV_DEBUG(g_vpr_ctx.placement().f_placer_debug && is_cluster_constrained(blk_id),
                   "\t\t\tMacro's head is constrained\n");

    //If blk_types_empty_locs_in_grid is not NULL, means that initial placement has been failed in first iteration for this block type
    //We need to place densely in second iteration to be able to find a legal initial placement solution
    if (blk_types_empty_locs_in_grid != nullptr && !blk_types_empty_locs_in_grid->empty()) {
        VTR_LOGV_DEBUG(g_vpr_ctx.placement().f_placer_debug, "\t\t\tTry dense placement\n");
        macro_placed = try_dense_placement(pl_macro, pr, block_type, pad_loc_type, blk_types_empty_locs_in_grid, place_loc_vars);
    }

    if (!macro_placed) {
        VTR_LOGV_DEBUG(g_vpr_ctx.placement().f_placer_debug, "\t\t\tTry centroid placement\n");
        macro_placed = try_centroid_placement(pl_macro, pr, block_type, pad_loc_type, block_scores, place_loc_vars);
    }
    VTR_LOGV_DEBUG(g_vpr_ctx.placement().f_placer_debug, "\t\t\tMacro is placed: %d\n", macro_placed);
    // If macro is not placed yet, try to place the macro randomly for the max number of random tries
    for (int itry = 0; itry < macros_max_num_tries && !macro_placed; itry++) {
        VTR_LOGV_DEBUG(g_vpr_ctx.placement().f_placer_debug, "\t\t\tTry random place iter: %d\n", itry);
        macro_placed = try_place_macro_randomly(pl_macro, pr, block_type, pad_loc_type, place_loc_vars);
    } // Finished all tries

    if (!macro_placed) {
        // if a macro still could not be placed after macros_max_num_tries times,
        // go through the chip exhaustively to find a legal placement for the macro
        // place the macro on the first location that is legal
        // then set macro_placed = true;
        // if there are no legal positions, error out

        // Exhaustive placement of carry macros
        VTR_LOGV_DEBUG(g_vpr_ctx.placement().f_placer_debug, "\t\t\tTry exhaustive placement\n");
        macro_placed = try_place_macro_exhaustively(pl_macro, pr, block_type, pad_loc_type, place_loc_vars);
    }
    return macro_placed;
}

static vtr::vector<ClusterBlockId, t_block_score> assign_block_scores() {
    auto& cluster_ctx = g_vpr_ctx.clustering();
    auto& place_ctx = g_vpr_ctx.placement();
    auto& floorplan_ctx = g_vpr_ctx.floorplanning();

    auto& pl_macros = place_ctx.pl_macros;

    t_block_score score;

    vtr::vector<ClusterBlockId, t_block_score> block_scores;

    block_scores.resize(cluster_ctx.clb_nlist.blocks().size());

    //GridTileLookup class provides info needed for calculating number of tiles covered by a region
    GridTileLookup grid_tiles;

    /*
     * For the blocks with no floorplan constraints, and the blocks that are not part of macros,
     * the block scores will remain at their default values assigned by the constructor
     * (macro_size = 0; floorplan_constraints = 0;
     */

    //go through all blocks and store floorplan constraints score
    //initialize number of placed connections to zero for all blocks
    for (auto blk_id : cluster_ctx.clb_nlist.blocks()) {
        block_scores[blk_id].number_of_placed_connections = 0;
        if (is_cluster_constrained(blk_id)) {
            const PartitionRegion& pr = floorplan_ctx.cluster_constraints[blk_id];
            auto block_type = cluster_ctx.clb_nlist.block_type(blk_id);
            double floorplan_score = get_floorplan_score(blk_id, pr, block_type, grid_tiles);
            block_scores[blk_id].tiles_outside_of_floorplan_constraints = floorplan_score;
        }
    }

    //go through placement macros and store size of macro for each block
    for (const auto& pl_macro : pl_macros) {
        int size = pl_macro.members.size();
        for (const auto& pl_macro_member : pl_macro.members) {
            block_scores[pl_macro_member.blk_index].macro_size = size;
        }
    }

    return block_scores;
}


static void place_all_blocks(const t_placer_opts& placer_opts,
                             vtr::vector<ClusterBlockId, t_block_score>& block_scores,
                             enum e_pad_loc_type pad_loc_type,
                             const char* constraints_file,
                             BlkLocRegistry& place_loc_vars) {
    auto& cluster_ctx = g_vpr_ctx.clustering();
    auto& place_ctx = g_vpr_ctx.placement();
    auto& device_ctx = g_vpr_ctx.device();
    auto blocks = cluster_ctx.clb_nlist.blocks();
    int number_of_unplaced_blks_in_curr_itr;

    //keep tracks of which block types can not be placed in each iteration
    std::unordered_set<int> unplaced_blk_type_in_curr_itr;

    auto criteria = [&block_scores](ClusterBlockId lhs, ClusterBlockId rhs) {
        int lhs_score = block_scores[lhs].macro_size + block_scores[lhs].number_of_placed_connections + SORT_WEIGHT_PER_TILES_OUTSIDE_OF_PR * block_scores[lhs].tiles_outside_of_floorplan_constraints + SORT_WEIGHT_PER_FAILED_BLOCK * block_scores[lhs].failed_to_place_in_prev_attempts;
        int rhs_score = block_scores[rhs].macro_size + block_scores[rhs].number_of_placed_connections + SORT_WEIGHT_PER_TILES_OUTSIDE_OF_PR * block_scores[rhs].tiles_outside_of_floorplan_constraints + SORT_WEIGHT_PER_FAILED_BLOCK * block_scores[rhs].failed_to_place_in_prev_attempts;

        return lhs_score < rhs_score;
    };

    // Keeps the first locations and number of remained blocks in each column for a specific block type.
    //[0..device_ctx.logical_block_types.size()-1][0..num_of_grid_columns_containing_this_block_type-1]
    std::vector<std::vector<t_grid_empty_locs_block_type>> blk_types_empty_locs_in_grid;

    for (auto iter_no = 0; iter_no < MAX_INIT_PLACE_ATTEMPTS; iter_no++) {
        //clear grid for a new placement iteration
        clear_block_type_grid_locs(unplaced_blk_type_in_curr_itr, place_loc_vars);
        unplaced_blk_type_in_curr_itr.clear();

        // read the constraint file if the user has provided one and this is not the first attempt
        if (strlen(constraints_file) != 0 && iter_no != 0) {
            read_constraints(constraints_file, place_loc_vars);
        }

        //resize the vector to store unplaced block types empty locations
        blk_types_empty_locs_in_grid.resize(device_ctx.logical_block_types.size());

        number_of_unplaced_blks_in_curr_itr = 0;

        //calculate heap update frequency based on number of blocks in the design
        int update_heap_freq = std::max((int)(blocks.size() / 100), 1);

        int blocks_placed_since_heap_update = 0;

        std::vector<ClusterBlockId> heap_blocks(blocks.begin(), blocks.end());
        std::make_heap(heap_blocks.begin(), heap_blocks.end(), criteria);

        while (!heap_blocks.empty()) {
            std::pop_heap(heap_blocks.begin(), heap_blocks.end(), criteria);
            auto blk_id = heap_blocks.back();
            heap_blocks.pop_back();

            auto blk_id_type = cluster_ctx.clb_nlist.block_type(blk_id);

#ifdef VTR_ENABLE_DEBUG_LOGGING
            enable_placer_debug(placer_opts, blk_id);
#else
            (void)placer_opts;
#endif
            VTR_LOGV_DEBUG(g_vpr_ctx.placement().f_placer_debug, "Popped Block %d\n", size_t(blk_id));

            blocks_placed_since_heap_update++;

            bool block_placed = place_one_block(blk_id, pad_loc_type, &blk_types_empty_locs_in_grid[blk_id_type->index], &block_scores, place_loc_vars);

            //update heap based on update_heap_freq calculated above
            if (blocks_placed_since_heap_update % (update_heap_freq) == 0) {
                std::make_heap(heap_blocks.begin(), heap_blocks.end(), criteria);
                blocks_placed_since_heap_update = 0;
            }

            if (!block_placed) {
                VTR_LOGV_DEBUG(g_vpr_ctx.placement().f_placer_debug, "Didn't find a location the block\n", size_t(blk_id));
                //add current block to list to ensure it will be placed sooner in the next iteration in initial placement
                number_of_unplaced_blks_in_curr_itr++;
                block_scores[blk_id].failed_to_place_in_prev_attempts++;
                int imacro;
                get_imacro_from_iblk(&imacro, blk_id, place_ctx.pl_macros);
                if (imacro != -1) { //the block belongs to macro that contain a chain, we need to turn on dense placement in next iteration for that type of block
                    unplaced_blk_type_in_curr_itr.insert(blk_id_type->index);
                }
            }
        }

        //current iteration could place all of design's blocks, initial placement succeed
        if (number_of_unplaced_blks_in_curr_itr == 0) {
            VTR_LOG("Initial placement iteration %d has finished successfully\n", iter_no);
            return;
        }

        //loop over block types with macro that have failed to be placed, and add their locations in grid for the next iteration
        for (int itype : unplaced_blk_type_in_curr_itr) {
            blk_types_empty_locs_in_grid[itype] = init_blk_types_empty_locations(itype);
        }

        //print unplaced blocks in the current iteration
        VTR_LOG("Initial placement iteration %d has finished with %d unplaced blocks\n", iter_no, number_of_unplaced_blks_in_curr_itr);
    }
}

static void clear_block_type_grid_locs(const std::unordered_set<int>& unplaced_blk_types_index,
                                       BlkLocRegistry& place_loc_vars) {
    auto& device_ctx = g_vpr_ctx.device();
    auto& cluster_ctx = g_vpr_ctx.clustering();
    auto& grid_blocks = place_loc_vars.mutable_grid_blocks();
    auto& block_locs = place_loc_vars.mutable_block_locs();

    bool clear_all_block_types = false;

    /* check if all types should be cleared
     * logical_block_types contain empty type, needs to be ignored.
     * Not having any type in unplaced_blk_types_index means that it is the first iteration, hence all grids needs to be cleared
     */
    if (unplaced_blk_types_index.size() == device_ctx.logical_block_types.size() - 1) {
        clear_all_block_types = true;
    }

    /* We'll use the grid to record where everything goes. Initialize to the grid has no
     * blocks placed anywhere.
     */
    for (int layer_num = 0; layer_num < device_ctx.grid.get_num_layers(); layer_num++) {
        for (int i = 0; i < (int)device_ctx.grid.width(); i++) {
            for (int j = 0; j < (int)device_ctx.grid.height(); j++) {
                const t_physical_tile_type_ptr type = device_ctx.grid.get_physical_type({i, j, layer_num});
                int itype = type->index;
                if (clear_all_block_types || unplaced_blk_types_index.count(itype)) {
                    grid_blocks.set_usage({i, j, layer_num}, 0);
                    for (int k = 0; k < device_ctx.physical_tile_types[itype].capacity; k++) {
                        if (grid_blocks.block_at_location({i, j, k, layer_num}) != INVALID_BLOCK_ID) {
                            grid_blocks.set_block_at_location({i, j, k, layer_num}, EMPTY_BLOCK_ID);
                        }
                    }
                }
            }
        }
    }

    /* Similarly, mark all blocks as not being placed yet. */
    for (ClusterBlockId blk_id : cluster_ctx.clb_nlist.blocks()) {
        int blk_type = cluster_ctx.clb_nlist.block_type(blk_id)->index;
        if (clear_all_block_types || unplaced_blk_types_index.count(blk_type)) {
            block_locs[blk_id].loc = t_pl_loc();
        }
    }
}

static void clear_all_grid_locs(BlkLocRegistry& place_loc_vars) {
    auto& device_ctx = g_vpr_ctx.device();

    std::unordered_set<int> blk_types_to_be_cleared;
    const auto& logical_block_types = device_ctx.logical_block_types;

    // Insert all the logical block types into the set except the empty type
    // clear_block_type_grid_locs does not expect empty type to be among given types
    for (const t_logical_block_type& logical_type : logical_block_types) {
        if (!is_empty_type(&logical_type)) {
            blk_types_to_be_cleared.insert(logical_type.index);
        }
    }

    clear_block_type_grid_locs(blk_types_to_be_cleared, place_loc_vars);
}

bool place_one_block(const ClusterBlockId blk_id,
                     enum e_pad_loc_type pad_loc_type,
                     std::vector<t_grid_empty_locs_block_type>* blk_types_empty_locs_in_grid,
                     vtr::vector<ClusterBlockId, t_block_score>* block_scores,
                     BlkLocRegistry& place_loc_vars) {
    const std::vector<t_pl_macro>& pl_macros = g_vpr_ctx.placement().pl_macros;
    const auto& block_locs = place_loc_vars.block_locs();

    //Check if block has already been placed
    if (is_block_placed(blk_id, block_locs)) {
        return true;
    }

    bool placed_macro = false;

    //Lookup to see if the block is part of a macro
    int imacro;
    get_imacro_from_iblk(&imacro, blk_id, pl_macros);

    if (imacro != -1) { //If the block belongs to a macro, pass that macro to the placement routines
        VTR_LOGV_DEBUG(g_vpr_ctx.placement().f_placer_debug, "\tBelongs to a macro %d\n", imacro);
        const t_pl_macro& pl_macro = pl_macros[imacro];
        placed_macro = place_macro(MAX_NUM_TRIES_TO_PLACE_MACROS_RANDOMLY, pl_macro, pad_loc_type, blk_types_empty_locs_in_grid, *block_scores, place_loc_vars);
    } else {
        //If it does not belong to a macro, create a macro with the one block and then pass to the placement routines
        //This is done so that the initial placement flow can be the same whether the block belongs to a macro or not
        t_pl_macro_member macro_member;
        macro_member.blk_index = blk_id;
        macro_member.offset = t_pl_offset(0, 0, 0, 0);
        t_pl_macro pl_macro;
        pl_macro.members.push_back(macro_member);
        placed_macro = place_macro(MAX_NUM_TRIES_TO_PLACE_MACROS_RANDOMLY, pl_macro, pad_loc_type, blk_types_empty_locs_in_grid, *block_scores, place_loc_vars);
    }

    return placed_macro;
}

static void alloc_and_load_movable_blocks(const vtr::vector_map<ClusterBlockId, t_block_loc>& block_locs) {
    auto& place_ctx = g_vpr_ctx.mutable_placement();
    const auto& cluster_ctx = g_vpr_ctx.clustering();
    const auto& device_ctx = g_vpr_ctx.device();

    place_ctx.movable_blocks.clear();
    place_ctx.movable_blocks_per_type.clear();

    size_t n_logical_blocks = device_ctx.logical_block_types.size();
    place_ctx.movable_blocks_per_type.resize(n_logical_blocks);


    // iterate over all clustered blocks and store block ids of movable ones
    for (ClusterBlockId blk_id : cluster_ctx.clb_nlist.blocks()) {
        const auto& loc = block_locs[blk_id];
        if (!loc.is_fixed) {
            place_ctx.movable_blocks.push_back(blk_id);

            const t_logical_block_type_ptr block_type = cluster_ctx.clb_nlist.block_type(blk_id);
            place_ctx.movable_blocks_per_type[block_type->index].push_back(blk_id);
        }
    }
}

void initial_placement(const t_placer_opts& placer_opts,
                       const char* constraints_file,
                       const t_noc_opts& noc_opts,
                       BlkLocRegistry& place_loc_vars) {
    vtr::ScopedStartFinishTimer timer("Initial Placement");
    auto& block_locs = place_loc_vars.mutable_block_locs();

    /* Initialize the grid blocks to empty.
     * Initialize all the blocks to unplaced.
     */
    clear_all_grid_locs(place_loc_vars);

    /* Go through cluster blocks to calculate the tightest placement
     * floorplan constraint for each constrained block
     */
    propagate_place_constraints();

    /*Mark the blocks that have already been locked to one spot via floorplan constraints
<<<<<<< HEAD
     * as fixed, so they do not get moved during initial placement or later during the simulated annealing stage of placement*/
    mark_fixed_blocks(place_loc_vars);
=======
     * as fixed, so they do not get moved during initial placement or later during the simulated annealing stage of placement
     */
    mark_fixed_blocks();
>>>>>>> 49de5fb7

    // Compute and store compressed floorplanning constraints
    alloc_and_load_compressed_cluster_constraints();


    // read the constraint file and place fixed blocks
    if (strlen(constraints_file) != 0) {
        read_constraints(constraints_file, place_loc_vars);
    }

<<<<<<< HEAD
    if (noc_opts.noc) {
        // NoC routers are placed before other blocks
        initial_noc_placement(noc_opts, placer_opts, place_loc_vars);
        propagate_place_constraints();
    }
=======
    if(!placer_opts.read_initial_place_file.empty()) {
        const auto& grid = g_vpr_ctx.device().grid;
        read_place(nullptr, placer_opts.read_initial_place_file.c_str(), false, grid);
    } else {
        if (noc_opts.noc) {
            // NoC routers are placed before other blocks
            initial_noc_placement(noc_opts, placer_opts);
            propagate_place_constraints();
        }
>>>>>>> 49de5fb7

        //Assign scores to blocks and placement macros according to how difficult they are to place
        vtr::vector<ClusterBlockId, t_block_score> block_scores = assign_block_scores();

<<<<<<< HEAD
    //Place all blocks
    place_all_blocks(placer_opts, block_scores, placer_opts.pad_loc_type, constraints_file, place_loc_vars);
=======
        //Place all blocks
        place_all_blocks(placer_opts, block_scores, placer_opts.pad_loc_type, constraints_file);
    }
>>>>>>> 49de5fb7

    alloc_and_load_movable_blocks(block_locs);

    // ensure all blocks are placed and that NoC routing has no cycles
    check_initial_placement_legality(block_locs);

    //#ifdef VERBOSE
    //    VTR_LOG("At end of initial_placement.\n");
    //    if (getEchoEnabled() && isEchoFileEnabled(E_ECHO_INITIAL_CLB_PLACEMENT)) {
    //        print_clb_placement(getEchoFileName(E_ECHO_INITIAL_CLB_PLACEMENT));
    //    }
    //#endif
}<|MERGE_RESOLUTION|>--- conflicted
+++ resolved
@@ -1248,14 +1248,8 @@
     propagate_place_constraints();
 
     /*Mark the blocks that have already been locked to one spot via floorplan constraints
-<<<<<<< HEAD
      * as fixed, so they do not get moved during initial placement or later during the simulated annealing stage of placement*/
     mark_fixed_blocks(place_loc_vars);
-=======
-     * as fixed, so they do not get moved during initial placement or later during the simulated annealing stage of placement
-     */
-    mark_fixed_blocks();
->>>>>>> 49de5fb7
 
     // Compute and store compressed floorplanning constraints
     alloc_and_load_compressed_cluster_constraints();
@@ -1266,35 +1260,24 @@
         read_constraints(constraints_file, place_loc_vars);
     }
 
-<<<<<<< HEAD
-    if (noc_opts.noc) {
-        // NoC routers are placed before other blocks
-        initial_noc_placement(noc_opts, placer_opts, place_loc_vars);
-        propagate_place_constraints();
-    }
-=======
+
+
     if(!placer_opts.read_initial_place_file.empty()) {
         const auto& grid = g_vpr_ctx.device().grid;
-        read_place(nullptr, placer_opts.read_initial_place_file.c_str(), false, grid);
+        read_place(nullptr, placer_opts.read_initial_place_file.c_str(), place_loc_vars, false, grid);
     } else {
         if (noc_opts.noc) {
             // NoC routers are placed before other blocks
-            initial_noc_placement(noc_opts, placer_opts);
+            initial_noc_placement(noc_opts, placer_opts, place_loc_vars);
             propagate_place_constraints();
         }
->>>>>>> 49de5fb7
 
         //Assign scores to blocks and placement macros according to how difficult they are to place
         vtr::vector<ClusterBlockId, t_block_score> block_scores = assign_block_scores();
 
-<<<<<<< HEAD
-    //Place all blocks
-    place_all_blocks(placer_opts, block_scores, placer_opts.pad_loc_type, constraints_file, place_loc_vars);
-=======
         //Place all blocks
-        place_all_blocks(placer_opts, block_scores, placer_opts.pad_loc_type, constraints_file);
-    }
->>>>>>> 49de5fb7
+        place_all_blocks(placer_opts, block_scores, placer_opts.pad_loc_type, constraints_file, place_loc_vars);
+    }
 
     alloc_and_load_movable_blocks(block_locs);
 
