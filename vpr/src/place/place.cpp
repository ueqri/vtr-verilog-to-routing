--- conflicted
+++ resolved
@@ -101,33 +101,6 @@
                                  PlacerState& placer_state,
                                  NetCostHandler& net_cost_handler);
 
-<<<<<<< HEAD
-
-static int check_placement_consistency(const BlkLocRegistry& blk_loc_registry);
-static int check_block_placement_consistency(const BlkLocRegistry& blk_loc_registry);
-static int check_macro_placement_consistency(const BlkLocRegistry& blk_loc_registry);
-=======
-static float starting_t(const t_annealing_state* state,
-                        t_placer_costs* costs,
-                        t_annealing_sched annealing_sched,
-                        const PlaceDelayModel* delay_model,
-                        PlacerCriticalities* criticalities,
-                        PlacerSetupSlacks* setup_slacks,
-                        SetupTimingInfo* timing_info,
-                        MoveGenerator& move_generator,
-                        ManualMoveGenerator& manual_move_generator,
-                        NetPinTimingInvalidator* pin_timing_invalidator,
-                        t_pl_blocks_to_be_moved& blocks_affected,
-                        const t_placer_opts& placer_opts,
-                        const t_noc_opts& noc_opts,
-                        MoveTypeStat& move_type_stat,
-                        t_swap_stats& swap_stats,
-                        PlacerState& placer_state,
-                        NetCostHandler& net_cost_handler,
-                        std::optional<NocCostHandler>& noc_cost_handler,
-                        vtr::RngContainer& rng);
->>>>>>> 113655f9
-
 static int count_connections();
 
 static void generate_post_place_timing_reports(const t_placer_opts& placer_opts,
@@ -702,452 +675,7 @@
         count += cluster_ctx.clb_nlist.net_sinks(net_id).size();
     }
 
-<<<<<<< HEAD
     return count;
-=======
-    return (count);
-}
-
-///@brief Find the starting temperature for the annealing loop.
-static float starting_t(const t_annealing_state* state,
-                        t_placer_costs* costs,
-                        t_annealing_sched annealing_sched,
-                        const PlaceDelayModel* delay_model,
-                        PlacerCriticalities* criticalities,
-                        PlacerSetupSlacks* setup_slacks,
-                        SetupTimingInfo* timing_info,
-                        MoveGenerator& move_generator,
-                        ManualMoveGenerator& manual_move_generator,
-                        NetPinTimingInvalidator* pin_timing_invalidator,
-                        t_pl_blocks_to_be_moved& blocks_affected,
-                        const t_placer_opts& placer_opts,
-                        const t_noc_opts& noc_opts,
-                        MoveTypeStat& move_type_stat,
-                        t_swap_stats& swap_stats,
-                        PlacerState& placer_state,
-                        NetCostHandler& net_cost_handler,
-                        std::optional<NocCostHandler>& noc_cost_handler,
-                        vtr::RngContainer& rng) {
-    if (annealing_sched.type == USER_SCHED) {
-        return (annealing_sched.init_t);
-    }
-
-    auto& cluster_ctx = g_vpr_ctx.clustering();
-
-    /* Use to calculate the average of cost when swap is accepted. */
-    int num_accepted = 0;
-
-    /* Use double types to avoid round off. */
-    double av = 0., sum_of_squares = 0.;
-
-    /* Determines the block swap loop count. */
-    int move_lim = std::min(state->move_lim_max,
-                            (int)cluster_ctx.clb_nlist.blocks().size());
-
-    bool manual_move_enabled = false;
-
-    for (int i = 0; i < move_lim; i++) {
-#ifndef NO_GRAPHICS
-        //Checks manual move flag for manual move feature
-        t_draw_state* draw_state = get_draw_state_vars();
-        if (draw_state->show_graphics) {
-            manual_move_enabled = manual_move_is_selected();
-        }
-#endif /*NO_GRAPHICS*/
-
-        //Will not deploy setup slack analysis, so omit crit_exponenet and setup_slack
-        e_move_result swap_result = try_swap(state, costs, move_generator,
-                                             manual_move_generator, timing_info, pin_timing_invalidator,
-                                             blocks_affected, delay_model, criticalities, setup_slacks,
-                                             placer_opts, noc_opts, move_type_stat, placer_opts.place_algorithm,
-                                             REWARD_BB_TIMING_RELATIVE_WEIGHT, manual_move_enabled, swap_stats,
-                                             placer_state, net_cost_handler, noc_cost_handler, rng);
-
-
-        if (swap_result == ACCEPTED) {
-            num_accepted++;
-            av += costs->cost;
-            sum_of_squares += costs->cost * costs->cost;
-            swap_stats.num_swap_accepted++;
-        } else if (swap_result == ABORTED) {
-            swap_stats.num_swap_aborted++;
-        } else {
-            swap_stats.num_swap_rejected++;
-        }
-    }
-
-    /* Take the average of the accepted swaps' cost values. */
-    av = num_accepted > 0 ? (av / num_accepted) : 0.;
-
-    /* Get the standard deviation. */
-    double std_dev = get_std_dev(num_accepted, sum_of_squares, av);
-
-    /* Print warning if not all swaps are accepted. */
-    if (num_accepted != move_lim) {
-        VTR_LOG_WARN("Starting t: %d of %d configurations accepted.\n",
-                     num_accepted, move_lim);
-    }
-
-#ifdef VERBOSE
-    /* Print stats related to finding the initital temp. */
-    VTR_LOG("std_dev: %g, average cost: %g, starting temp: %g\n", std_dev, av, 20. * std_dev);
-#endif
-
-    // Improved initial placement uses a fast SA for NoC routers and centroid placement
-    // for other blocks. The temperature is reduced to prevent SA from destroying the initial placement
-    float init_temp = std_dev / 64;
-
-    return init_temp;
-}
-
-/**
- * @brief Pick some block and moves it to another spot.
- *
- * If the new location is empty, directly move the block. If the new location
- * is occupied, switch the blocks. Due to the different sizes of the blocks,
- * this block switching may occur for multiple times. It might also cause the
- * current swap attempt to abort due to inability to find suitable locations
- * for moved blocks.
- *
- * The move generator will record all the switched blocks in the variable
- * `blocks_affected`. Afterwards, the move will be assessed by the chosen
- * cost formulation. Currently, there are three ways to assess move cost,
- * which are stored in the enum type `t_place_algorithm`.
- *
- * @return Whether the block swap is accepted, rejected or aborted.
- */
-static e_move_result try_swap(const t_annealing_state* state,
-                              t_placer_costs* costs,
-                              MoveGenerator& move_generator,
-                              ManualMoveGenerator& manual_move_generator,
-                              SetupTimingInfo* timing_info,
-                              NetPinTimingInvalidator* pin_timing_invalidator,
-                              t_pl_blocks_to_be_moved& blocks_affected,
-                              const PlaceDelayModel* delay_model,
-                              PlacerCriticalities* criticalities,
-                              PlacerSetupSlacks* setup_slacks,
-                              const t_placer_opts& placer_opts,
-                              const t_noc_opts& noc_opts,
-                              MoveTypeStat& move_type_stat,
-                              const t_place_algorithm& place_algorithm,
-                              float timing_bb_factor,
-                              bool manual_move_enabled,
-                              t_swap_stats& swap_stats,
-                              PlacerState& placer_state,
-                              NetCostHandler& net_cost_handler,
-                              std::optional<NocCostHandler>& noc_cost_handler,
-                              vtr::RngContainer& rng) {
-    /* Picks some block and moves it to another spot.  If this spot is   *
-     * occupied, switch the blocks.  Assess the change in cost function. *
-     * rlim is the range limiter.                                        *
-     * Returns whether the swap is accepted, rejected or aborted.        *
-     * Passes back the new value of the cost functions.                  */
-    auto& blk_loc_registry = placer_state.mutable_blk_loc_registry();
-
-    float rlim_escape_fraction = placer_opts.rlim_escape_fraction;
-    float timing_tradeoff = placer_opts.timing_tradeoff;
-
-    PlaceCritParams crit_params;
-    crit_params.crit_exponent = state->crit_exponent;
-    crit_params.crit_limit = placer_opts.place_crit_limit;
-
-    // move type and block type chosen by the agent
-    t_propose_action proposed_action{e_move_type::UNIFORM, -1};
-
-    swap_stats.num_ts_called++;
-
-    MoveOutcomeStats move_outcome_stats;
-
-    /* I'm using negative values of proposed_net_cost as a flag, *
-     * so DO NOT use cost functions that can go negative.        */
-
-    double delta_c = 0;        //Change in cost due to this swap.
-    double bb_delta_c = 0;     //Change in the bounding box (wiring) cost.
-    double timing_delta_c = 0; //Change in the timing cost (delay * criticality).
-
-    // Determine whether we need to force swap two router blocks
-    bool router_block_move = false;
-    if (noc_opts.noc) {
-        router_block_move = check_for_router_swap(noc_opts.noc_swap_percentage, rng);
-    }
-
-    /* Allow some fraction of moves to not be restricted by rlim, */
-    /* in the hopes of better escaping local minima.              */
-    float rlim;
-    if (rlim_escape_fraction > 0. && rng.frand() < rlim_escape_fraction) {
-        rlim = std::numeric_limits<float>::infinity();
-    } else {
-        rlim = state->rlim;
-    }
-
-    e_create_move create_move_outcome = e_create_move::ABORT;
-
-    //When manual move toggle button is active, the manual move window asks the user for input.
-    if (manual_move_enabled) {
-#ifndef NO_GRAPHICS
-        create_move_outcome = manual_move_display_and_propose(manual_move_generator, blocks_affected,
-                                                              proposed_action.move_type, rlim, placer_opts,
-                                                              criticalities);
-#else  //NO_GRAPHICS
-       //Cast to void to explicitly avoid warning.
-        (void)manual_move_generator;
-#endif //NO_GRAPHICS
-    } else if (router_block_move) {
-        // generate a move where two random router blocks are swapped
-        create_move_outcome = propose_router_swap(blocks_affected, rlim, placer_state.blk_loc_registry(), rng);
-        proposed_action.move_type = e_move_type::UNIFORM;
-    } else {
-        //Generate a new move (perturbation) used to explore the space of possible placements
-        create_move_outcome = move_generator.propose_move(blocks_affected, proposed_action, rlim, placer_opts, criticalities);
-    }
-
-    if (proposed_action.logical_blk_type_index != -1 && !manual_move_enabled) { //if the agent proposed the block type, then collect the block type stat
-        ++move_type_stat.blk_type_moves[proposed_action.logical_blk_type_index][(int)proposed_action.move_type];
-    }
-    LOG_MOVE_STATS_PROPOSED(t, blocks_affected);
-
-    VTR_LOGV_DEBUG(g_vpr_ctx.placement().f_placer_debug,
-                   "\t\tBefore move Place cost %e, bb_cost %e, timing cost %e\n",
-                   costs->cost, costs->bb_cost, costs->timing_cost);
-
-    e_move_result move_outcome = e_move_result::ABORTED;
-
-    if (create_move_outcome == e_create_move::ABORT) {
-        LOG_MOVE_STATS_OUTCOME(std::numeric_limits<float>::quiet_NaN(),
-                               std::numeric_limits<float>::quiet_NaN(),
-                               std::numeric_limits<float>::quiet_NaN(), "ABORTED",
-                               "illegal move");
-
-        move_outcome = ABORTED;
-
-    } else {
-        VTR_ASSERT(create_move_outcome == e_create_move::VALID);
-
-        /*
-         * To make evaluating the move simpler (e.g. calculating changed bounding box),
-         * we first move the blocks to their new locations (apply the move to
-         * blk_loc_registry.block_locs) and then compute the change in cost. If the move
-         * is accepted, the inverse look-up in place_ctx.grid_blocks is updated
-         * (committing the move). If the move is rejected, the blocks are returned to
-         * their original positions (reverting blk_loc_registry.block_locs to its original state).
-         *
-         * Note that the inverse look-up place_ctx.grid_blocks is only updated after
-         * move acceptance is determined, so it should not be used when evaluating a move.
-         */
-
-        /* Update the block positions */
-        blk_loc_registry.apply_move_blocks(blocks_affected);
-
-        //Find all the nets affected by this swap and update the wiring costs.
-        //This cost value doesn't depend on the timing info.
-        //
-        //Also find all the pins affected by the swap, and calculates new connection
-        //delays and timing costs and store them in proposed_* data structures.
-        net_cost_handler.find_affected_nets_and_update_costs(delay_model, criticalities, blocks_affected,
-                                                             bb_delta_c, timing_delta_c);
-
-        //For setup slack analysis, we first do a timing analysis to get the newest
-        //slack values resulted from the proposed block moves. If the move turns out
-        //to be accepted, we keep the updated slack values and commit the block moves.
-        //If rejected, we reject the proposed block moves and revert this timing analysis.
-        if (place_algorithm == SLACK_TIMING_PLACE) {
-            /* Invalidates timing of modified connections for incremental timing updates. */
-            invalidate_affected_connections(blocks_affected,
-                                            pin_timing_invalidator, timing_info);
-
-            /* Update the connection_timing_cost and connection_delay *
-             * values from the temporary values.                      */
-            commit_td_cost(blocks_affected, placer_state);
-
-            /* Update timing information. Since we are analyzing setup slacks,   *
-             * we only update those values and keep the criticalities stale      *
-             * so as not to interfere with the original timing driven algorithm. *
-             *
-             * Note: the timing info must be updated after applying block moves  *
-             * and committing the timing driven delays and costs.                *
-             * If we wish to revert this timing update due to move rejection,    *
-             * we need to revert block moves and restore the timing values.      */
-            criticalities->disable_update();
-            setup_slacks->enable_update();
-            update_timing_classes(crit_params, timing_info, criticalities,
-                                  setup_slacks, pin_timing_invalidator, placer_state);
-
-            /* Get the setup slack analysis cost */
-            //TODO: calculate a weighted average of the slack cost and wiring cost
-            delta_c = analyze_setup_slack_cost(setup_slacks, placer_state) * costs->timing_cost_norm;
-        } else if (place_algorithm == CRITICALITY_TIMING_PLACE) {
-            /* Take delta_c as a combination of timing and wiring cost. In
-             * addition to `timing_tradeoff`, we normalize the cost values */
-            VTR_LOGV_DEBUG(g_vpr_ctx.placement().f_placer_debug,
-                           "\t\tMove bb_delta_c %e, bb_cost_norm %e, timing_tradeoff %f, "
-                           "timing_delta_c %e, timing_cost_norm %e\n",
-                           bb_delta_c,
-                           costs->bb_cost_norm,
-                           timing_tradeoff,
-                           timing_delta_c,
-                           costs->timing_cost_norm);
-            delta_c = (1 - timing_tradeoff) * bb_delta_c * costs->bb_cost_norm
-                      + timing_tradeoff * timing_delta_c * costs->timing_cost_norm;
-        } else {
-            VTR_ASSERT_SAFE(place_algorithm == BOUNDING_BOX_PLACE);
-            VTR_LOGV_DEBUG(g_vpr_ctx.placement().f_placer_debug,
-                           "\t\tMove bb_delta_c %e, bb_cost_norm %e\n",
-                           bb_delta_c,
-                           costs->bb_cost_norm);
-            delta_c = bb_delta_c * costs->bb_cost_norm;
-        }
-
-        NocCostTerms noc_delta_c; // change in NoC cost
-        /* Update the NoC data structure and costs*/
-        if (noc_opts.noc) {
-            VTR_ASSERT_SAFE(noc_cost_handler.has_value());
-            noc_cost_handler->find_affected_noc_routers_and_update_noc_costs(blocks_affected, noc_delta_c);
-
-            // Include the NoC delta costs in the total cost change for this swap
-            delta_c += calculate_noc_cost(noc_delta_c, costs->noc_cost_norm_factors, noc_opts);
-        }
-
-        /* 1 -> move accepted, 0 -> rejected. */
-        move_outcome = assess_swap(delta_c, state->t, rng);
-
-        //Updates the manual_move_state members and displays costs to the user to decide whether to ACCEPT/REJECT manual move.
-#ifndef NO_GRAPHICS
-        if (manual_move_enabled) {
-            move_outcome = pl_do_manual_move(delta_c, timing_delta_c, bb_delta_c, move_outcome);
-        }
-#endif //NO_GRAPHICS
-
-        if (move_outcome == ACCEPTED) {
-            costs->cost += delta_c;
-            costs->bb_cost += bb_delta_c;
-
-            if (place_algorithm == SLACK_TIMING_PLACE) {
-                /* Update the timing driven cost as usual */
-                costs->timing_cost += timing_delta_c;
-
-                //Commit the setup slack information
-                //The timing delay and cost values should be committed already
-                commit_setup_slacks(setup_slacks, placer_state);
-            }
-
-            if (place_algorithm == CRITICALITY_TIMING_PLACE) {
-                costs->timing_cost += timing_delta_c;
-
-                /* Invalidates timing of modified connections for incremental *
-                 * timing updates. These invalidations are accumulated for a  *
-                 * big timing update in the outer loop.                       */
-                invalidate_affected_connections(blocks_affected,
-                                                pin_timing_invalidator, timing_info);
-
-                /* Update the connection_timing_cost and connection_delay *
-                 * values from the temporary values.                      */
-                commit_td_cost(blocks_affected, placer_state);
-            }
-
-            /* Update net cost functions and reset flags. */
-            net_cost_handler.update_move_nets();
-
-            /* Update clb data structures since we kept the move. */
-            blk_loc_registry.commit_move_blocks(blocks_affected);
-
-            if (proposed_action.logical_blk_type_index != -1) { //if the agent proposed the block type, then collect the block type stat
-                ++move_type_stat.accepted_moves[proposed_action.logical_blk_type_index][(int)proposed_action.move_type];
-            }
-            if (noc_opts.noc){
-                noc_cost_handler->commit_noc_costs();
-                *costs += noc_delta_c;
-            }
-
-            //Highlights the new block when manual move is selected.
-#ifndef NO_GRAPHICS
-            if (manual_move_enabled) {
-                manual_move_highlight_new_block_location();
-            }
-#endif //NO_GRAPHICS
-
-        } else {
-            VTR_ASSERT_SAFE(move_outcome == REJECTED);
-
-            /* Reset the net cost function flags first. */
-            net_cost_handler.reset_move_nets();
-
-            /* Restore the blk_loc_registry.block_locs data structures to their state before the move. */
-            blk_loc_registry.revert_move_blocks(blocks_affected);
-
-            if (place_algorithm == SLACK_TIMING_PLACE) {
-                /* Revert the timing delays and costs to pre-update values.       */
-                /* These routines must be called after reverting the block moves. */
-                //TODO: make this process incremental
-                comp_td_connection_delays(delay_model, placer_state);
-                comp_td_costs(delay_model, *criticalities, placer_state, &costs->timing_cost);
-
-                /* Re-invalidate the affected sink pins since the proposed *
-                 * move is rejected, and the same blocks are reverted to   *
-                 * their original positions.                               */
-                invalidate_affected_connections(blocks_affected,
-                                                pin_timing_invalidator, timing_info);
-
-                /* Revert the timing update */
-                update_timing_classes(crit_params, timing_info, criticalities,
-                                      setup_slacks, pin_timing_invalidator, placer_state);
-
-                VTR_ASSERT_SAFE_MSG(
-                    verify_connection_setup_slacks(setup_slacks, placer_state),
-                    "The current setup slacks should be identical to the values before the try swap timing info update.");
-            }
-
-            if (place_algorithm == CRITICALITY_TIMING_PLACE) {
-                /* Unstage the values stored in proposed_* data structures */
-                revert_td_cost(blocks_affected, placer_state.mutable_timing());
-            }
-
-            if (proposed_action.logical_blk_type_index != -1) { //if the agent proposed the block type, then collect the block type stat
-                ++move_type_stat.rejected_moves[proposed_action.logical_blk_type_index][(int)proposed_action.move_type];
-            }
-            /* Revert the traffic flow routes within the NoC*/
-            if (noc_opts.noc) {
-                noc_cost_handler->revert_noc_traffic_flow_routes(blocks_affected);
-            }
-        }
-
-        move_outcome_stats.delta_cost_norm = delta_c;
-        move_outcome_stats.delta_bb_cost_norm = bb_delta_c * costs->bb_cost_norm;
-        move_outcome_stats.delta_timing_cost_norm = timing_delta_c * costs->timing_cost_norm;
-
-        move_outcome_stats.delta_bb_cost_abs = bb_delta_c;
-        move_outcome_stats.delta_timing_cost_abs = timing_delta_c;
-
-        LOG_MOVE_STATS_OUTCOME(delta_c, bb_delta_c, timing_delta_c, (move_outcome ? "ACCEPTED" : "REJECTED"), "");
-    }
-    move_outcome_stats.outcome = move_outcome;
-
-    // If we force a router block move then it was not proposed by the
-    // move generator, so we should not calculate the reward and update
-    // the move generators status since this outcome is not a direct
-    // consequence of the move generator
-    if (!manual_move_enabled && !router_block_move) {
-        move_generator.calculate_reward_and_process_outcome(move_outcome_stats, delta_c, timing_bb_factor);
-    }
-
-#ifdef VTR_ENABLE_DEBUG_LOGGING
-#    ifndef NO_GRAPHICS
-    stop_placement_and_check_breakpoints(blocks_affected, move_outcome, delta_c, bb_delta_c, timing_delta_c);
-#    endif
-#endif
-
-    /* Clear the data structure containing block move info */
-    blocks_affected.clear_move_blocks();
-
-#if 0
-    // Check that each accepted swap yields a valid placement. This will
-    // greatly slow the placer, but can debug some issues.
-    check_place(*costs, delay_model, criticalities, place_algorithm, noc_opts);
-#endif
-    VTR_LOGV_DEBUG(g_vpr_ctx.placement().f_placer_debug,
-                   "\t\tAfter move Place cost %e, bb_cost %e, timing cost %e\n",
-                   costs->cost, costs->bb_cost, costs->timing_cost);
-    return move_outcome;
->>>>>>> 113655f9
 }
 
 static bool is_cube_bb(const e_place_bounding_box_mode place_bb_mode,
