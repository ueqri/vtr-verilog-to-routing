--- conflicted
+++ resolved
@@ -647,12 +647,9 @@
     move_lim = (int)(annealing_sched.inner_num
                      * pow(net_list.blocks().size(), 1.3333));
 
-<<<<<<< HEAD
-=======
     //create the move generator based on the chosen strategy
     create_move_generators(move_generator, move_generator2, placer_opts, move_lim, noc_opts.noc_centroid_weight);
 
->>>>>>> a8034e28
     alloc_and_load_placement_structs(placer_opts.place_cost_exp, placer_opts, noc_opts, directs, num_directs);
 
     vtr::ScopedStartFinishTimer timer("Placement");
@@ -664,9 +661,6 @@
     initial_placement(placer_opts,
                       placer_opts.constraints_file.c_str(),
                       noc_opts);
-
-    //create the move generator based on the chosen strategy
-    create_move_generators(move_generator, move_generator2, placer_opts, move_lim);
 
     if (!placer_opts.write_initial_place_file.empty()) {
         print_place(nullptr,
