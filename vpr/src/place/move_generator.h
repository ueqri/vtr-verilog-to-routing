#ifndef VPR_MOVE_GENERATOR_H
#define VPR_MOVE_GENERATOR_H

#include "vpr_types.h"
#include "move_utils.h"
#include "timing_place.h"
#include "directed_moves_util.h"

#include <limits>

class PlacerState;

struct MoveOutcomeStats {
    float delta_cost_norm = std::numeric_limits<float>::quiet_NaN();
    float delta_bb_cost_norm = std::numeric_limits<float>::quiet_NaN();
    float delta_timing_cost_norm = std::numeric_limits<float>::quiet_NaN();

    float delta_bb_cost_abs = std::numeric_limits<float>::quiet_NaN();
    float delta_timing_cost_abs = std::numeric_limits<float>::quiet_NaN();

    e_move_result outcome = ABORTED;
    float elapsed_time = std::numeric_limits<float>::quiet_NaN();
};

/**
 * @brief A Struct to hold statistics about the different move types
 *
 * blk_type_moves: the block type index of each proposed move (e.g. [0..NUM_PL_MOVE_TYPES][agent_available_types.size()-1)])
 * accepted_moves: the number of accepted moves of each move and block type (e.g. [0..NUM_PL_MOVE_TYPES][agent_available_types.size()-1)] )
 * rejected_moves: the number of rejected moves of each move and block type (e.g. [0..NUM_PL_MOVE_TYPES][agent_available_types.size()-1)] )
 *
 */
struct MoveTypeStat {
    vtr::NdMatrix<int, 2> blk_type_moves;
    vtr::NdMatrix<int, 2> accepted_moves;
    vtr::NdMatrix<int, 2> rejected_moves;

    /**
     * @brief Prints placement perturbation distribution by block and move type.
     */
    void print_placement_move_types_stats();
};

/**
 * @brief a base class for move generators
 *
 * This class represents the base class for all move generators.
 */
class MoveGenerator {
  public:
<<<<<<< HEAD
=======

    /**
     * @brief Initializes some protected member variables that are used
     * by inheriting classes.
     *
     * @param placer_state A mutable reference to the placement state which will
     * be stored in this object.
     * @param reward_function Specifies the reward function to update q-tables
     * of the RL agent.
     */
>>>>>>> 159c2c48
    MoveGenerator(PlacerState& placer_state, e_reward_function reward_function)
        : placer_state_(placer_state)
        , reward_func_(reward_function) {}

    MoveGenerator() = delete;
    MoveGenerator(const MoveGenerator&) = delete;
    MoveGenerator& operator=(const MoveGenerator&) = delete;
    virtual ~MoveGenerator() = default;

    /**
     * @brief Updates affected_blocks with the proposed move, while respecting the current rlim
     *
     * This function proposes a new move and updates blocks affected and move_type accordingly. The function interface is general
     * to match the parameters needed by all move generators
     *
     *  @param blocks_affected: the output of the move
     *  @param proposed_action: Contains the move type and block type. If the block type is specified,
     *  the proposed move swaps instances of the given block type. Otherwise, the selected block type
     *  by the move generator is written to proposed_action.logical_blk_type_index.
     *  If proposed_action.logical_blk_type_index is -1, this function will choose the block from the netlist (regardless of type).
     *  @param rlim: maximum distance a block can move in x or y direction, in the compressed grid space
     *  @param placer_opts: all the placer options
     *  @param criticalities: the placer criticalities, useful for timing directed moves
     */
    virtual e_create_move propose_move(t_pl_blocks_to_be_moved& blocks_affected,
                                       t_propose_action& proposed_action,
                                       float rlim,
                                       const t_placer_opts& placer_opts,
                                       const PlacerCriticalities* criticalities) = 0;

    /**
     * @brief Recieves feedback about the outcome of the previously proposed move
     *
     * This function is very useful for RL agent to get the feedback to the agent
     *
     *  @param reward: the value of the agent's reward
     *  @param reward_fun: the name of the reward function used
     */
    virtual void process_outcome(double /*reward*/, e_reward_function /*reward_fun*/) {}

    /**
     * @brief Calculates the agent's reward and the total process outcome
     *
     * @param move_outcome_stats Contains information about how much each cost term
     * changes by this move and whether the move is accepted.
     * @param delta_c The total change in cost by this move.
     * @param timing_bb_factor This factor controls the weight of bb cost
     *  compared to the timing cost in the agent's reward function.
     */
    void calculate_reward_and_process_outcome(const MoveOutcomeStats& move_outcome_stats,
                                              double delta_c,
                                              float timing_bb_factor);

  protected:
    std::reference_wrapper<PlacerState> placer_state_;
    e_reward_function reward_func_;
};

#endif<|MERGE_RESOLUTION|>--- conflicted
+++ resolved
@@ -48,8 +48,6 @@
  */
 class MoveGenerator {
   public:
-<<<<<<< HEAD
-=======
 
     /**
      * @brief Initializes some protected member variables that are used
@@ -60,7 +58,6 @@
      * @param reward_function Specifies the reward function to update q-tables
      * of the RL agent.
      */
->>>>>>> 159c2c48
     MoveGenerator(PlacerState& placer_state, e_reward_function reward_function)
         : placer_state_(placer_state)
         , reward_func_(reward_function) {}
