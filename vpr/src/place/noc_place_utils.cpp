--- conflicted
+++ resolved
@@ -73,15 +73,11 @@
         const t_noc_traffic_flow& curr_traffic_flow = noc_traffic_flows_storage.get_single_noc_traffic_flow(traffic_flow_id);
 
         // update the traffic flow route based on where the router cluster blocks are placed
-<<<<<<< HEAD
-        const std::vector<NocLinkId>& curr_traffic_flow_route = new_traffic_flow_routes.empty() ? route_traffic_flow(traffic_flow_id, noc_ctx.noc_model,noc_traffic_flows_storage, *noc_ctx.noc_flows_router) : new_traffic_flow_routes[traffic_flow_id];
+        const std::vector<NocLinkId>& curr_traffic_flow_route = new_traffic_flow_routes.empty() ? route_traffic_flow(traffic_flow_id, noc_ctx.noc_model, noc_traffic_flows_storage, *noc_ctx.noc_flows_router) : new_traffic_flow_routes[traffic_flow_id];
 
         if (!new_traffic_flow_routes.empty()) {
             noc_traffic_flows_storage.get_mutable_traffic_flow_route(traffic_flow_id) = curr_traffic_flow_route;
         }
-=======
-        std::vector<NocLinkId>& curr_traffic_flow_route = route_traffic_flow(traffic_flow_id, noc_ctx.noc_model, noc_traffic_flows_storage, *noc_ctx.noc_flows_router);
->>>>>>> 9dd5ff66
 
         // update the links used in the found traffic flow route, links' bandwidth should be incremented since the traffic flow is routed
         update_traffic_flow_link_usage(curr_traffic_flow_route, noc_ctx.noc_model, 1, curr_traffic_flow.traffic_flow_bandwidth);
