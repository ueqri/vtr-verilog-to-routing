/**
 * @file net_cost_handler.cpp
 * @brief This file contains the implementation of functions used to update placement cost when a new move is proposed/committed.
 *
 * VPR placement cost consists of three terms which represent wirelength, timing, and NoC cost.
 *
 * To get an estimation of the wirelength of each net, the Half Perimeter Wire Length (HPWL) approach is used. In this approach,
 * half of the perimeter of the bounding box which contains all terminals of the net is multiplied by a correction factor,
 * and the resulting number is considered as an estimation of the bounding box.
 *
 * Currently, we have two types of bounding boxes: 3D bounding box (or Cube BB) and per-layer bounding box.
 * If the FPGA grid is a 2D structure, a Cube bounding box is used, which will always have the z direction equal to 1. For 3D architectures,
 * the user can specify the type of bounding box. If no type is specified, the RR graph is analyzed. If all inter-die connections happen from OPINs,
 * the Cube bounding box is chosen; otherwise, the per-layer bounding box is chosen. In the Cube bounding box, when a net is stretched across multiple layers,
 * the edges of the bounding box are determined by all of the blocks on all layers.
 * When the per-layer bounding box is used, a separate bounding box for each layer is created, and the wirelength estimation for each layer is calculated.
 * To get the total wirelength of a net, the wirelength estimation on all layers is summed up. For more details, please refer to Amin Mohaghegh's MASc thesis.
 *
 * For timing estimation, the placement delay model is used. For 2D architectures, you can think of the placement delay model as a 2D array indexed by dx and dy.
 * To get a delay estimation of a connection (from a source to a sink), first, dx and dy between these two points should be calculated,
 * and these two numbers are the indices to access this 2D array. By default, the placement delay model is created by iterating over the router lookahead
 * to get the minimum cost for each dx and dy.
 *
 * @date July 12, 2024
 */
#include "net_cost_handler.h"

#include "clustered_netlist_fwd.h"
#include "globals.h"
#include "physical_types.h"
#include "placer_state.h"
#include "move_utils.h"
#include "place_timing_update.h"
#include "vtr_math.h"
#include "vtr_ndmatrix.h"
#include "vtr_ndoffsetmatrix.h"

#include <array>

static constexpr int MAX_FANOUT_CROSSING_COUNT = 50;

/**
 * @brief Crossing counts for nets with different #'s of pins.  From
 * ICCAD 94 pp. 690 - 695 (with linear interpolation applied by me).
 * Multiplied to bounding box of a net to better estimate wire length
 * for higher fanout nets. Each entry is the correction factor for the
 * fanout index-1
 */
constexpr std::array<float, MAX_FANOUT_CROSSING_COUNT> cross_count = {1.0000, 1.0000, 1.0000, 1.0828, 1.1536, 1.2206, 1.2823, 1.3385,
                                                                      1.3991, 1.4493, 1.4974, 1.5455, 1.5937, 1.6418, 1.6899, 1.7304,
                                                                      1.7709, 1.8114, 1.8519, 1.8924, 1.9288, 1.9652, 2.0015, 2.0379,
                                                                      2.0743, 2.1061, 2.1379, 2.1698, 2.2016, 2.2334, 2.2646, 2.2958,
                                                                      2.3271, 2.3583, 2.3895, 2.4187, 2.4479, 2.4772, 2.5064, 2.5356,
                                                                      2.5610, 2.5864, 2.6117, 2.6371, 2.6625, 2.6887, 2.7148, 2.7410,
                                                                      2.7671, 2.7933};

/**
 * @brief If the moving pin is of type type SINK, update bb_pin_sink_count_new which stores the number of sink pins on each layer of "net_id"
 * @param pin_old_loc Old location of the moving pin
 * @param pin_new_loc New location of the moving pin
 * @param curr_layer_pin_sink_count Updated number of sinks of the net on each layer
 * @param bb_pin_sink_count_new The updated number of net's sinks on each layer
 * @param is_output_pin Is the moving pin of the type output
 */
static void update_bb_pin_sink_count(const t_physical_tile_loc& pin_old_loc,
                                     const t_physical_tile_loc& pin_new_loc,
                                     const vtr::NdMatrixProxy<int, 1> curr_layer_pin_sink_count,
                                     vtr::NdMatrixProxy<int, 1> bb_pin_sink_count_new,
                                     bool is_output_pin);



/**
 * @brief When BB is being updated incrementally, the pin is moving to a new layer, and the BB is of the type "per-layer,
 * use this function to update the BB on the new layer.
 * @param new_pin_loc New location of the pin
 * @param bb_edge_old bb_edge prior to moving the pin
 * @param bb_coord_old bb_coord prior to moving the pin
 * @param bb_edge_new New bb edge calculated by this function
 * @param bb_coord_new new bb coord calculated by this function
 */
static void add_block_to_bb(const t_physical_tile_loc& new_pin_loc,
                            const t_2D_bb& bb_edge_old,
                            const t_2D_bb& bb_coord_old,
                            t_2D_bb& bb_edge_new,
                            t_2D_bb& bb_coord_new);

/**
 * @brief Given the 3D BB, calculate the wire-length estimate of the net
 * @param net_id ID of the net which wirelength estimate is requested
 * @param bb Bounding box of the net
 * @return Wirelength estimate of the net
 */
static double get_net_wirelength_estimate(ClusterNetId net_id, const t_bb& bb);

/**
 * @brief To get the wirelength cost/est, BB perimeter is multiplied by a factor to approximately correct for the half-perimeter
 * bounding box wirelength's underestimate of wiring for nets with fanout greater than 2.
 * @return Multiplicative wirelength correction factor
 */
static double wirelength_crossing_count(size_t fanout);

/******************************* End of Function definitions ************************************/


NetCostHandler::NetCostHandler(const t_placer_opts& placer_opts,
                               PlacerState& placer_state,
                               size_t num_nets,
                               bool cube_bb)
    : cube_bb_(cube_bb)
    , placer_state_(placer_state)
    , placer_opts_(placer_opts) {
    const int num_layers = g_vpr_ctx.device().grid.get_num_layers();

    is_multi_layer_ = num_layers > 1;

    // Either 3D BB or per layer BB data structure are used, not both.
    if (cube_bb_) {
        ts_bb_edge_new_.resize(num_nets, t_bb());
        ts_bb_coord_new_.resize(num_nets, t_bb());
        comp_bb_cost_functor_ =  std::bind(&NetCostHandler::comp_cube_bb_cost_, this, std::placeholders::_1);
        update_bb_functor_ = std::bind(&NetCostHandler::update_bb_, this, std::placeholders::_1, std::placeholders::_2,
                                       std::placeholders::_3, std::placeholders::_4);
        get_net_bb_cost_functor_ = std::bind(&NetCostHandler::get_net_cube_bb_cost_, this, std::placeholders::_1, /*use_ts=*/true);
        get_non_updatable_bb_functor_ = std::bind(&NetCostHandler::get_non_updatable_cube_bb_, this, std::placeholders::_1, /*use_ts=*/true);
    } else {
        layer_ts_bb_edge_new_.resize(num_nets, std::vector<t_2D_bb>(num_layers, t_2D_bb()));
        layer_ts_bb_coord_new_.resize(num_nets, std::vector<t_2D_bb>(num_layers, t_2D_bb()));
        comp_bb_cost_functor_ =  std::bind(&NetCostHandler::comp_per_layer_bb_cost_, this, std::placeholders::_1);
        update_bb_functor_ = std::bind(&NetCostHandler::update_layer_bb_, this, std::placeholders::_1, std::placeholders::_2,
                                       std::placeholders::_3, std::placeholders::_4);
        get_net_bb_cost_functor_ = std::bind(&NetCostHandler::get_net_per_layer_bb_cost_, this, std::placeholders::_1, /*use_ts=*/true);
        get_non_updatable_bb_functor_ = std::bind(&NetCostHandler::get_non_updatable_per_layer_bb_, this, std::placeholders::_1, /*use_ts=*/true);
    }

    /* This initializes the whole matrix to OPEN which is an invalid value*/
    ts_layer_sink_pin_count_.resize({num_nets, size_t(num_layers)}, OPEN);

    ts_nets_to_update_.resize(num_nets, ClusterNetId::INVALID());

    // negative net costs mean the cost is not valid.
    net_cost_.resize(num_nets, -1.);
    proposed_net_cost_.resize(num_nets, -1.);

    /* Used to store costs for moves not yet made and to indicate when a net's
     * cost has been recomputed. proposed_net_cost[inet] < 0 means net's cost hasn't
     * been recomputed. */
    bb_update_status_.resize(num_nets, NetUpdateState::NOT_UPDATED_YET);

    alloc_and_load_chan_w_factors_for_place_cost_();
}

void NetCostHandler::alloc_and_load_chan_w_factors_for_place_cost_() {
    const auto& device_ctx = g_vpr_ctx.device();

    const int grid_height = (int)device_ctx.grid.height();
    const int grid_width = (int)device_ctx.grid.width();

    /* These arrays contain accumulative channel width between channel zero and
     * the channel specified by the given index. The accumulated channel width
     * is inclusive, meaning that it includes both channel zero and channel `idx`.
     * To compute the total channel width between channels 'low' and 'high', use the
     * following formula:
     *      acc_chan?_width_[high] - acc_chan?_width_[low - 1]
     * This returns the total number of tracks between channels 'low' and 'high',
     * including tracks in these channels.
     *
     * Channel -1 doesn't exist, so we can say it has zero tracks. We need to be able
     * to access these arrays with index -1 to handle cases where the lower channel is 0.
     */
    acc_chanx_width_ = vtr::NdOffsetMatrix<int, 1>({{{-1, grid_height}}});
    acc_chany_width_ = vtr::NdOffsetMatrix<int, 1>({{{-1, grid_width}}});

    // initialize the first element (index -1) with zero
    acc_chanx_width_[-1] = 0;
    for (int y = 0; y < grid_height; y++) {
        acc_chanx_width_[y] = acc_chanx_width_[y - 1] + device_ctx.chan_width.x_list[y];

        /* If the number of tracks in a channel is zero, two consecutive elements take the same
         * value. This can lead to a division by zero in get_chanxy_cost_fac_(). To avoid this
         * potential issue, we assume that the channel width is at least 1.
         */
        if (acc_chanx_width_[y] == acc_chanx_width_[y - 1]) {
            acc_chanx_width_[y]++;
        }
    }

    // initialize the first element (index -1) with zero
    acc_chany_width_[-1] = 0;
    for (int x = 0; x < grid_width; x++) {
        acc_chany_width_[x] = acc_chany_width_[x - 1] + device_ctx.chan_width.y_list[x];

        // to avoid a division by zero
        if (acc_chany_width_[x] == acc_chany_width_[x - 1]) {
            acc_chany_width_[x]++;
        }
    }
    
    if (is_multi_layer_) {
        alloc_and_load_for_fast_vertical_cost_update_();
    }
}

void NetCostHandler::alloc_and_load_for_fast_vertical_cost_update_() {
    const auto& device_ctx = g_vpr_ctx.device();
    const auto& rr_graph = device_ctx.rr_graph;
    
    const size_t grid_height = device_ctx.grid.height();
    const size_t grid_width = device_ctx.grid.width();

    acc_tile_num_inter_die_conn_ = vtr::NdMatrix<int, 2>({grid_width, grid_height}, 0);

    vtr::NdMatrix<float, 2> tile_num_inter_die_conn({grid_width, grid_height}, 0.);         

    /*
     * Step 1: iterate over the rr-graph, recording how many edges go between layers at each (x,y) location
     * in the device. We count all these edges, regardless of which layers they connect. Then we divide by
     * the number of layers - 1 to get the average cross-layer edge count per (x,y) location -- this mirrors
     * what we do for the horizontal and vertical channels where we assume the channel width doesn't change
     * along the length of the channel. It lets us be more memory-efficient for 3D devices, and could be revisited
     * if someday we have architectures with widely varying connectivity between different layers in a stack.
     */

    /*
     * To calculate the accumulative number of inter-die connections we first need to get the number of
     * inter-die connection per location. To be able to work for the cases that RR Graph is read instead
     * of being made from the architecture file, we calculate this number by iterating over the RR graph. Once
     * tile_num_inter_die_conn is populated, we can start populating acc_tile_num_inter_die_conn_. First,
     * we populate the first row and column. Then, we iterate over the rest of blocks and get the number of
     * inter-die connections by adding up the number of inter-die block at that location + the accumulation
     * for the  block below and  left to it. Then, since the accumulated number of inter-die connection to
     * the block on the lower left connection of the block is added twice, that part needs to be removed.
     */
    for (const RRNodeId src_rr_node : rr_graph.nodes()) {
        for (const t_edge_size rr_edge_idx : rr_graph.edges(src_rr_node)) {
            const RRNodeId sink_rr_node = rr_graph.edge_sink_node(src_rr_node, rr_edge_idx);
            if (rr_graph.node_layer(src_rr_node) != rr_graph.node_layer(sink_rr_node)) {
                // We assume that the nodes driving the inter-layer connection or being driven by it
                // are not stretched across multiple tiles
                int src_x = rr_graph.node_xhigh(src_rr_node);
                int src_y = rr_graph.node_yhigh(src_rr_node);
                VTR_ASSERT(rr_graph.node_xlow(src_rr_node) == src_x && rr_graph.node_ylow(src_rr_node) == src_y);

                tile_num_inter_die_conn[src_x][src_y]++;
            }
        }
    }

    int num_layers = device_ctx.grid.get_num_layers();
    for (size_t x = 0; x < device_ctx.grid.width(); x++) {
        for (size_t y = 0; y < device_ctx.grid.height(); y++) {
            tile_num_inter_die_conn[x][y] /= (num_layers-1);
        }
    }

<<<<<<< HEAD
    vtr::NdMatrix<float, 2> acc_tile_num_inter_die_conn({grid_width, grid_height}, 0.); 
    acc_tile_num_inter_die_conn[0][0] = tile_num_inter_die_conn[0][0];
    // Initialize the first row and column
    for (size_t x = 1; x < device_ctx.grid.width(); x++) {
        acc_tile_num_inter_die_conn[x][0] = acc_tile_num_inter_die_conn[x-1][0] + \
                                            tile_num_inter_die_conn[x][0];
    }

    for (size_t y = 1; y < device_ctx.grid.height(); y++) {
        acc_tile_num_inter_die_conn[0][y] = acc_tile_num_inter_die_conn[0][y-1] + \
                                            tile_num_inter_die_conn[0][y];
    }

    for (size_t x_high = 1; x_high < device_ctx.grid.width(); x_high++) {
        for (size_t y_high = 1; y_high < device_ctx.grid.height(); y_high++) {
            for (size_t x_low = 1; x_low <= x_high; x_low++) {
                for (size_t y_low = 1; y_low <= y_high; y_low++) {
                    int num_inter_die_conn = acc_tile_num_inter_die_conn[x_high][y_high] - \
                                            acc_tile_num_inter_die_conn[x_low-1][y_high] - \
                                            acc_tile_num_inter_die_conn[x_high][y_low-1] + \
                                            acc_tile_num_inter_die_conn[x_low-1][y_low-1];
                    int seen_num_tiles = (x_high - x_low + 1) * (y_high - y_low + 1);
                    if (num_inter_die_conn == 0) {
                        VTR_LOG_WARN("CHANZ place cost fac is 0 at (%lu,%lu), (%lu,%lu)\n", x_low, y_low, x_high, y_high);
                        chanz_place_cost_fac_[x_high][y_high][x_low][y_low] = 1.0f;
                    } else {
                        chanz_place_cost_fac_[x_high][y_high][x_low][y_low] = seen_num_tiles / static_cast<float>(num_inter_die_conn);
                        chanz_place_cost_fac_[x_high][y_high][x_low][y_low] = pow(
                            (double)chanz_place_cost_fac_[x_high][y_high][x_low][y_low],
                            (double)place_cost_exp);
                    }
                }
            }
=======
    // Step 2: Calculate prefix sum of the inter-die connectivity up to and including the channel at (x, y).
    acc_tile_num_inter_die_conn_[0][0] = tile_num_inter_die_conn[0][0];
    // Initialize the first row and column
    for (size_t x = 1; x < device_ctx.grid.width(); x++) {
        acc_tile_num_inter_die_conn_[x][0] = acc_tile_num_inter_die_conn_[x-1][0] +
                                             tile_num_inter_die_conn[x][0];
    }

    for (size_t y = 1; y < device_ctx.grid.height(); y++) {
        acc_tile_num_inter_die_conn_[0][y] = acc_tile_num_inter_die_conn_[0][y-1] +
                                             tile_num_inter_die_conn[0][y];
    }
    
    for (size_t x_high = 1; x_high < device_ctx.grid.width(); x_high++) {
        for (size_t y_high = 1; y_high < device_ctx.grid.height(); y_high++) {
            acc_tile_num_inter_die_conn_[x_high][y_high] = acc_tile_num_inter_die_conn_[x_high-1][y_high] +
                                                           acc_tile_num_inter_die_conn_[x_high][y_high-1] +
                                                           tile_num_inter_die_conn[x_high][y_high] -
                                                           acc_tile_num_inter_die_conn_[x_high-1][y_high-1];
>>>>>>> 113655f9
        }
    }
}

double NetCostHandler::comp_bb_cost(e_cost_methods method) {
    return comp_bb_cost_functor_(method);
}

double NetCostHandler::comp_cube_bb_cost_(e_cost_methods method) {
    const auto& cluster_ctx = g_vpr_ctx.clustering();
    auto& place_move_ctx = placer_state_.mutable_move();

    double cost = 0;
    double expected_wirelength = 0.0;

    for (ClusterNetId net_id : cluster_ctx.clb_nlist.nets()) {       /* for each net ... */
        if (!cluster_ctx.clb_nlist.net_is_ignored(net_id)) { /* Do only if not ignored. */
            /* Small nets don't use incremental updating on their bounding boxes, *
             * so they can use a fast bounding box calculator.                    */
            if (cluster_ctx.clb_nlist.net_sinks(net_id).size() >= SMALL_NET && method == e_cost_methods::NORMAL) {
                get_bb_from_scratch_(net_id,
                                     place_move_ctx.bb_coords[net_id],
                                     place_move_ctx.bb_num_on_edges[net_id],
                                     place_move_ctx.num_sink_pin_layer[size_t(net_id)]);
            } else {
                get_non_updatable_cube_bb_(net_id, /*use_ts=*/false);
            }

            net_cost_[net_id] = get_net_cube_bb_cost_(net_id, /*use_ts=*/false);
            cost += net_cost_[net_id];
            if (method == e_cost_methods::CHECK) {
                expected_wirelength += get_net_wirelength_estimate(net_id, place_move_ctx.bb_coords[net_id]);
            }
        }
    }

    if (method == e_cost_methods::CHECK) {
        VTR_LOG("\n");
        VTR_LOG("BB estimate of min-dist (placement) wire length: %.0f\n",
                expected_wirelength);
    }

    return cost;
}

double NetCostHandler::comp_per_layer_bb_cost_(e_cost_methods method) {
    const auto& cluster_ctx = g_vpr_ctx.clustering();
    auto& place_move_ctx = placer_state_.mutable_move();

    double cost = 0;
    double expected_wirelength = 0.0;

    for (ClusterNetId net_id : cluster_ctx.clb_nlist.nets()) {       /* for each net ... */
        if (!cluster_ctx.clb_nlist.net_is_ignored(net_id)) { /* Do only if not ignored. */
            /* Small nets don't use incremental updating on their bounding boxes, *
             * so they can use a fast bounding box calculator.                    */
            if (cluster_ctx.clb_nlist.net_sinks(net_id).size() >= SMALL_NET && method == e_cost_methods::NORMAL) {
                get_layer_bb_from_scratch_(net_id,
                                           place_move_ctx.layer_bb_num_on_edges[net_id],
                                           place_move_ctx.layer_bb_coords[net_id],
                                           place_move_ctx.num_sink_pin_layer[size_t(net_id)]);
            } else {
                get_non_updatable_per_layer_bb_(net_id, /*use_ts=*/false);
            }

            net_cost_[net_id] = get_net_per_layer_bb_cost_(net_id, /*use_ts=*/false);
            cost += net_cost_[net_id];
            if (method == e_cost_methods::CHECK) {
                expected_wirelength += get_net_wirelength_from_layer_bb_(net_id);
            }
        }
    }

    if (method == e_cost_methods::CHECK) {
        VTR_LOG("\n");
        VTR_LOG("BB estimate of min-dist (placement) wire length: %.0f\n",
                expected_wirelength);
    }

    return cost;
}

void NetCostHandler::update_net_bb_(const ClusterNetId net,
                                    const ClusterBlockId blk,
                                    const ClusterPinId blk_pin,
                                    const t_pl_moved_block& pl_moved_block) {
    const auto& cluster_ctx = g_vpr_ctx.clustering();
    const auto& block_locs = placer_state_.block_locs();

    if (cluster_ctx.clb_nlist.net_sinks(net).size() < SMALL_NET) {
        //For small nets brute-force bounding box update is faster

        if (bb_update_status_[net] == NetUpdateState::NOT_UPDATED_YET) { //Only once per-net
            get_non_updatable_bb_functor_(net);
        }
    } else {
        //For large nets, update bounding box incrementally
        int iblk_pin = placer_state_.blk_loc_registry().tile_pin_index(blk_pin);

        t_pl_loc block_loc = block_locs[blk].loc;
        t_physical_tile_type_ptr blk_type = physical_tile_type(block_loc);
        int pin_width_offset = blk_type->pin_width_offset[iblk_pin];
        int pin_height_offset = blk_type->pin_height_offset[iblk_pin];
        bool is_driver = cluster_ctx.clb_nlist.pin_type(blk_pin) == PinType::DRIVER;

        //Incremental bounding box update
        update_bb_functor_(net,
                           {pl_moved_block.old_loc.x + pin_width_offset,
                            pl_moved_block.old_loc.y + pin_height_offset,
                            pl_moved_block.old_loc.layer},
                           {pl_moved_block.new_loc.x + pin_width_offset,
                            pl_moved_block.new_loc.y + pin_height_offset,
                            pl_moved_block.new_loc.layer},
                           is_driver);
    }
}

void NetCostHandler::update_td_delta_costs_(const PlaceDelayModel* delay_model,
                                            const PlacerCriticalities& criticalities,
                                            const ClusterNetId net,
                                            const ClusterPinId pin,
                                            std::vector<ClusterPinId>& affected_pins,
                                            double& delta_timing_cost,
                                            bool is_src_moving) {
    /**
     * Assumes that the blocks have been moved to the proposed new locations.
     * Otherwise, the routine comp_td_single_connection_delay() will not be
     * able to calculate the most up to date connection delay estimation value.
     *
     * If the moved pin is a driver pin, then all the sink connections that are
     * driven by this driver pin are considered.
     *
     * If the moved pin is a sink pin, then it is the only pin considered. But
     * in some cases, the sink is already accounted for if it is also driven
     * by a driver pin located on a moved block. Computing it again would double
     * count its affect on the total timing cost change (delta_timing_cost).
     *
     * It is possible for some connections to have unchanged delays. For instance,
     * if we are using a dx/dy delay model, this could occur if a sink pin moved
     * to a new position with the same dx/dy from its net's driver pin.
     *
     * We skip these connections with unchanged delay values as their delay need
     * not be updated. Their timing costs also do not require any update, since
     * the criticalities values are always kept stale/unchanged during an block
     * swap attempt. (Unchanged Delay * Unchanged Criticality = Unchanged Cost)
     *
     * This is also done to minimize the number of timing node/edge invalidations
     * for incremental static timing analysis (incremental STA).
     */
    const auto& cluster_ctx = g_vpr_ctx.clustering();
    const auto& block_locs = placer_state_.block_locs();

    const auto& connection_delay = placer_state_.timing().connection_delay;
    auto& connection_timing_cost = placer_state_.mutable_timing().connection_timing_cost;
    auto& proposed_connection_delay = placer_state_.mutable_timing().proposed_connection_delay;
    auto& proposed_connection_timing_cost = placer_state_.mutable_timing().proposed_connection_timing_cost;

    if (cluster_ctx.clb_nlist.pin_type(pin) == PinType::DRIVER) {
        /* This pin is a net driver on a moved block. */
        /* Recompute all point to point connection delays for the net sinks. */
        for (size_t ipin = 1; ipin < cluster_ctx.clb_nlist.net_pins(net).size(); ipin++) {
            float temp_delay = comp_td_single_connection_delay(delay_model, block_locs, net, ipin);
            /* If the delay hasn't changed, do not mark this pin as affected */
            if (temp_delay == connection_delay[net][ipin]) {
                continue;
            }

            /* Calculate proposed delay and cost values */
            proposed_connection_delay[net][ipin] = temp_delay;

            proposed_connection_timing_cost[net][ipin] = criticalities.criticality(net, ipin) * temp_delay;
            delta_timing_cost += proposed_connection_timing_cost[net][ipin] - connection_timing_cost[net][ipin];

            /* Record this connection in blocks_affected.affected_pins */
            ClusterPinId sink_pin = cluster_ctx.clb_nlist.net_pin(net, ipin);
            affected_pins.push_back(sink_pin);
        }
    } else {
        /* This pin is a net sink on a moved block */
        VTR_ASSERT_SAFE(cluster_ctx.clb_nlist.pin_type(pin) == PinType::SINK);

        /* Check if this sink's net is driven by a moved block */
        if (!is_src_moving) {
            /* Get the sink pin index in the net */
            int ipin = cluster_ctx.clb_nlist.pin_net_index(pin);

            float temp_delay = comp_td_single_connection_delay(delay_model, block_locs, net, ipin);
            /* If the delay hasn't changed, do not mark this pin as affected */
            if (temp_delay == connection_delay[net][ipin]) {
                return;
            }

            /* Calculate proposed delay and cost values */
            proposed_connection_delay[net][ipin] = temp_delay;

            proposed_connection_timing_cost[net][ipin] = criticalities.criticality(net, ipin) * temp_delay;
            delta_timing_cost += proposed_connection_timing_cost[net][ipin] - connection_timing_cost[net][ipin];

            /* Record this connection in blocks_affected.affected_pins */
            affected_pins.push_back(pin);
        }
    }
}

///@brief Record effected nets.
void NetCostHandler::record_affected_net_(const ClusterNetId net) {
    /* Record effected nets. */
    if (proposed_net_cost_[net] < 0.) {
        /* Net not marked yet. */
        VTR_ASSERT_SAFE(ts_nets_to_update_.size() < ts_nets_to_update_.capacity());
        ts_nets_to_update_.push_back(net);

        /* Flag to say we've marked this net. */
        proposed_net_cost_[net] = 1.;
    }
}

void NetCostHandler::update_net_info_on_pin_move_(const PlaceDelayModel* delay_model,
                                                  const PlacerCriticalities* criticalities,
                                                  const ClusterPinId pin_id,
                                                  const t_pl_moved_block& moving_blk_inf,
                                                  std::vector<ClusterPinId>& affected_pins,
                                                  double& timing_delta_c,
                                                  bool is_src_moving) {
    const auto& cluster_ctx = g_vpr_ctx.clustering();

    const ClusterNetId net_id = cluster_ctx.clb_nlist.pin_net(pin_id);
    VTR_ASSERT_SAFE_MSG(net_id,
                        "Only valid nets should be found in compressed netlist block pins");

    if (cluster_ctx.clb_nlist.net_is_ignored(net_id)) {
        //TODO: Do we require anything special here for global nets?
        //"Global nets are assumed to span the whole chip, and do not effect costs."
        return;
    }

    /* Record effected nets */
    record_affected_net_(net_id);

    ClusterBlockId blk_id = moving_blk_inf.block_num;
    /* Update the net bounding boxes. */
    update_net_bb_(net_id, blk_id, pin_id, moving_blk_inf);

    if (placer_opts_.place_algorithm.is_timing_driven()) {
        /* Determine the change in connection delay and timing cost. */
        update_td_delta_costs_(delay_model,
                               *criticalities,
                               net_id,
                               pin_id,
                               affected_pins,
                               timing_delta_c,
                               is_src_moving);
    }
}

void NetCostHandler::get_non_updatable_cube_bb_(ClusterNetId net_id, bool use_ts) {
    //TODO: account for multiple physical pin instances per logical pin
    const auto& cluster_ctx = g_vpr_ctx.clustering();
    const auto& device_ctx = g_vpr_ctx.device();
    const auto& blk_loc_registry = placer_state_.blk_loc_registry();
    auto& move_ctx = placer_state_.mutable_move();

    // the bounding box coordinates that is going to be updated by this function
    t_bb& bb_coord_new = use_ts ? ts_bb_coord_new_[net_id] : move_ctx.bb_coords[net_id];
    // the number of sink pins of "net_id" on each layer
    vtr::NdMatrixProxy<int, 1> num_sink_pin_layer = use_ts ? ts_layer_sink_pin_count_[size_t(net_id)] : move_ctx.num_sink_pin_layer[size_t(net_id)];

    // get the source pin's location
    ClusterPinId source_pin_id = cluster_ctx.clb_nlist.net_pin(net_id, 0);
    t_physical_tile_loc source_pin_loc = blk_loc_registry.get_coordinate_of_pin(source_pin_id);

    // initialize the bounding box coordinates with the source pin's coordinates
    bb_coord_new.xmin = source_pin_loc.x;
    bb_coord_new.ymin = source_pin_loc.y;
    bb_coord_new.layer_min = source_pin_loc.layer_num;
    bb_coord_new.xmax = source_pin_loc.x;
    bb_coord_new.ymax = source_pin_loc.y;
    bb_coord_new.layer_max = source_pin_loc.layer_num;

    for (int layer_num = 0; layer_num < device_ctx.grid.get_num_layers(); layer_num++) {
        num_sink_pin_layer[layer_num] = 0;
    }

    for (ClusterPinId pin_id : cluster_ctx.clb_nlist.net_sinks(net_id)) {
        t_physical_tile_loc pin_loc = blk_loc_registry.get_coordinate_of_pin(pin_id);

        if (pin_loc.x < bb_coord_new.xmin) {
            bb_coord_new.xmin = pin_loc.x;
        } else if (pin_loc.x > bb_coord_new.xmax) {
            bb_coord_new.xmax = pin_loc.x;
        }

        if (pin_loc.y < bb_coord_new.ymin) {
            bb_coord_new.ymin = pin_loc.y;
        } else if (pin_loc.y > bb_coord_new.ymax) {
            bb_coord_new.ymax = pin_loc.y;
        }

        if (pin_loc.layer_num < bb_coord_new.layer_min) {
            bb_coord_new.layer_min = pin_loc.layer_num;
        } else if (pin_loc.layer_num > bb_coord_new.layer_max) {
            bb_coord_new.layer_max = pin_loc.layer_num;
        }

        num_sink_pin_layer[pin_loc.layer_num]++;
    }
}

void NetCostHandler::get_non_updatable_per_layer_bb_(ClusterNetId net_id, bool use_ts) {
    //TODO: account for multiple physical pin instances per logical pin
    const auto& device_ctx = g_vpr_ctx.device();
    const auto& cluster_ctx = g_vpr_ctx.clustering();
    const auto& blk_loc_registry = placer_state_.blk_loc_registry();
    auto& move_ctx = placer_state_.mutable_move();

    std::vector<t_2D_bb>& bb_coord_new = use_ts ? layer_ts_bb_coord_new_[net_id] : move_ctx.layer_bb_coords[net_id];
    vtr::NdMatrixProxy<int, 1> num_sink_layer = use_ts ? ts_layer_sink_pin_count_[size_t(net_id)] : move_ctx.num_sink_pin_layer[size_t(net_id)];

    const int num_layers = device_ctx.grid.get_num_layers();
    VTR_ASSERT_DEBUG(bb_coord_new.size() == (size_t)num_layers);

    // get the source pin's location
    ClusterPinId source_pin_id = cluster_ctx.clb_nlist.net_pin(net_id, 0);
    t_physical_tile_loc source_pin_loc = blk_loc_registry.get_coordinate_of_pin(source_pin_id);

    for (int layer_num = 0; layer_num < num_layers; layer_num++) {
        bb_coord_new[layer_num] = t_2D_bb{source_pin_loc.x, source_pin_loc.x, source_pin_loc.y, source_pin_loc.y, source_pin_loc.layer_num};
        num_sink_layer[layer_num] = 0;
    }

    for (ClusterPinId pin_id : cluster_ctx.clb_nlist.net_sinks(net_id)) {
        t_physical_tile_loc pin_loc = blk_loc_registry.get_coordinate_of_pin(pin_id);
        num_sink_layer[pin_loc.layer_num]++;

        if (pin_loc.x < bb_coord_new[pin_loc.layer_num].xmin) {
            bb_coord_new[pin_loc.layer_num].xmin = pin_loc.x;
        } else if (pin_loc.x > bb_coord_new[pin_loc.layer_num].xmax) {
            bb_coord_new[pin_loc.layer_num].xmax = pin_loc.x;
        }

        if (pin_loc.y < bb_coord_new[pin_loc.layer_num].ymin) {
            bb_coord_new[pin_loc.layer_num].ymin = pin_loc.y;
        } else if (pin_loc.y > bb_coord_new[pin_loc.layer_num].ymax) {
            bb_coord_new[pin_loc.layer_num].ymax = pin_loc.y;
        }
    }
}

void NetCostHandler::update_bb_(ClusterNetId net_id,
                                t_physical_tile_loc pin_old_loc,
                                t_physical_tile_loc pin_new_loc,
                                bool src_pin) {
    //TODO: account for multiple physical pin instances per logical pin
    const t_bb *curr_bb_edge, *curr_bb_coord;

    auto& device_ctx = g_vpr_ctx.device();
    auto& place_move_ctx = placer_state_.move();

    const int num_layers = device_ctx.grid.get_num_layers();

    // Number of blocks on the edges of the bounding box
    t_bb& bb_edge_new = ts_bb_edge_new_[net_id];
    // Coordinates of the bounding box
    t_bb& bb_coord_new = ts_bb_coord_new_[net_id];
    // Number of sinks of the given net on each layer
    vtr::NdMatrixProxy<int, 1> num_sink_pin_layer_new = ts_layer_sink_pin_count_[size_t(net_id)];

    /* Check if the net had been updated before. */
    if (bb_update_status_[net_id] == NetUpdateState::GOT_FROM_SCRATCH) {
        /* The net had been updated from scratch, DO NOT update again! */
        return;
    }

    vtr::NdMatrixProxy<int, 1> curr_num_sink_pin_layer = (bb_update_status_[net_id] == NetUpdateState::NOT_UPDATED_YET) ? place_move_ctx.num_sink_pin_layer[size_t(net_id)] : num_sink_pin_layer_new;

    if (bb_update_status_[net_id] == NetUpdateState::NOT_UPDATED_YET) {
        /* The net had NOT been updated before, could use the old values */
        curr_bb_edge = &place_move_ctx.bb_num_on_edges[net_id];
        curr_bb_coord = &place_move_ctx.bb_coords[net_id];
        bb_update_status_[net_id] = NetUpdateState::UPDATED_ONCE;
    } else {
        /* The net had been updated before, must use the new values */
        curr_bb_coord = &bb_coord_new;
        curr_bb_edge = &bb_edge_new;
    }

    /* Check if I can update the bounding box incrementally. */

    if (pin_new_loc.x < pin_old_loc.x) { /* Move to left. */

        /* Update the xmax fields for coordinates and number of edges first. */

        if (pin_old_loc.x == curr_bb_coord->xmax) { /* Old position at xmax. */
            if (curr_bb_edge->xmax == 1) {
                get_bb_from_scratch_(net_id, bb_coord_new, bb_edge_new, num_sink_pin_layer_new);
                bb_update_status_[net_id] = NetUpdateState::GOT_FROM_SCRATCH;
                return;
            } else {
                bb_edge_new.xmax = curr_bb_edge->xmax - 1;
                bb_coord_new.xmax = curr_bb_coord->xmax;
            }
        } else { /* Move to left, old position was not at xmax. */
            bb_coord_new.xmax = curr_bb_coord->xmax;
            bb_edge_new.xmax = curr_bb_edge->xmax;
        }

        /* Now do the xmin fields for coordinates and number of edges. */

        if (pin_new_loc.x < curr_bb_coord->xmin) { /* Moved past xmin */
            bb_coord_new.xmin = pin_new_loc.x;
            bb_edge_new.xmin = 1;
        } else if (pin_new_loc.x == curr_bb_coord->xmin) { /* Moved to xmin */
            bb_coord_new.xmin = pin_new_loc.x;
            bb_edge_new.xmin = curr_bb_edge->xmin + 1;
        } else { /* Xmin unchanged. */
            bb_coord_new.xmin = curr_bb_coord->xmin;
            bb_edge_new.xmin = curr_bb_edge->xmin;
        }
        /* End of move to left case. */

    } else if (pin_new_loc.x > pin_old_loc.x) { /* Move to right. */

        /* Update the xmin fields for coordinates and number of edges first. */

        if (pin_old_loc.x == curr_bb_coord->xmin) { /* Old position at xmin. */
            if (curr_bb_edge->xmin == 1) {
                get_bb_from_scratch_(net_id, bb_coord_new, bb_edge_new, num_sink_pin_layer_new);
                bb_update_status_[net_id] = NetUpdateState::GOT_FROM_SCRATCH;
                return;
            } else {
                bb_edge_new.xmin = curr_bb_edge->xmin - 1;
                bb_coord_new.xmin = curr_bb_coord->xmin;
            }
        } else { /* Move to right, old position was not at xmin. */
            bb_coord_new.xmin = curr_bb_coord->xmin;
            bb_edge_new.xmin = curr_bb_edge->xmin;
        }

        /* Now do the xmax fields for coordinates and number of edges. */

        if (pin_new_loc.x > curr_bb_coord->xmax) { /* Moved past xmax. */
            bb_coord_new.xmax = pin_new_loc.x;
            bb_edge_new.xmax = 1;
        } else if (pin_new_loc.x == curr_bb_coord->xmax) { /* Moved to xmax */
            bb_coord_new.xmax = pin_new_loc.x;
            bb_edge_new.xmax = curr_bb_edge->xmax + 1;
        } else { /* Xmax unchanged. */
            bb_coord_new.xmax = curr_bb_coord->xmax;
            bb_edge_new.xmax = curr_bb_edge->xmax;
        }
        /* End of move to right case. */

    } else { /* pin_new_loc.x == pin_old_loc.x -- no x motion. */
        bb_coord_new.xmin = curr_bb_coord->xmin;
        bb_coord_new.xmax = curr_bb_coord->xmax;
        bb_edge_new.xmin = curr_bb_edge->xmin;
        bb_edge_new.xmax = curr_bb_edge->xmax;
    }

    /* Now account for the y-direction motion. */

    if (pin_new_loc.y < pin_old_loc.y) { /* Move down. */

        /* Update the ymax fields for coordinates and number of edges first. */

        if (pin_old_loc.y == curr_bb_coord->ymax) { /* Old position at ymax. */
            if (curr_bb_edge->ymax == 1) {
                get_bb_from_scratch_(net_id, bb_coord_new, bb_edge_new, num_sink_pin_layer_new);
                bb_update_status_[net_id] = NetUpdateState::GOT_FROM_SCRATCH;
                return;
            } else {
                bb_edge_new.ymax = curr_bb_edge->ymax - 1;
                bb_coord_new.ymax = curr_bb_coord->ymax;
            }
        } else { /* Move down, old position was not at ymax. */
            bb_coord_new.ymax = curr_bb_coord->ymax;
            bb_edge_new.ymax = curr_bb_edge->ymax;
        }

        /* Now do the ymin fields for coordinates and number of edges. */

        if (pin_new_loc.y < curr_bb_coord->ymin) { /* Moved past ymin */
            bb_coord_new.ymin = pin_new_loc.y;
            bb_edge_new.ymin = 1;
        } else if (pin_new_loc.y == curr_bb_coord->ymin) { /* Moved to ymin */
            bb_coord_new.ymin = pin_new_loc.y;
            bb_edge_new.ymin = curr_bb_edge->ymin + 1;
        } else { /* ymin unchanged. */
            bb_coord_new.ymin = curr_bb_coord->ymin;
            bb_edge_new.ymin = curr_bb_edge->ymin;
        }
        /* End of move down case. */

    } else if (pin_new_loc.y > pin_old_loc.y) { /* Moved up. */

        /* Update the ymin fields for coordinates and number of edges first. */

        if (pin_old_loc.y == curr_bb_coord->ymin) { /* Old position at ymin. */
            if (curr_bb_edge->ymin == 1) {
                get_bb_from_scratch_(net_id, bb_coord_new, bb_edge_new, num_sink_pin_layer_new);
                bb_update_status_[net_id] = NetUpdateState::GOT_FROM_SCRATCH;
                return;
            } else {
                bb_edge_new.ymin = curr_bb_edge->ymin - 1;
                bb_coord_new.ymin = curr_bb_coord->ymin;
            }
        } else { /* Moved up, old position was not at ymin. */
            bb_coord_new.ymin = curr_bb_coord->ymin;
            bb_edge_new.ymin = curr_bb_edge->ymin;
        }

        /* Now do the ymax fields for coordinates and number of edges. */

        if (pin_new_loc.y > curr_bb_coord->ymax) { /* Moved past ymax. */
            bb_coord_new.ymax = pin_new_loc.y;
            bb_edge_new.ymax = 1;
        } else if (pin_new_loc.y == curr_bb_coord->ymax) { /* Moved to ymax */
            bb_coord_new.ymax = pin_new_loc.y;
            bb_edge_new.ymax = curr_bb_edge->ymax + 1;
        } else { /* ymax unchanged. */
            bb_coord_new.ymax = curr_bb_coord->ymax;
            bb_edge_new.ymax = curr_bb_edge->ymax;
        }
        /* End of move up case. */

    } else { /* pin_new_loc.y == yold -- no y motion. */
        bb_coord_new.ymin = curr_bb_coord->ymin;
        bb_coord_new.ymax = curr_bb_coord->ymax;
        bb_edge_new.ymin = curr_bb_edge->ymin;
        bb_edge_new.ymax = curr_bb_edge->ymax;
    }

    /* Now account for the layer motion. */
    if (is_multi_layer_) {
        /* We need to update it only if multiple layers are available */
        for (int layer_num = 0; layer_num < num_layers; layer_num++) {
            num_sink_pin_layer_new[layer_num] = curr_num_sink_pin_layer[layer_num];
        }
        if (!src_pin) {
            /* if src pin is being moved, we don't need to update this data structure */
            if (pin_old_loc.layer_num != pin_new_loc.layer_num) {
                num_sink_pin_layer_new[pin_old_loc.layer_num] = (curr_num_sink_pin_layer)[pin_old_loc.layer_num] - 1;
                num_sink_pin_layer_new[pin_new_loc.layer_num] = (curr_num_sink_pin_layer)[pin_new_loc.layer_num] + 1;
            }
        }

        if (pin_new_loc.layer_num < pin_old_loc.layer_num) {
            if (pin_old_loc.layer_num == curr_bb_coord->layer_max) {
                if (curr_bb_edge->layer_max == 1) {
                    get_bb_from_scratch_(net_id, bb_coord_new, bb_edge_new, num_sink_pin_layer_new);
                    bb_update_status_[net_id] = NetUpdateState::GOT_FROM_SCRATCH;
                    return;
                } else {
                    bb_edge_new.layer_max = curr_bb_edge->layer_max - 1;
                    bb_coord_new.layer_max = curr_bb_coord->layer_max;
                }
            } else {
                bb_coord_new.layer_max = curr_bb_coord->layer_max;
                bb_edge_new.layer_max = curr_bb_edge->layer_max;
            }

            if (pin_new_loc.layer_num < curr_bb_coord->layer_min) {
                bb_coord_new.layer_min = pin_new_loc.layer_num;
                bb_edge_new.layer_min = 1;
            } else if (pin_new_loc.layer_num == curr_bb_coord->layer_min) {
                bb_coord_new.layer_min = pin_new_loc.layer_num;
                bb_edge_new.layer_min = curr_bb_edge->layer_min + 1;
            } else {
                bb_coord_new.layer_min = curr_bb_coord->layer_min;
                bb_edge_new.layer_min = curr_bb_edge->layer_min;
            }

        } else if (pin_new_loc.layer_num > pin_old_loc.layer_num) {
            if (pin_old_loc.layer_num == curr_bb_coord->layer_min) {
                if (curr_bb_edge->layer_min == 1) {
                    get_bb_from_scratch_(net_id, bb_coord_new, bb_edge_new, num_sink_pin_layer_new);
                    bb_update_status_[net_id] = NetUpdateState::GOT_FROM_SCRATCH;
                    return;
                } else {
                    bb_edge_new.layer_min = curr_bb_edge->layer_min - 1;
                    bb_coord_new.layer_min = curr_bb_coord->layer_min;
                }
            } else {
                bb_coord_new.layer_min = curr_bb_coord->layer_min;
                bb_edge_new.layer_min = curr_bb_edge->layer_min;
            }

            if (pin_new_loc.layer_num > curr_bb_coord->layer_max) {
                bb_coord_new.layer_max = pin_new_loc.layer_num;
                bb_edge_new.layer_max = 1;
            } else if (pin_new_loc.layer_num == curr_bb_coord->layer_max) {
                bb_coord_new.layer_max = pin_new_loc.layer_num;
                bb_edge_new.layer_max = curr_bb_edge->layer_max + 1;
            } else {
                bb_coord_new.layer_max = curr_bb_coord->layer_max;
                bb_edge_new.layer_max = curr_bb_edge->layer_max;
            }

        } else { //pin_new_loc.layer_num == pin_old_loc.layer_num
            bb_coord_new.layer_min = curr_bb_coord->layer_min;
            bb_coord_new.layer_max = curr_bb_coord->layer_max;
            bb_edge_new.layer_min = curr_bb_edge->layer_min;
            bb_edge_new.layer_max = curr_bb_edge->layer_max;
        }

    } else { // num_layers == 1
        bb_coord_new.layer_min = curr_bb_coord->layer_min;
        bb_coord_new.layer_max = curr_bb_coord->layer_max;
        bb_edge_new.layer_min = curr_bb_edge->layer_min;
        bb_edge_new.layer_max = curr_bb_edge->layer_max;
    }

    if (bb_update_status_[net_id] == NetUpdateState::NOT_UPDATED_YET) {
        bb_update_status_[net_id] = NetUpdateState::UPDATED_ONCE;
    }
}

void NetCostHandler::update_layer_bb_(ClusterNetId net_id,
                                      t_physical_tile_loc pin_old_loc,
                                      t_physical_tile_loc pin_new_loc,
                                      bool is_output_pin) {
    auto& place_move_ctx = placer_state_.move();

    std::vector<t_2D_bb>& bb_edge_new = layer_ts_bb_edge_new_[net_id];
    std::vector<t_2D_bb>& bb_coord_new = layer_ts_bb_coord_new_[net_id];
    vtr::NdMatrixProxy<int, 1> bb_pin_sink_count_new = ts_layer_sink_pin_count_[size_t(net_id)];

    /* Check if the net had been updated before. */
    if (bb_update_status_[net_id] == NetUpdateState::GOT_FROM_SCRATCH) {
        /* The net had been updated from scratch, DO NOT update again! */
        return;
    }

    const vtr::NdMatrixProxy<int, 1> curr_layer_pin_sink_count = (bb_update_status_[net_id] == NetUpdateState::NOT_UPDATED_YET) ? place_move_ctx.num_sink_pin_layer[size_t(net_id)] : bb_pin_sink_count_new;

    const std::vector<t_2D_bb>*curr_bb_edge, *curr_bb_coord;
    if (bb_update_status_[net_id] == NetUpdateState::NOT_UPDATED_YET) {
        /* The net had NOT been updated before, could use the old values */
        curr_bb_edge = &place_move_ctx.layer_bb_num_on_edges[net_id];
        curr_bb_coord = &place_move_ctx.layer_bb_coords[net_id];
        bb_update_status_[net_id] = NetUpdateState::UPDATED_ONCE;
    } else {
        /* The net had been updated before, must use the new values */
        curr_bb_edge = &bb_edge_new;
        curr_bb_coord = &bb_coord_new;
    }

    /* Check if I can update the bounding box incrementally. */

    update_bb_pin_sink_count(pin_old_loc,
                             pin_new_loc,
                             curr_layer_pin_sink_count,
                             bb_pin_sink_count_new,
                             is_output_pin);

    int layer_old = pin_old_loc.layer_num;
    int layer_new = pin_new_loc.layer_num;
    bool layer_changed = (layer_old != layer_new);

    bb_edge_new = *curr_bb_edge;
    bb_coord_new = *curr_bb_coord;

    if (layer_changed) {
        update_bb_layer_changed_(net_id,
                                 pin_old_loc,
                                 pin_new_loc,
                                 *curr_bb_edge,
                                 *curr_bb_coord,
                                 bb_pin_sink_count_new,
                                 bb_edge_new,
                                 bb_coord_new);
    } else {
        update_bb_same_layer_(net_id,
                              pin_old_loc,
                              pin_new_loc,
                              *curr_bb_edge,
                              *curr_bb_coord,
                              bb_pin_sink_count_new,
                              bb_edge_new,
                              bb_coord_new);
    }

    if (bb_update_status_[net_id] == NetUpdateState::NOT_UPDATED_YET) {
        bb_update_status_[net_id] = NetUpdateState::UPDATED_ONCE;
    }
}

inline void NetCostHandler::update_bb_same_layer_(ClusterNetId net_id,
                                        const t_physical_tile_loc& pin_old_loc,
                                        const t_physical_tile_loc& pin_new_loc,
                                        const std::vector<t_2D_bb>& curr_bb_edge,
                                        const std::vector<t_2D_bb>& curr_bb_coord,
                                        vtr::NdMatrixProxy<int, 1> bb_pin_sink_count_new,
                                        std::vector<t_2D_bb>& bb_edge_new,
                                        std::vector<t_2D_bb>& bb_coord_new) {
    int x_old = pin_old_loc.x;
    int x_new = pin_new_loc.x;

    int y_old = pin_old_loc.y;
    int y_new = pin_new_loc.y;

    int layer_num = pin_old_loc.layer_num;
    VTR_ASSERT_SAFE(layer_num == pin_new_loc.layer_num);

    if (x_new < x_old) {
        if (x_old == curr_bb_coord[layer_num].xmax) {
            update_bb_edge_(net_id,
                           bb_edge_new,
                           bb_coord_new,
                           bb_pin_sink_count_new,
                           curr_bb_edge[layer_num].xmax,
                           curr_bb_coord[layer_num].xmax,
                           bb_edge_new[layer_num].xmax,
                           bb_coord_new[layer_num].xmax);
            if (bb_update_status_[net_id] == NetUpdateState::GOT_FROM_SCRATCH) {
                return;
            }
        }

        if (x_new < curr_bb_coord[layer_num].xmin) {
            bb_edge_new[layer_num].xmin = 1;
            bb_coord_new[layer_num].xmin = x_new;
        } else if (x_new == curr_bb_coord[layer_num].xmin) {
            bb_edge_new[layer_num].xmin = curr_bb_edge[layer_num].xmin + 1;
            bb_coord_new[layer_num].xmin = curr_bb_coord[layer_num].xmin;
        }

    } else if (x_new > x_old) {
        if (x_old == curr_bb_coord[layer_num].xmin) {
            update_bb_edge_(net_id,
                           bb_edge_new,
                           bb_coord_new,
                           bb_pin_sink_count_new,
                           curr_bb_edge[layer_num].xmin,
                           curr_bb_coord[layer_num].xmin,
                           bb_edge_new[layer_num].xmin,
                           bb_coord_new[layer_num].xmin);
            if (bb_update_status_[net_id] == NetUpdateState::GOT_FROM_SCRATCH) {
                return;
            }
        }

        if (x_new > curr_bb_coord[layer_num].xmax) {
            bb_edge_new[layer_num].xmax = 1;
            bb_coord_new[layer_num].xmax = x_new;
        } else if (x_new == curr_bb_coord[layer_num].xmax) {
            bb_edge_new[layer_num].xmax = curr_bb_edge[layer_num].xmax + 1;
            bb_coord_new[layer_num].xmax = curr_bb_coord[layer_num].xmax;
        }
    }

    if (y_new < y_old) {
        if (y_old == curr_bb_coord[layer_num].ymax) {
            update_bb_edge_(net_id,
                           bb_edge_new,
                           bb_coord_new,
                           bb_pin_sink_count_new,
                           curr_bb_edge[layer_num].ymax,
                           curr_bb_coord[layer_num].ymax,
                           bb_edge_new[layer_num].ymax,
                           bb_coord_new[layer_num].ymax);
            if (bb_update_status_[net_id] == NetUpdateState::GOT_FROM_SCRATCH) {
                return;
            }
        }

        if (y_new < curr_bb_coord[layer_num].ymin) {
            bb_edge_new[layer_num].ymin = 1;
            bb_coord_new[layer_num].ymin = y_new;
        } else if (y_new == curr_bb_coord[layer_num].ymin) {
            bb_edge_new[layer_num].ymin = curr_bb_edge[layer_num].ymin + 1;
            bb_coord_new[layer_num].ymin = curr_bb_coord[layer_num].ymin;
        }

    } else if (y_new > y_old) {
        if (y_old == curr_bb_coord[layer_num].ymin) {
            update_bb_edge_(net_id,
                           bb_edge_new,
                           bb_coord_new,
                           bb_pin_sink_count_new,
                           curr_bb_edge[layer_num].ymin,
                           curr_bb_coord[layer_num].ymin,
                           bb_edge_new[layer_num].ymin,
                           bb_coord_new[layer_num].ymin);
            if (bb_update_status_[net_id] == NetUpdateState::GOT_FROM_SCRATCH) {
                return;
            }
        }

        if (y_new > curr_bb_coord[layer_num].ymax) {
            bb_edge_new[layer_num].ymax = 1;
            bb_coord_new[layer_num].ymax = y_new;
        } else if (y_new == curr_bb_coord[layer_num].ymax) {
            bb_edge_new[layer_num].ymax = curr_bb_edge[layer_num].ymax + 1;
            bb_coord_new[layer_num].ymax = curr_bb_coord[layer_num].ymax;
        }
    }
}

inline void NetCostHandler::update_bb_layer_changed_(ClusterNetId net_id,
                                           const t_physical_tile_loc& pin_old_loc,
                                           const t_physical_tile_loc& pin_new_loc,
                                           const std::vector<t_2D_bb>& curr_bb_edge,
                                           const std::vector<t_2D_bb>& curr_bb_coord,
                                           vtr::NdMatrixProxy<int, 1> bb_pin_sink_count_new,
                                           std::vector<t_2D_bb>& bb_edge_new,
                                           std::vector<t_2D_bb>& bb_coord_new) {
    int x_old = pin_old_loc.x;

    int y_old = pin_old_loc.y;

    int old_layer_num = pin_old_loc.layer_num;
    int new_layer_num = pin_new_loc.layer_num;
    VTR_ASSERT_SAFE(old_layer_num != new_layer_num);

    /*
    This funcitn is called when BB per layer is used and when the moving block is moving from one layer to another.
    Thus, we need to update bounding box on both "from" and "to" layer. Here, we update the bounding box on "from" or
    "old_layer". Then, "add_block_to_bb" is called to update the bounding box on the new layer.
    */
    if (x_old == curr_bb_coord[old_layer_num].xmax) {
        update_bb_edge_(net_id,
                       bb_edge_new,
                       bb_coord_new,
                       bb_pin_sink_count_new,
                       curr_bb_edge[old_layer_num].xmax,
                       curr_bb_coord[old_layer_num].xmax,
                       bb_edge_new[old_layer_num].xmax,
                       bb_coord_new[old_layer_num].xmax);
        if (bb_update_status_[net_id] == NetUpdateState::GOT_FROM_SCRATCH) {
            return;
        }
    } else if (x_old == curr_bb_coord[old_layer_num].xmin) {
        update_bb_edge_(net_id,
                       bb_edge_new,
                       bb_coord_new,
                       bb_pin_sink_count_new,
                       curr_bb_edge[old_layer_num].xmin,
                       curr_bb_coord[old_layer_num].xmin,
                       bb_edge_new[old_layer_num].xmin,
                       bb_coord_new[old_layer_num].xmin);
        if (bb_update_status_[net_id] == NetUpdateState::GOT_FROM_SCRATCH) {
            return;
        }
    }

    if (y_old == curr_bb_coord[old_layer_num].ymax) {
        update_bb_edge_(net_id,
                       bb_edge_new,
                       bb_coord_new,
                       bb_pin_sink_count_new,
                       curr_bb_edge[old_layer_num].ymax,
                       curr_bb_coord[old_layer_num].ymax,
                       bb_edge_new[old_layer_num].ymax,
                       bb_coord_new[old_layer_num].ymax);
        if (bb_update_status_[net_id] == NetUpdateState::GOT_FROM_SCRATCH) {
            return;
        }
    } else if (y_old == curr_bb_coord[old_layer_num].ymin) {
        update_bb_edge_(net_id,
                       bb_edge_new,
                       bb_coord_new,
                       bb_pin_sink_count_new,
                       curr_bb_edge[old_layer_num].ymin,
                       curr_bb_coord[old_layer_num].ymin,
                       bb_edge_new[old_layer_num].ymin,
                       bb_coord_new[old_layer_num].ymin);
        if (bb_update_status_[net_id] == NetUpdateState::GOT_FROM_SCRATCH) {
            return;
        }
    }

    add_block_to_bb(pin_new_loc,
                    curr_bb_edge[new_layer_num],
                    curr_bb_coord[new_layer_num],
                    bb_edge_new[new_layer_num],
                    bb_coord_new[new_layer_num]);
}

static void update_bb_pin_sink_count(const t_physical_tile_loc& pin_old_loc,
                                     const t_physical_tile_loc& pin_new_loc,
                                     const vtr::NdMatrixProxy<int, 1> curr_layer_pin_sink_count,
                                     vtr::NdMatrixProxy<int, 1> bb_pin_sink_count_new,
                                     bool is_output_pin) {
    VTR_ASSERT_SAFE(curr_layer_pin_sink_count[pin_old_loc.layer_num] > 0 || is_output_pin);
    for (int layer_num = 0; layer_num < g_vpr_ctx.device().grid.get_num_layers(); layer_num++) {
        bb_pin_sink_count_new[layer_num] = curr_layer_pin_sink_count[layer_num];
    }
    if (!is_output_pin) {
        bb_pin_sink_count_new[pin_old_loc.layer_num] -= 1;
        bb_pin_sink_count_new[pin_new_loc.layer_num] += 1;
    }
}

inline void NetCostHandler::update_bb_edge_(ClusterNetId net_id,
                                  std::vector<t_2D_bb>& bb_edge_new,
                                  std::vector<t_2D_bb>& bb_coord_new,
                                  vtr::NdMatrixProxy<int, 1> bb_layer_pin_sink_count,
                                  const int& old_num_block_on_edge,
                                  const int& old_edge_coord,
                                  int& new_num_block_on_edge,
                                  int& new_edge_coord) {
    if (old_num_block_on_edge == 1) {
        get_layer_bb_from_scratch_(net_id,
                                  bb_edge_new,
                                  bb_coord_new,
                                  bb_layer_pin_sink_count);
        bb_update_status_[net_id] = NetUpdateState::GOT_FROM_SCRATCH;
        return;
    } else {
        new_num_block_on_edge = old_num_block_on_edge - 1;
        new_edge_coord = old_edge_coord;
    }
}

static void add_block_to_bb(const t_physical_tile_loc& new_pin_loc,
                            const t_2D_bb& bb_edge_old,
                            const t_2D_bb& bb_coord_old,
                            t_2D_bb& bb_edge_new,
                            t_2D_bb& bb_coord_new) {
    int x_new = new_pin_loc.x;
    int y_new = new_pin_loc.y;

    /*
    This function is called to only update the bounding box on the new layer from a block
    moving to this layer from another layer. Thus, we only need to assess the effect of this
    new block on the edges.
    */

    if (x_new > bb_coord_old.xmax) {
        bb_edge_new.xmax = 1;
        bb_coord_new.xmax = x_new;
    } else if (x_new == bb_coord_old.xmax) {
        bb_edge_new.xmax = bb_edge_old.xmax + 1;
    }

    if (x_new < bb_coord_old.xmin) {
        bb_edge_new.xmin = 1;
        bb_coord_new.xmin = x_new;
    } else if (x_new == bb_coord_old.xmin) {
        bb_edge_new.xmin = bb_edge_old.xmin + 1;
    }

    if (y_new > bb_coord_old.ymax) {
        bb_edge_new.ymax = 1;
        bb_coord_new.ymax = y_new;
    } else if (y_new == bb_coord_old.ymax) {
        bb_edge_new.ymax = bb_edge_old.ymax + 1;
    }

    if (y_new < bb_coord_old.ymin) {
        bb_edge_new.ymin = 1;
        bb_coord_new.ymin = y_new;
    } else if (y_new == bb_coord_old.ymin) {
        bb_edge_new.ymin = bb_edge_old.ymin + 1;
    }
}

void NetCostHandler::get_bb_from_scratch_(ClusterNetId net_id,
                                          t_bb& coords,
                                          t_bb& num_on_edges,
                                          vtr::NdMatrixProxy<int, 1> num_sink_pin_layer) {
    const auto& cluster_ctx = g_vpr_ctx.clustering();
    const auto& device_ctx = g_vpr_ctx.device();
    const auto& grid = device_ctx.grid;
    const auto& blk_loc_registry = placer_state_.blk_loc_registry();

    // get the source pin's location
    ClusterPinId source_pin_id = cluster_ctx.clb_nlist.net_pin(net_id, 0);
    t_physical_tile_loc source_pin_loc = blk_loc_registry.get_coordinate_of_pin(source_pin_id);

    int xmin = source_pin_loc.x;
    int ymin = source_pin_loc.y;
    int layer_min = source_pin_loc.layer_num;
    int xmax = source_pin_loc.x;
    int ymax = source_pin_loc.y;
    int layer_max = source_pin_loc.layer_num;

    int xmin_edge = 1;
    int ymin_edge = 1;
    int layer_min_edge = 1;
    int xmax_edge = 1;
    int ymax_edge = 1;
    int layer_max_edge = 1;

    for (int layer_num = 0; layer_num < grid.get_num_layers(); layer_num++) {
        num_sink_pin_layer[layer_num] = 0;
    }

    for (ClusterPinId pin_id : cluster_ctx.clb_nlist.net_sinks(net_id)) {
        t_physical_tile_loc pin_loc = blk_loc_registry.get_coordinate_of_pin(pin_id);

        if (pin_loc.x == xmin) {
            xmin_edge++;
        }
        if (pin_loc.x == xmax) { /* Recall that xmin could equal xmax -- don't use else */
            xmax_edge++;
        } else if (pin_loc.x < xmin) {
            xmin = pin_loc.x;
            xmin_edge = 1;
        } else if (pin_loc.x > xmax) {
            xmax = pin_loc.x;
            xmax_edge = 1;
        }

        if (pin_loc.y == ymin) {
            ymin_edge++;
        }
        if (pin_loc.y == ymax) {
            ymax_edge++;
        } else if (pin_loc.y < ymin) {
            ymin = pin_loc.y;
            ymin_edge = 1;
        } else if (pin_loc.y > ymax) {
            ymax = pin_loc.y;
            ymax_edge = 1;
        }

        if (pin_loc.layer_num == layer_min) {
            layer_min_edge++;
        }
        if (pin_loc.layer_num == layer_max) {
            layer_max_edge++;
        } else if (pin_loc.layer_num < layer_min) {
            layer_min = pin_loc.layer_num;
            layer_min_edge = 1;
        } else if (pin_loc.layer_num > layer_max) {
            layer_max = pin_loc.layer_num;
            layer_max_edge = 1;
        }

        num_sink_pin_layer[pin_loc.layer_num]++;
    }

    // Copy the coordinates and number on edges information into the proper structures.
    coords.xmin = xmin;
    coords.xmax = xmax;
    coords.ymin = ymin;
    coords.ymax = ymax;
    coords.layer_min = layer_min;
    coords.layer_max = layer_max;
    VTR_ASSERT_DEBUG(layer_min >= 0 && layer_min < device_ctx.grid.get_num_layers());
    VTR_ASSERT_DEBUG(layer_max >= 0 && layer_max < device_ctx.grid.get_num_layers());

    num_on_edges.xmin = xmin_edge;
    num_on_edges.xmax = xmax_edge;
    num_on_edges.ymin = ymin_edge;
    num_on_edges.ymax = ymax_edge;
    num_on_edges.layer_min = layer_min_edge;
    num_on_edges.layer_max = layer_max_edge;
}

void NetCostHandler::get_layer_bb_from_scratch_(ClusterNetId net_id,
                                                std::vector<t_2D_bb>& num_on_edges,
                                                std::vector<t_2D_bb>& coords,
                                                vtr::NdMatrixProxy<int, 1> layer_pin_sink_count) {
    const auto& device_ctx = g_vpr_ctx.device();
    const auto& cluster_ctx = g_vpr_ctx.clustering();
    const auto& blk_loc_registry = placer_state_.blk_loc_registry();

    const int num_layers = device_ctx.grid.get_num_layers();
    VTR_ASSERT_DEBUG(coords.size() == (size_t)num_layers);
    VTR_ASSERT_DEBUG(num_on_edges.size() == (size_t)num_layers);

    // get the source pin's location
    ClusterPinId source_pin_id = cluster_ctx.clb_nlist.net_pin(net_id, 0);
    t_physical_tile_loc source_pin_loc = blk_loc_registry.get_coordinate_of_pin(source_pin_id);

    // TODO: Currently we are assuming that crossing can only happen from OPIN. Because of that,
    // when per-layer bounding box is used, we want the bounding box on each layer to also include
    // the location of source since the connection on each layer starts from that location.
    for (int layer_num = 0; layer_num < num_layers; layer_num++) {
        coords[layer_num] = t_2D_bb{source_pin_loc.x, source_pin_loc.x, source_pin_loc.y, source_pin_loc.y, source_pin_loc.layer_num};
        num_on_edges[layer_num] = t_2D_bb{1, 1, 1, 1, layer_num};
        layer_pin_sink_count[layer_num] = 0;
    }

    for (ClusterPinId pin_id : cluster_ctx.clb_nlist.net_sinks(net_id)) {
        t_physical_tile_loc pin_loc = blk_loc_registry.get_coordinate_of_pin(pin_id);
        VTR_ASSERT_SAFE(pin_loc.layer_num >= 0 && pin_loc.layer_num < num_layers);
        layer_pin_sink_count[pin_loc.layer_num]++;

        if (pin_loc.x == coords[pin_loc.layer_num].xmin) {
            num_on_edges[pin_loc.layer_num].xmin++;
        }
        if (pin_loc.x == coords[pin_loc.layer_num].xmax) { /* Recall that xmin could equal xmax -- don't use else */
            num_on_edges[pin_loc.layer_num].xmax++;
        } else if (pin_loc.x < coords[pin_loc.layer_num].xmin) {
            coords[pin_loc.layer_num].xmin = pin_loc.x;
            num_on_edges[pin_loc.layer_num].xmin = 1;
        } else if (pin_loc.x > coords[pin_loc.layer_num].xmax) {
            coords[pin_loc.layer_num].xmax = pin_loc.x;
            num_on_edges[pin_loc.layer_num].xmax = 1;
        }

        if (pin_loc.y == coords[pin_loc.layer_num].ymin) {
            num_on_edges[pin_loc.layer_num].ymin++;
        }
        if (pin_loc.y == coords[pin_loc.layer_num].ymax) {
            num_on_edges[pin_loc.layer_num].ymax++;
        } else if (pin_loc.y < coords[pin_loc.layer_num].ymin) {
            coords[pin_loc.layer_num].ymin = pin_loc.y;
            num_on_edges[pin_loc.layer_num].ymin = 1;
        } else if (pin_loc.y > coords[pin_loc.layer_num].ymax) {
            coords[pin_loc.layer_num].ymax = pin_loc.y;
            num_on_edges[pin_loc.layer_num].ymax = 1;
        }
    }
}


double NetCostHandler::get_net_cube_bb_cost_(ClusterNetId net_id, bool use_ts) {
    // Finds the cost due to one net by looking at its coordinate bounding box.
    auto& cluster_ctx = g_vpr_ctx.clustering();

    const t_bb& bb = use_ts ? ts_bb_coord_new_[net_id] : placer_state_.move().bb_coords[net_id];

    const double crossing = wirelength_crossing_count(cluster_ctx.clb_nlist.net_pins(net_id).size());

    /* Could insert a check for xmin == xmax.  In that case, assume  *
     * connection will be made with no bends and hence no x-cost.    *
     * Same thing for y-cost.                                        */

    /* Cost = wire length along channel * cross_count / average      *
     * channel capacity.   Do this for x, then y direction and add.  */

    /* For average channel width factor, I'll always include the channel immediately
     * below and the channel immediately to the left of the bounding box, so both bb.ymin
     * and bb.xmin are subtracted by 1 before being used as indices of chan?_place_cost_fac_.
     * chan?_place_cost_fac_ objects can handle -1 indices internally.
     */

    double ncost;
    const auto [chanx_cost_fac, chany_cost_fac] = get_chanxy_cost_fac_(bb);
    ncost = (bb.xmax - bb.xmin + 1) * chanx_cost_fac;
    ncost += (bb.ymax - bb.ymin + 1) * chany_cost_fac;
    if (is_multi_layer_) {
        ncost += (bb.layer_max - bb.layer_min) * get_chanz_cost_factor_(bb);
    }

    ncost *= crossing;

    return ncost;
}


double NetCostHandler::get_net_per_layer_bb_cost_(ClusterNetId net_id , bool use_ts) {
    const auto& move_ctx = placer_state_.move();

    // Per-layer bounding box of the net
    const std::vector<t_2D_bb>& bb = use_ts ? layer_ts_bb_coord_new_[net_id] : move_ctx.layer_bb_coords[net_id];
    const vtr::NdMatrixProxy<int, 1> layer_pin_sink_count = use_ts ? ts_layer_sink_pin_count_[size_t(net_id)] : move_ctx.num_sink_pin_layer[size_t(net_id)];

    // Finds the cost due to one net by looking at its coordinate bounding box
    double ncost = 0.;
    int num_layers = g_vpr_ctx.device().grid.get_num_layers();



    for (int layer_num = 0; layer_num < num_layers; layer_num++) {
        VTR_ASSERT(layer_pin_sink_count[layer_num] != OPEN);
        if (layer_pin_sink_count[layer_num] == 0) {
            continue;
        }
        /* Adjust the bounding box half perimeter by the wirelength correction
         * factor based on terminal count, which is 1 for the source + the number
         * of sinks on this layer. */
        const double crossing = wirelength_crossing_count(layer_pin_sink_count[layer_num] + 1);

        /* Could insert a check for xmin == xmax.  In that case, assume  *
         * connection will be made with no bends and hence no x-cost.    *
         * Same thing for y-cost.                                        */

        /* Cost = wire length along channel * cross_count / average      *
         * channel capacity.   Do this for x, then y direction and add.  */

        /* For average channel width factor, I'll always include the channel immediately
         * below and the channel immediately to the left of the bounding box, so both bb.ymin
         * and bb.xmin are subtracted by 1 before being used as indices of chan?_place_cost_fac_.
         * chan?_place_cost_fac_ objects can handle -1 indices internally.
         */

        const auto[chanx_cost_fac, chany_cost_fac] = get_chanxy_cost_fac_(bb[layer_num]);
        ncost += (bb[layer_num].xmax - bb[layer_num].xmin + 1) * chanx_cost_fac;
        ncost += (bb[layer_num].ymax - bb[layer_num].ymin + 1) * chany_cost_fac;
        ncost *= crossing;
    }

    return ncost;
}

static double get_net_wirelength_estimate(ClusterNetId net_id, const t_bb& bb) {
    auto& cluster_ctx = g_vpr_ctx.clustering();

    double crossing = wirelength_crossing_count(cluster_ctx.clb_nlist.net_pins(net_id).size());

    /* Could insert a check for xmin == xmax.  In that case, assume  *
     * connection will be made with no bends and hence no x-cost.    *
     * Same thing for y-cost.                                        */

    /* Cost = wire length along channel * cross_count / average      *
     * channel capacity.   Do this for x, then y direction and add.  */

    double ncost;
    ncost = (bb.xmax - bb.xmin + 1) * crossing;
    ncost += (bb.ymax - bb.ymin + 1) * crossing;

    return ncost;
}

double NetCostHandler::get_net_wirelength_from_layer_bb_(ClusterNetId net_id) {
    /* WMF: Finds the estimate of wirelength due to one net by looking at   *
     * its coordinate bounding box.                                         */

    const auto& move_ctx = placer_state_.move();
    const std::vector<t_2D_bb>& bb = move_ctx.layer_bb_coords[net_id];
    const auto& layer_pin_sink_count = move_ctx.num_sink_pin_layer[size_t(net_id)];

    double ncost = 0.;
    const int num_layers = g_vpr_ctx.device().grid.get_num_layers();

    for (int layer_num = 0; layer_num < num_layers; layer_num++) {
        VTR_ASSERT_SAFE(layer_pin_sink_count[layer_num] != OPEN);
        if (layer_pin_sink_count[layer_num] == 0) {
            continue;
        }
        double crossing = wirelength_crossing_count(layer_pin_sink_count[layer_num] + 1);

        /* Could insert a check for xmin == xmax.  In that case, assume  *
         * connection will be made with no bends and hence no x-cost.    *
         * Same thing for y-cost.                                        */

        /* Cost = wire length along channel * cross_count / average      *
         * channel capacity.   Do this for x, then y direction and add.  */

        ncost += (bb[layer_num].xmax - bb[layer_num].xmin + 1) * crossing;
        ncost += (bb[layer_num].ymax - bb[layer_num].ymin + 1) * crossing;
    }

    return ncost;
}

float NetCostHandler::get_chanz_cost_factor_(const t_bb& bb) {
    int num_inter_dir_conn;

    if (bb.xmin == 0 && bb.ymin == 0) {
        num_inter_dir_conn = acc_tile_num_inter_die_conn_[bb.xmax][bb.ymax];
    } else if (bb.xmin == 0) {
        num_inter_dir_conn = acc_tile_num_inter_die_conn_[bb.xmax][bb.ymax] -
                             acc_tile_num_inter_die_conn_[bb.xmax][bb.ymin-1];
    } else if (bb.ymin == 0) {
        num_inter_dir_conn = acc_tile_num_inter_die_conn_[bb.xmax][bb.ymax] -
                             acc_tile_num_inter_die_conn_[bb.xmin-1][bb.ymax];
    } else {
        num_inter_dir_conn = acc_tile_num_inter_die_conn_[bb.xmax][bb.ymax] -
                             acc_tile_num_inter_die_conn_[bb.xmin-1][bb.ymax] -
                             acc_tile_num_inter_die_conn_[bb.xmax][bb.ymin-1] +
                             acc_tile_num_inter_die_conn_[bb.xmin-1][bb.ymin-1];
    }
    
    float z_cost_factor;
    if (num_inter_dir_conn == 0) {
        return 1.0f;
    } else {
        int bb_num_tiles = (bb.xmax - bb.xmin + 1) * (bb.ymax - bb.ymin + 1);
        z_cost_factor = bb_num_tiles / static_cast<float>(num_inter_dir_conn);
    }

    return z_cost_factor;

}

double NetCostHandler::recompute_bb_cost_() {
    double cost = 0;

    auto& cluster_ctx = g_vpr_ctx.clustering();

    for (ClusterNetId net_id : cluster_ctx.clb_nlist.nets()) {       /* for each net ... */
        if (!cluster_ctx.clb_nlist.net_is_ignored(net_id)) { /* Do only if not ignored. */
            /* Bounding boxes don't have to be recomputed; they're correct. */
            cost += net_cost_[net_id];
        }
    }

    return cost;
}

static double wirelength_crossing_count(size_t fanout) {
    /* Get the expected "crossing count" of a net, based on its number *
     * of pins.  Extrapolate for very large nets.                      */

    if (fanout > MAX_FANOUT_CROSSING_COUNT) {
        return 2.7933 + 0.02616 * (fanout - MAX_FANOUT_CROSSING_COUNT);
    } else {
        return cross_count[fanout - 1];
    }
}

void NetCostHandler::set_bb_delta_cost_(double& bb_delta_c) {
    for (const ClusterNetId ts_net: ts_nets_to_update_) {
        ClusterNetId net_id = ts_net;

        proposed_net_cost_[net_id] = get_net_bb_cost_functor_(net_id);

        bb_delta_c += proposed_net_cost_[net_id] - net_cost_[net_id];
    }
}

void NetCostHandler::find_affected_nets_and_update_costs(const PlaceDelayModel* delay_model,
                                                         const PlacerCriticalities* criticalities,
                                                         t_pl_blocks_to_be_moved& blocks_affected,
                                                         double& bb_delta_c,
                                                         double& timing_delta_c) {
    VTR_ASSERT_SAFE(bb_delta_c == 0.);
    VTR_ASSERT_SAFE(timing_delta_c == 0.);
    auto& clb_nlist = g_vpr_ctx.clustering().clb_nlist;

    ts_nets_to_update_.resize(0);

    /* Go through all the blocks moved. */
    for (const t_pl_moved_block& moving_block : blocks_affected.moved_blocks) {
        auto& affected_pins = blocks_affected.affected_pins;
        ClusterBlockId blk_id = moving_block.block_num;

        /* Go through all the pins in the moved block. */
        for (ClusterPinId blk_pin : clb_nlist.block_pins(blk_id)) {
            bool is_src_moving = false;
            if (clb_nlist.pin_type(blk_pin) == PinType::SINK) {
                ClusterNetId net_id = clb_nlist.pin_net(blk_pin);
                is_src_moving = blocks_affected.driven_by_moved_block(net_id);
            }
            update_net_info_on_pin_move_(delay_model,
                                         criticalities,
                                         blk_pin,
                                         moving_block,
                                         affected_pins,
                                         timing_delta_c,
                                         is_src_moving);
        }
    }

    /* Now update the bounding box costs (since the net bounding     *
     * boxes are up-to-date). The cost is only updated once per net. */
    set_bb_delta_cost_(bb_delta_c);
}

void NetCostHandler::update_move_nets() {
    /* update net cost functions and reset flags. */
    auto& cluster_ctx = g_vpr_ctx.clustering();
    auto& place_move_ctx = placer_state_.mutable_move();

    for (const ClusterNetId ts_net : ts_nets_to_update_) {
        ClusterNetId net_id = ts_net;

        set_ts_bb_coord_(net_id);

        for (int layer_num = 0; layer_num < g_vpr_ctx.device().grid.get_num_layers(); layer_num++) {
            place_move_ctx.num_sink_pin_layer[size_t(net_id)][layer_num] = ts_layer_sink_pin_count_[size_t(net_id)][layer_num];
        }

        if (cluster_ctx.clb_nlist.net_sinks(net_id).size() >= SMALL_NET) {
            set_ts_edge_(net_id);
        }

        net_cost_[net_id] = proposed_net_cost_[net_id];

        /* negative proposed_net_cost value is acting as a flag to mean not computed yet. */
        proposed_net_cost_[net_id] = -1;
        bb_update_status_[net_id] = NetUpdateState::NOT_UPDATED_YET;
    }
}

void NetCostHandler::reset_move_nets() {
    /* Reset the net cost function flags first. */
    for (const ClusterNetId ts_net : ts_nets_to_update_) {
        ClusterNetId net_id = ts_net;
        proposed_net_cost_[net_id] = -1;
        bb_update_status_[net_id] = NetUpdateState::NOT_UPDATED_YET;
    }
}

void NetCostHandler::recompute_costs_from_scratch(const PlaceDelayModel* delay_model,
                                                  const PlacerCriticalities* criticalities,
                                                  t_placer_costs& costs) {
    auto check_and_print_cost = [](double new_cost,
                                   double old_cost,
                                   const std::string& cost_name) -> void {
        if (!vtr::isclose(new_cost, old_cost, PL_INCREMENTAL_COST_TOLERANCE, 0.)) {
            std::string msg = vtr::string_fmt(
                "in recompute_costs_from_scratch: new_%s = %g, old %s = %g, ERROR_TOL = %g\n",
                cost_name.c_str(), new_cost, cost_name.c_str(), old_cost, PL_INCREMENTAL_COST_TOLERANCE);
            VPR_ERROR(VPR_ERROR_PLACE, msg.c_str());
        }
    };

    double new_bb_cost = recompute_bb_cost_();
    check_and_print_cost(new_bb_cost, costs.bb_cost, "bb_cost");
    costs.bb_cost = new_bb_cost;

    if (placer_opts_.place_algorithm.is_timing_driven()) {
        double new_timing_cost = 0.;
        comp_td_costs(delay_model, *criticalities, placer_state_, &new_timing_cost);
        check_and_print_cost(new_timing_cost, costs.timing_cost, "timing_cost");
        costs.timing_cost = new_timing_cost;
    } else {
        VTR_ASSERT(placer_opts_.place_algorithm == BOUNDING_BOX_PLACE);
        costs.cost = new_bb_cost * costs.bb_cost_norm;
    }
}

void NetCostHandler::set_ts_bb_coord_(const ClusterNetId net_id) {
    auto& place_move_ctx = placer_state_.mutable_move();
    if (cube_bb_) {
        place_move_ctx.bb_coords[net_id] = ts_bb_coord_new_[net_id];
    } else {
        place_move_ctx.layer_bb_coords[net_id] = layer_ts_bb_coord_new_[net_id];
    }
}

void NetCostHandler::set_ts_edge_(const ClusterNetId net_id) {
    auto& place_move_ctx = placer_state_.mutable_move();
    if (cube_bb_) {
        place_move_ctx.bb_num_on_edges[net_id] = ts_bb_edge_new_[net_id];
    } else {
        place_move_ctx.layer_bb_num_on_edges[net_id] = layer_ts_bb_edge_new_[net_id];
    }
}<|MERGE_RESOLUTION|>--- conflicted
+++ resolved
@@ -253,41 +253,6 @@
         }
     }
 
-<<<<<<< HEAD
-    vtr::NdMatrix<float, 2> acc_tile_num_inter_die_conn({grid_width, grid_height}, 0.); 
-    acc_tile_num_inter_die_conn[0][0] = tile_num_inter_die_conn[0][0];
-    // Initialize the first row and column
-    for (size_t x = 1; x < device_ctx.grid.width(); x++) {
-        acc_tile_num_inter_die_conn[x][0] = acc_tile_num_inter_die_conn[x-1][0] + \
-                                            tile_num_inter_die_conn[x][0];
-    }
-
-    for (size_t y = 1; y < device_ctx.grid.height(); y++) {
-        acc_tile_num_inter_die_conn[0][y] = acc_tile_num_inter_die_conn[0][y-1] + \
-                                            tile_num_inter_die_conn[0][y];
-    }
-
-    for (size_t x_high = 1; x_high < device_ctx.grid.width(); x_high++) {
-        for (size_t y_high = 1; y_high < device_ctx.grid.height(); y_high++) {
-            for (size_t x_low = 1; x_low <= x_high; x_low++) {
-                for (size_t y_low = 1; y_low <= y_high; y_low++) {
-                    int num_inter_die_conn = acc_tile_num_inter_die_conn[x_high][y_high] - \
-                                            acc_tile_num_inter_die_conn[x_low-1][y_high] - \
-                                            acc_tile_num_inter_die_conn[x_high][y_low-1] + \
-                                            acc_tile_num_inter_die_conn[x_low-1][y_low-1];
-                    int seen_num_tiles = (x_high - x_low + 1) * (y_high - y_low + 1);
-                    if (num_inter_die_conn == 0) {
-                        VTR_LOG_WARN("CHANZ place cost fac is 0 at (%lu,%lu), (%lu,%lu)\n", x_low, y_low, x_high, y_high);
-                        chanz_place_cost_fac_[x_high][y_high][x_low][y_low] = 1.0f;
-                    } else {
-                        chanz_place_cost_fac_[x_high][y_high][x_low][y_low] = seen_num_tiles / static_cast<float>(num_inter_die_conn);
-                        chanz_place_cost_fac_[x_high][y_high][x_low][y_low] = pow(
-                            (double)chanz_place_cost_fac_[x_high][y_high][x_low][y_low],
-                            (double)place_cost_exp);
-                    }
-                }
-            }
-=======
     // Step 2: Calculate prefix sum of the inter-die connectivity up to and including the channel at (x, y).
     acc_tile_num_inter_die_conn_[0][0] = tile_num_inter_die_conn[0][0];
     // Initialize the first row and column
@@ -307,7 +272,6 @@
                                                            acc_tile_num_inter_die_conn_[x_high][y_high-1] +
                                                            tile_num_inter_die_conn[x_high][y_high] -
                                                            acc_tile_num_inter_die_conn_[x_high-1][y_high-1];
->>>>>>> 113655f9
         }
     }
 }
