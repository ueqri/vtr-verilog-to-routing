--- conflicted
+++ resolved
@@ -27,11 +27,7 @@
 class ManualMoveGenerator : public MoveGenerator {
   public:
     ManualMoveGenerator() = delete;
-<<<<<<< HEAD
-    explicit ManualMoveGenerator(PlacerContext& placer_ctx);
-=======
     explicit ManualMoveGenerator(PlacerState& placer_state);
->>>>>>> 33a82f1c
 
     //Evaluates if move is successful and legal or unable to do.
     e_create_move propose_move(t_pl_blocks_to_be_moved& blocks_affected,
