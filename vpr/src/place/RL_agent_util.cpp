#include "RL_agent_util.h"
#include "manual_move_generator.h"

void create_move_generators(std::unique_ptr<MoveGenerator>& move_generator,
                            std::unique_ptr<MoveGenerator>& move_generator2,
                            const t_placer_opts& placer_opts,
<<<<<<< HEAD
                            int move_lim,
                            float noc_attraction_weight) {
    if (!placer_opts.RL_agent_placement) {
=======
                            int move_lim) {
    if (!placer_opts.RL_agent_placement) { // RL agent is disabled
>>>>>>> 2778e2e3
        if (placer_opts.place_algorithm.is_timing_driven()) {
            VTR_LOG("Using static probabilities for choosing each move type\n");
            VTR_LOG("Probability of Uniform_move : %f \n", placer_opts.place_static_move_prob[(int)e_move_type::UNIFORM]);
            VTR_LOG("Probability of Median_move : %f \n", placer_opts.place_static_move_prob[(int)e_move_type::MEDIAN]);
            VTR_LOG("Probability of Centroid_move : %f \n", placer_opts.place_static_move_prob[(int)e_move_type::CENTROID]);
            VTR_LOG("Probability of Weighted_centroid_move : %f \n", placer_opts.place_static_move_prob[(int)e_move_type::W_CENTROID]);
            VTR_LOG("Probability of Weighted_median_move : %f \n", placer_opts.place_static_move_prob[(int)e_move_type::W_MEDIAN]);
            VTR_LOG("Probability of Critical_uniform_move : %f \n", placer_opts.place_static_move_prob[(int)e_move_type::CRIT_UNIFORM]);
            VTR_LOG("Probability of Timing_feasible_region_move : %f \n", placer_opts.place_static_move_prob[(int)e_move_type::FEASIBLE_REGION]);
            move_generator = std::make_unique<StaticMoveGenerator>(placer_opts.place_static_move_prob);
            move_generator2 = std::make_unique<StaticMoveGenerator>(placer_opts.place_static_move_prob);
        } else { //Non-timing driven placement
            VTR_LOG("Using static probabilities for choosing each move type\n");
            VTR_LOG("Probability of Uniform_move : %f \n", placer_opts.place_static_notiming_move_prob[(int)e_move_type::UNIFORM]);
            VTR_LOG("Probability of Median_move : %f \n", placer_opts.place_static_notiming_move_prob[(int)e_move_type::MEDIAN]);
            VTR_LOG("Probability of Centroid_move : %f \n", placer_opts.place_static_notiming_move_prob[(int)e_move_type::CENTROID]);
            move_generator = std::make_unique<StaticMoveGenerator>(placer_opts.place_static_notiming_move_prob);
            move_generator2 = std::make_unique<StaticMoveGenerator>(placer_opts.place_static_notiming_move_prob);
        }
    } else { //RL based placement
        /* For the non timing driven placement: the agent has a single state   *
         *     - Available moves are (Uniform / Median / Centroid)             *
         *                                                                     *
         * For the timing driven placement: the agent has two states           *
         *     - 1st state: includes 4 moves (Uniform / Median / Centroid /    *
         *                  WeightedCentroid)                                  *
         *      If agent should propose block type as well as the mentioned    *
         *      move types, 1st state Q-table size is:                          *
         *                 4 move types * number of block types in the netlist *
         *      if not, the Q-table size is : 4                                *
         *                                                                     *
         *                                                                     *
         *     - 2nd state: includes 7 moves (Uniform / Median / Centroid /    *
         *                  WeightedCentroid / WeightedMedian / Feasible       *
         *                  Region / CriticalUniform)                          *
         *      2nd state agent Q-table size is always 7 and always proposes   *
         *      only move type.                                                *
         *      This state is activated late in the anneal and in the Quench   */

        std::vector<e_move_type> first_state_avail_moves {e_move_type::UNIFORM, e_move_type::MEDIAN, e_move_type::CENTROID};
        if (placer_opts.place_algorithm.is_timing_driven()) {
            first_state_avail_moves.push_back(e_move_type::W_CENTROID);
        }

        std::vector<e_move_type> second_state_avail_moves {e_move_type::UNIFORM, e_move_type::MEDIAN, e_move_type::CENTROID};
        if (placer_opts.place_algorithm.is_timing_driven()) {
            second_state_avail_moves.insert(second_state_avail_moves.end(),
                                            {e_move_type::W_CENTROID, e_move_type::W_MEDIAN, e_move_type::CRIT_UNIFORM, e_move_type::FEASIBLE_REGION});
        }
<<<<<<< HEAD

        if (noc_attraction_weight > 0.0f) {
            first_state_avail_moves.push_back(e_move_type::NOC_ATTRACTION_CENTROID);
            second_state_avail_moves.push_back(e_move_type::NOC_ATTRACTION_CENTROID);
        }
=======
>>>>>>> 2778e2e3

        if (placer_opts.place_agent_algorithm == E_GREEDY) {
            std::unique_ptr<EpsilonGreedyAgent> karmed_bandit_agent1, karmed_bandit_agent2;
            //agent's 1st state
            if (placer_opts.place_agent_space == e_agent_space::MOVE_BLOCK_TYPE) {
                VTR_LOG("Using simple RL 'Epsilon Greedy agent' for choosing move and block types\n");
                karmed_bandit_agent1 = std::make_unique<EpsilonGreedyAgent>(first_state_avail_moves,
                                                                            e_agent_space::MOVE_BLOCK_TYPE,
                                                                            placer_opts.place_agent_epsilon);
            } else {
                VTR_LOG("Using simple RL 'Epsilon Greedy agent' for choosing move types\n");
                karmed_bandit_agent1 = std::make_unique<EpsilonGreedyAgent>(first_state_avail_moves,
                                                                            e_agent_space::MOVE_TYPE,
                                                                            placer_opts.place_agent_epsilon);
            }
            karmed_bandit_agent1->set_step(placer_opts.place_agent_gamma, move_lim);
            move_generator = std::make_unique<SimpleRLMoveGenerator>(karmed_bandit_agent1,
                                                                     noc_attraction_weight,
                                                                     placer_opts.place_high_fanout_net);
            //agent's 2nd state
            karmed_bandit_agent2 = std::make_unique<EpsilonGreedyAgent>(second_state_avail_moves,
                                                                        e_agent_space::MOVE_TYPE,
                                                                        placer_opts.place_agent_epsilon);
            karmed_bandit_agent2->set_step(placer_opts.place_agent_gamma, move_lim);
            move_generator2 = std::make_unique<SimpleRLMoveGenerator>(karmed_bandit_agent2,
                                                                      noc_attraction_weight,
                                                                      placer_opts.place_high_fanout_net);
        } else {
            std::unique_ptr<SoftmaxAgent> karmed_bandit_agent1, karmed_bandit_agent2;
            //agent's 1st state
            if (placer_opts.place_agent_space == e_agent_space::MOVE_BLOCK_TYPE) {
                VTR_LOG("Using simple RL 'Softmax agent' for choosing move and block types\n");
                karmed_bandit_agent1 = std::make_unique<SoftmaxAgent>(first_state_avail_moves,
                                                                      e_agent_space::MOVE_BLOCK_TYPE);
            } else {
                VTR_LOG("Using simple RL 'Softmax agent' for choosing move types\n");
                karmed_bandit_agent1 = std::make_unique<SoftmaxAgent>(first_state_avail_moves,
                                                                      e_agent_space::MOVE_TYPE);
            }
            karmed_bandit_agent1->set_step(placer_opts.place_agent_gamma, move_lim);
            move_generator = std::make_unique<SimpleRLMoveGenerator>(karmed_bandit_agent1,
                                                                     noc_attraction_weight,
                                                                     placer_opts.place_high_fanout_net);
            //agent's 2nd state
            karmed_bandit_agent2 = std::make_unique<SoftmaxAgent>(second_state_avail_moves,
                                                                  e_agent_space::MOVE_TYPE);
            karmed_bandit_agent2->set_step(placer_opts.place_agent_gamma, move_lim);
            move_generator2 = std::make_unique<SimpleRLMoveGenerator>(karmed_bandit_agent2,
                                                                      noc_attraction_weight,
                                                                      placer_opts.place_high_fanout_net);
        }
    }
}

void assign_current_move_generator(std::unique_ptr<MoveGenerator>& move_generator,
                                   std::unique_ptr<MoveGenerator>& move_generator2,
                                   e_agent_state agent_state,
                                   const t_placer_opts& placer_opts,
<<<<<<< HEAD
                                   bool in_quench, std::unique_ptr<MoveGenerator>& current_move_generator) {
=======
                                   bool in_quench,
                                   std::unique_ptr<MoveGenerator>& current_move_generator) {
>>>>>>> 2778e2e3
    if (in_quench) {
        if (placer_opts.place_quench_algorithm.is_timing_driven() && placer_opts.place_agent_multistate)
            current_move_generator = std::move(move_generator2);
        else
            current_move_generator = std::move(move_generator);
    } else {
        if (agent_state == EARLY_IN_THE_ANNEAL || !placer_opts.place_agent_multistate)
            current_move_generator = std::move(move_generator);
        else
            current_move_generator = std::move(move_generator2);
    }
}

void update_move_generator(std::unique_ptr<MoveGenerator>& move_generator,
                           std::unique_ptr<MoveGenerator>& move_generator2,
                           e_agent_state agent_state,
                           const t_placer_opts& placer_opts,
                           bool in_quench,
                           std::unique_ptr<MoveGenerator>& current_move_generator) {
    if (in_quench) {
        if (placer_opts.place_quench_algorithm.is_timing_driven() && placer_opts.place_agent_multistate)
            move_generator2 = std::move(current_move_generator);
        else
            move_generator = std::move(current_move_generator);
    } else {
        if (agent_state == EARLY_IN_THE_ANNEAL || !placer_opts.place_agent_multistate)
            move_generator = std::move(current_move_generator);
        else
            move_generator2 = std::move(current_move_generator);
    }
}<|MERGE_RESOLUTION|>--- conflicted
+++ resolved
@@ -4,14 +4,9 @@
 void create_move_generators(std::unique_ptr<MoveGenerator>& move_generator,
                             std::unique_ptr<MoveGenerator>& move_generator2,
                             const t_placer_opts& placer_opts,
-<<<<<<< HEAD
                             int move_lim,
                             float noc_attraction_weight) {
     if (!placer_opts.RL_agent_placement) {
-=======
-                            int move_lim) {
-    if (!placer_opts.RL_agent_placement) { // RL agent is disabled
->>>>>>> 2778e2e3
         if (placer_opts.place_algorithm.is_timing_driven()) {
             VTR_LOG("Using static probabilities for choosing each move type\n");
             VTR_LOG("Probability of Uniform_move : %f \n", placer_opts.place_static_move_prob[(int)e_move_type::UNIFORM]);
@@ -61,14 +56,11 @@
             second_state_avail_moves.insert(second_state_avail_moves.end(),
                                             {e_move_type::W_CENTROID, e_move_type::W_MEDIAN, e_move_type::CRIT_UNIFORM, e_move_type::FEASIBLE_REGION});
         }
-<<<<<<< HEAD
 
         if (noc_attraction_weight > 0.0f) {
             first_state_avail_moves.push_back(e_move_type::NOC_ATTRACTION_CENTROID);
             second_state_avail_moves.push_back(e_move_type::NOC_ATTRACTION_CENTROID);
         }
-=======
->>>>>>> 2778e2e3
 
         if (placer_opts.place_agent_algorithm == E_GREEDY) {
             std::unique_ptr<EpsilonGreedyAgent> karmed_bandit_agent1, karmed_bandit_agent2;
@@ -127,12 +119,8 @@
                                    std::unique_ptr<MoveGenerator>& move_generator2,
                                    e_agent_state agent_state,
                                    const t_placer_opts& placer_opts,
-<<<<<<< HEAD
-                                   bool in_quench, std::unique_ptr<MoveGenerator>& current_move_generator) {
-=======
                                    bool in_quench,
                                    std::unique_ptr<MoveGenerator>& current_move_generator) {
->>>>>>> 2778e2e3
     if (in_quench) {
         if (placer_opts.place_quench_algorithm.is_timing_driven() && placer_opts.place_agent_multistate)
             current_move_generator = std::move(move_generator2);
