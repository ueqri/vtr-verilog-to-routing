#ifndef VPR_SRC_PLACE_PLACE_CONSTRAINTS_H_
#define VPR_SRC_PLACE_PLACE_CONSTRAINTS_H_

/*
 * place_constraints.h
 *
 *
 *  Created on: Mar. 1, 2021
 *      Author: khalid88
 */
#include "move_transactions.h"
#include "region.h"
#include "clustered_netlist_utils.h"
#include "partition_region.h"
#include "place_macro.h"
#include "grid_tile_lookup.h"

/**
 * @brief Check that placement of each block is within the floorplan constraint region
 * of that block (if the block has any constraints).
 *
 * @return int The number of errors (inconsistencies in adherence to floorplanning constraints).
 */
int check_placement_floorplanning();


/**
 * @brief Check if the block has floorplanning constraints.
 *
 * @param blk_id The ID of the clustered block to be checked.
 * @return bool True if the block has floorplanning constraints, false otherwise.
 */
bool is_cluster_constrained(ClusterBlockId blk_id);

/**
 * @brief Check if the placement location would respect floorplan constraints of the block, if it has any.
 *
 * This function determines whether placing a block at a specified location adheres to its floorplan constraints.
 *
 * @param blk_id The ID of the clustered block to be checked.
 * @param loc The location where the block is to be placed.
 * @return bool True if the placement location respects the block's floorplan constraints, false otherwise.
 */
bool cluster_floorplanning_legal(ClusterBlockId blk_id, const t_pl_loc& loc);


/**
 * @brief Check whether any member of the macro has floorplan constraints.
 *
 * @param pl_macro The macro to be checked.
 * @return bool True if any member of the macro has floorplan constraints, false otherwise.
 */
bool is_macro_constrained(const t_pl_macro& pl_macro);

/**
 * @brief Returns PartitionRegion for the head of the macro based on the floorplan constraints
 * of all blocks in the macro.
 *
 * This function calculates the PartitionRegion for the head of a macro by considering the
 * floorplan constraints of all blocks in the macro. For example, if a macro has two blocks
 * and each block has a constraint, this routine will shift and intersect the two constraint
 * regions to determine the tightest region constraint for the macro's head.
 *
 * @param pl_macro The macro whose head's PartitionRegion is to be calculated.
 * @return PartitionRegion The calculated PartitionRegion for the head of the macro.
 */
PartitionRegion update_macro_head_pr(const t_pl_macro& pl_macro);

/**
 * @brief Update the PartitionRegions of non-head members of a macro,
 * based on the constraint that was calculated for the head region, head_pr.
 *
 * The constraint on the head region must be the tightest possible (i.e., implied by the
 * entire macro) before this routine is called. For each macro member, the updated constraint
 * is essentially the head constraint with the member's offset applied.
 *
 * @param head_pr The PartitionRegion constraint of the macro's head.
 * @param offset The offset of the macro member from the head.
 * @param pl_macro The placement macro whose members' PartitionRegions are to be updated.
 * @param grid_pr A PartitionRegion that covers the entire device.
 * @return PartitionRegion The updated PartitionRegion for the macro member.
 */
PartitionRegion update_macro_member_pr(const PartitionRegion& head_pr,
                                       const t_pl_offset& offset,
                                       const t_pl_macro& pl_macro,
                                       const PartitionRegion& grid_pr);

/**
 * @brief Updates the floorplan constraints information for all constrained macros.
 *
 * Updates the constraints to be the tightest constraints possible while adhering
 * to the floorplan constraints of each macro member. This is done at the start of
 * initial placement to ease floorplan legality checking while placing macros during
 * initial placement.
 */
void propagate_place_constraints();

void print_macro_constraint_error(const t_pl_macro& pl_macro);

inline bool floorplan_legal(const t_pl_blocks_to_be_moved& blocks_affected) {
    bool floorplan_legal;
<<<<<<< HEAD
    const int num_moved_blocks = blocks_affected.num_moved_blocks;
    for (int i = 0; i < num_moved_blocks; i++) {
        floorplan_legal = cluster_floorplanning_legal(blocks_affected.moved_blocks[i].block_num, blocks_affected.moved_blocks[i].new_loc);
=======

    for (int i = 0; i < blocks_affected.num_moved_blocks; i++) {
        floorplan_legal = cluster_floorplanning_legal(blocks_affected.moved_blocks[i].block_num,
                                                      blocks_affected.moved_blocks[i].new_loc);
>>>>>>> 16adbfa4
        if (!floorplan_legal) {
            VTR_LOGV_DEBUG(g_vpr_ctx.placement().f_placer_debug,
                           "\tMove aborted for block %zu, location tried was x: %d, y: %d, subtile: %d \n",
                           size_t(blocks_affected.moved_blocks[i].block_num),
                           blocks_affected.moved_blocks[i].new_loc.x,
                           blocks_affected.moved_blocks[i].new_loc.y,
                           blocks_affected.moved_blocks[i].new_loc.sub_tile);
            return false;
        }
    }
    return true;
}


/**
 * @brief Load cluster_constraints if the pack stage of VPR is skipped.
 *
 * The cluster_constraints data structure is normally loaded during packing,
 * so this routine is called when the packing stage is not performed.
 * If no constraints file is specified, every cluster is assigned an empty PartitionRegion.
 * If a constraints file is specified, cluster_constraints is loaded according to
 * the floorplan constraints specified in the file.
 *
 * @note Load cluster_constraints according to the floorplan constraints specified in the constraints XML file.
 */
void load_cluster_constraints();

/**
 * @brief Marks blocks as fixed if they have a constraint region that
 * specifies exactly one x, y, subtile location as legal.
 *
 * Marking them as fixed indicates that they cannot be moved
 * during initial placement and simulated annealing.
 */
void mark_fixed_blocks();

/**
 * @brief Converts the floorplanning constraints from grid location to
 * compressed grid locations and store them in FloorplanningContext.
 */
void alloc_and_load_compressed_cluster_constraints();

/**
 * @brief Returns the number of tiles covered by a floorplan region.
 *
 * The return value of this routine will either be 0, 1, or 2. This
 * is because this routine is used to check whether the region covers no tile,
 * one tile, or more than one tile, and so as soon as it is seen that the number of tiles
 * covered is 2, no further information is needed.
 *
 * @param reg The region to be checked.
 * @param block_type The type of logical block.
 * @param loc The location of the tile, if only one tile is covered.
 * @return int The number of tiles covered by the region.
 */
int region_tile_cover(const Region& reg, t_logical_block_type_ptr block_type, t_pl_loc& loc);

/**
 * @brief Returns a bool that indicates if the PartitionRegion covers exactly one compatible location.
 *
 * Used to decide whether to mark a block with the .is_fixed flag based on its floorplan region.
 * block_type is used to determine whether the PartitionRegion is compatible with the cluster block type
 * and loc is updated with the location covered by the PartitionRegion.
 *
 * @param pr The PartitionRegion to be checked.
 * @param block_type The type of logical block.
 * @param loc The location covered by the PartitionRegion, if it covers exactly one compatible location.
 * @return bool True if the PartitionRegion covers exactly one compatible location, false otherwise.
 */
bool is_pr_size_one(const PartitionRegion& pr, t_logical_block_type_ptr block_type, t_pl_loc& loc);

/**
 * @brief Returns the number of grid tiles that are covered by the partition region
 * and compatible with the cluster's block type.
 *
 * Used prior to initial placement to help sort blocks based on how difficult they are to place.
 *
 * @param pr The PartitionRegion to be checked.
 * @param block_type The type of logical block.
 * @param grid_tiles The GridTileLookup containing information about the number of available subtiles
 * compatible the given block_type.
 * @return int The number of compatible grid tiles covered by the PartitionRegion.
 */
int get_part_reg_size(const PartitionRegion& pr,
                      t_logical_block_type_ptr block_type,
                      const GridTileLookup& grid_tiles);


/**
 * @brief Return the floorplan score that will be used for sorting blocks during initial placement.
 *
 * This score is the total number of subtiles for the block type in the grid, minus the number of subtiles
 * in the block's floorplan PartitionRegion. The resulting number is the number of tiles outside the block's
 * floorplan region, meaning the higher it is, the more difficult the block is to place.
 *
 * @param blk_id The ID of the cluster block.
 * @param pr The PartitionRegion representing the floorplan region of the block.
 * @param block_type The type of logical block.
 * @param grid_tiles The GridTileLookup containing information about the number of available subtiles
 * compatible the given block_type.
 * @return double The floorplan score for the block.
 */
double get_floorplan_score(ClusterBlockId blk_id,
                           const PartitionRegion& pr,
                           t_logical_block_type_ptr block_type,
                           const GridTileLookup& grid_tiles);


#endif /* VPR_SRC_PLACE_PLACE_CONSTRAINTS_H_ */<|MERGE_RESOLUTION|>--- conflicted
+++ resolved
@@ -99,16 +99,10 @@
 
 inline bool floorplan_legal(const t_pl_blocks_to_be_moved& blocks_affected) {
     bool floorplan_legal;
-<<<<<<< HEAD
-    const int num_moved_blocks = blocks_affected.num_moved_blocks;
-    for (int i = 0; i < num_moved_blocks; i++) {
-        floorplan_legal = cluster_floorplanning_legal(blocks_affected.moved_blocks[i].block_num, blocks_affected.moved_blocks[i].new_loc);
-=======
 
     for (int i = 0; i < blocks_affected.num_moved_blocks; i++) {
         floorplan_legal = cluster_floorplanning_legal(blocks_affected.moved_blocks[i].block_num,
                                                       blocks_affected.moved_blocks[i].new_loc);
->>>>>>> 16adbfa4
         if (!floorplan_legal) {
             VTR_LOGV_DEBUG(g_vpr_ctx.placement().f_placer_debug,
                            "\tMove aborted for block %zu, location tried was x: %d, y: %d, subtile: %d \n",
