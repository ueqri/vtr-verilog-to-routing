--- conflicted
+++ resolved
@@ -554,41 +554,20 @@
                                      const PlacerState& placer_state,
                                      vtr::RngContainer& rng) {
     const auto& cluster_ctx = g_vpr_ctx.clustering();
+    const auto& blk_loc_registry = placer_state.blk_loc_registry();
 
     ClusterBlockId b_from = ClusterBlockId::INVALID();
-<<<<<<< HEAD
-    const auto& cluster_ctx = g_vpr_ctx.clustering();
-    const auto& blk_loc_registry = placer_state.blk_loc_registry();
-
-    if (logical_blk_type_index == -1) { //If the block type is unspecified, choose any random block to be swapped with another random block
-        if (highly_crit_block) {
-            b_from = pick_from_highly_critical_block(*net_from, *pin_from, placer_state, rng);
-        } else {
-            b_from = pick_from_block(rng, blk_loc_registry);
-        }
-
-        //if a movable block found, set the block type
-        if (b_from) {
-            logical_blk_type_index = cluster_ctx.clb_nlist.block_type(b_from)->index;
-        }
-    } else { //If the block type is specified, choose a random block with blk_type to be swapped with another random block
-        if (highly_crit_block) {
-            b_from = pick_from_highly_critical_block(*net_from, *pin_from, logical_blk_type_index, placer_state, rng);
-        } else {
-            b_from = pick_from_block(logical_blk_type_index, rng, blk_loc_registry);
-        }
-=======
+
 
     if (highly_crit_block) {
         b_from = pick_from_highly_critical_block(*net_from, *pin_from, logical_blk_type_index, placer_state, *placer_criticalities, rng);
     } else {
-        b_from = pick_from_block(logical_blk_type_index, rng);
+        b_from = pick_from_block(logical_blk_type_index, rng, blk_loc_registry);
     }
 
     //if a movable block found, set the block type
     if (b_from) {
         logical_blk_type_index = cluster_ctx.clb_nlist.block_type(b_from)->index;
->>>>>>> 9761055f
     }
 
     if constexpr (VTR_ENABLE_DEBUG_LOGGING_CONST_EXPR) {
@@ -596,64 +575,14 @@
     }
 
     return b_from;
-}
-
-<<<<<<< HEAD
-ClusterBlockId pick_from_block(vtr::RngContainer& rng,
-                               const BlkLocRegistry& blk_loc_registry) {
-    // get the number of movable clustered blocks
-    const size_t n_movable_blocks = blk_loc_registry.movable_blocks().size();
-
-    if (n_movable_blocks > 0) {
-        //Pick a movable block at random and return it
-        auto b_from = ClusterBlockId(rng.irand((int)n_movable_blocks - 1));
-        return b_from;
-    } else {
-        //No movable blocks found
-        return ClusterBlockId::INVALID();
-    }
 }
 
 ClusterBlockId pick_from_block(const int logical_blk_type_index,
                                vtr::RngContainer& rng,
                                const BlkLocRegistry& blk_loc_registry) {
-    const auto& movable_blocks_of_type = blk_loc_registry.movable_blocks_per_type()[logical_blk_type_index];
-
-    if (movable_blocks_of_type.empty()) {
-        return ClusterBlockId::INVALID();
-    }
-
-    auto b_from = ClusterBlockId(movable_blocks_of_type[rng.irand((int)movable_blocks_of_type.size() - 1)]);
-
-    return b_from;
-}
-
-//Pick a random highly critical block to be swapped with another random block.
-//If none is found return ClusterBlockId::INVALID()
-ClusterBlockId pick_from_highly_critical_block(ClusterNetId& net_from,
-                                               int& pin_from,
-                                               const PlacerState& placer_state,
-                                               vtr::RngContainer& rng) {
-    const auto& cluster_ctx = g_vpr_ctx.clustering();
-    const auto& place_move_ctx = placer_state.move();
-    const auto& block_locs = placer_state.block_locs();
-=======
-const std::vector<ClusterBlockId>& movable_blocks_per_type(const t_logical_block_type& blk_type) {
-    const auto& place_ctx = g_vpr_ctx.placement();
-
-    // the vector is returned as const reference to avoid unnecessary copies,
-    // especially that returned vectors may be very large as they contain
-    // all clustered blocks with a specific block type
-    return place_ctx.movable_blocks_per_type[blk_type.index];
-}
-
-ClusterBlockId pick_from_block(const int logical_blk_type_index, vtr::RngContainer& rng) {
-    const auto& place_ctx = g_vpr_ctx.placement();
->>>>>>> 9761055f
-
     // if logical block type is specified, pick the 'from' block from blocks of that type;
     // otherwise, select it randomly from all blocks
-    const auto& movable_blocks = (logical_blk_type_index < 0 )? place_ctx.movable_blocks : place_ctx.movable_blocks_per_type[logical_blk_type_index];
+    const auto& movable_blocks = (logical_blk_type_index < 0 ) ? blk_loc_registry.movable_blocks() : blk_loc_registry.movable_blocks_per_type()[logical_blk_type_index];
 
     if (movable_blocks.empty()) {
         return ClusterBlockId::INVALID();
