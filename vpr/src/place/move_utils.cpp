--- conflicted
+++ resolved
@@ -10,11 +10,7 @@
 #include "draw.h"
 
 #include "place_constraints.h"
-<<<<<<< HEAD
-#include "placer_context.h"
-=======
 #include "placer_state.h"
->>>>>>> 33a82f1c
 
 //f_placer_breakpoint_reached is used to stop the placer when a breakpoint is reached. When this flag is true, it stops the placer after the current perturbation. Thus, when a breakpoint is reached, this flag is set to true.
 //Note: The flag is only effective if compiled with VTR_ENABLE_DEBUG_LOGGING
@@ -156,20 +152,10 @@
     if (b_to == ClusterBlockId::INVALID()) {
         // Sets up the blocks moved
         outcome = blocks_affected.record_block_move(b_from, to, blk_loc_registry);
-<<<<<<< HEAD
-
-    } else if (b_to != INVALID_BLOCK_ID) {
-        // Check whether block to is compatible with from location
-        if (b_to != EMPTY_BLOCK_ID && b_to != INVALID_BLOCK_ID) {
-            if (!(is_legal_swap_to_location(b_to, curr_from, blk_loc_registry)) || block_locs[b_to].is_fixed) {
-                return e_block_move_result::ABORT;
-            }
-=======
     } else {
         // Check whether block to is compatible with from location
         if (!(is_legal_swap_to_location(b_to, curr_from, blk_loc_registry)) || block_locs[b_to].is_fixed) {
             return e_block_move_result::ABORT;
->>>>>>> 33a82f1c
         }
 
 
@@ -323,11 +309,7 @@
         VTR_ASSERT_SAFE(curr_to == block_locs[b_to].loc);
 
         // Check whether block to is compatible with from location
-<<<<<<< HEAD
-        if (b_to != EMPTY_BLOCK_ID && b_to != INVALID_BLOCK_ID) {
-=======
         if (b_to != ClusterBlockId::INVALID()) {
->>>>>>> 33a82f1c
             if (!(is_legal_swap_to_location(b_to, curr_from, blk_loc_registry))) {
                 return e_block_move_result::ABORT;
             }
@@ -524,11 +506,7 @@
     }
     // If the destination block is user constrained, abort this swap
     ClusterBlockId b_to = grid_blocks.block_at_location(to);
-<<<<<<< HEAD
-    if (b_to != INVALID_BLOCK_ID && b_to != EMPTY_BLOCK_ID) {
-=======
     if (b_to) {
->>>>>>> 33a82f1c
         if (block_locs[b_to].is_fixed) {
             return false;
         }
@@ -592,21 +570,13 @@
                                      bool highly_crit_block,
                                      ClusterNetId* net_from,
                                      int* pin_from,
-<<<<<<< HEAD
-                                     const PlacerContext& placer_ctx) {
-=======
                                      const PlacerState& placer_state) {
->>>>>>> 33a82f1c
     ClusterBlockId b_from = ClusterBlockId::INVALID();
     auto& cluster_ctx = g_vpr_ctx.clustering();
 
     if (logical_blk_type_index == -1) { //If the block type is unspecified, choose any random block to be swapped with another random block
         if (highly_crit_block) {
-<<<<<<< HEAD
-            b_from = pick_from_highly_critical_block(*net_from, *pin_from, placer_ctx);
-=======
             b_from = pick_from_highly_critical_block(*net_from, *pin_from, placer_state);
->>>>>>> 33a82f1c
         } else {
             b_from = pick_from_block();
         }
@@ -617,11 +587,7 @@
         }
     } else { //If the block type is specified, choose a random block with blk_type to be swapped with another random block
         if (highly_crit_block) {
-<<<<<<< HEAD
-            b_from = pick_from_highly_critical_block(*net_from, *pin_from, logical_blk_type_index, placer_ctx);
-=======
             b_from = pick_from_highly_critical_block(*net_from, *pin_from, logical_blk_type_index, placer_state);
->>>>>>> 33a82f1c
         } else {
             b_from = pick_from_block(logical_blk_type_index);
         }
@@ -682,17 +648,10 @@
 //If none is found return ClusterBlockId::INVALID()
 ClusterBlockId pick_from_highly_critical_block(ClusterNetId& net_from,
                                                int& pin_from,
-<<<<<<< HEAD
-                                               const PlacerContext& placer_ctx) {
-    auto& cluster_ctx = g_vpr_ctx.clustering();
-    auto& place_move_ctx = placer_ctx.move();
-    auto& block_locs = placer_ctx.block_locs();
-=======
                                                const PlacerState& placer_state) {
     auto& cluster_ctx = g_vpr_ctx.clustering();
     auto& place_move_ctx = placer_state.move();
     auto& block_locs = placer_state.block_locs();
->>>>>>> 33a82f1c
 
     //Initialize critical net and pin to be invalid
     net_from = ClusterNetId::INVALID();
@@ -724,17 +683,10 @@
 ClusterBlockId pick_from_highly_critical_block(ClusterNetId& net_from,
                                                int& pin_from,
                                                const int logical_blk_type_index,
-<<<<<<< HEAD
-                                               const PlacerContext& placer_ctx) {
-    auto& cluster_ctx = g_vpr_ctx.clustering();
-    auto& place_move_ctx = placer_ctx.move();
-    auto& block_locs = placer_ctx.block_locs();
-=======
                                                const PlacerState& placer_state) {
     auto& cluster_ctx = g_vpr_ctx.clustering();
     auto& place_move_ctx = placer_state.move();
     auto& block_locs = placer_state.block_locs();
->>>>>>> 33a82f1c
 
     //Initialize critical net and pin to be invalid
     net_from = ClusterNetId::INVALID();
@@ -1354,17 +1306,10 @@
     if (device_ctx.grid.get_num_layers() > 1) {
         const auto& compatible_layers = compressed_grids[logical_block->index].get_layer_nums();
         if (compatible_layers.size() > 1) {
-<<<<<<< HEAD
-            if (grid_blocks.block_at_location(loc) != EMPTY_BLOCK_ID) {
-                for (const auto& layer : compatible_layers) {
-                    if (layer != free_layer) {
-                        if (grid_blocks.block_at_location(loc) == EMPTY_BLOCK_ID) {
-=======
             if (grid_blocks.block_at_location(loc)) {
                 for (const auto& layer : compatible_layers) {
                     if (layer != free_layer) {
                         if (grid_blocks.block_at_location(loc) == ClusterBlockId::INVALID()) {
->>>>>>> 33a82f1c
                             free_layer = layer;
                             break;
                         }
