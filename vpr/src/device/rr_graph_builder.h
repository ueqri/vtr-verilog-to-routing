--- conflicted
+++ resolved
@@ -136,7 +136,6 @@
         return node_storage_.count_rr_switches(num_arch_switches, arch_switch_inf, arch_switch_fanins);
     }
 
-<<<<<<< HEAD
     /** brief Validate that edge data is partitioned correctly
      * @note This function is used to validate the correctness of the routing resource graph in terms
      * of graph attributes. Strongly recommend to call it when you finish the building a routing resource
@@ -146,7 +145,6 @@
         return node_storage_.validate();
     }
 
-=======
     /** @brief Init per node fan-in data.  Should only be called after all edges have
      * been allocated.
      * @note
@@ -155,7 +153,7 @@
     inline void init_fan_in() {
         node_storage_.init_fan_in();
     }
->>>>>>> a72f6e39
+
     /* -- Internal data storage -- */
   private:
     /* TODO: When the refactoring effort finishes, 
