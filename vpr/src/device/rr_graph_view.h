#ifndef RR_GRAPH_VIEW_H
#define RR_GRAPH_VIEW_H

#include "rr_graph_storage.h"
#include "rr_spatial_lookup.h"

/* An read-only routing resource graph
 * which is an unified object including pointors to
 * - node storage
 * - TODO: edge_storage
 * - TODO: node_ptc_storage
 * - TODO: node_fan_in_storage
 * - rr_node_indices
 *
 * Note that the RRGraphView does not own the storage
 * It serves a virtual read-only protocol for
 * - placer
 * - router
 * - timing analyzer
 * - GUI
 *
 * Note that each client of rr_graph may get a frame view of the object
 * The RRGraphView is the complete frame view of the routing resource graph
 * - This helps to reduce the memory footprint for each client
 * - This avoids massive changes for each client on using the APIs
 *   as each frame view provides adhoc APIs for each client
 *
 * TODO: more compact frame views will be created, e.g., 
 * - a mini frame view: contains only node and edges, representing the connectivity of the graph
 * - a geometry frame view: an extended mini frame view with node-level attributes, 
 *                          in particular geometry information (type, x, y etc).
 *
 */
class RRGraphView {
    /* -- Constructors -- */
  public:
    /* See detailed comments about the data structures in the internal data storage section of this file */
    RRGraphView(const t_rr_graph_storage& node_storage,
                const RRSpatialLookup& node_lookup);

    /* Disable copy constructors and copy assignment operator
     * This is to avoid accidental copy because it could be an expensive operation considering that the 
     * memory footprint of the data structure could ~ Gb
     * Using the following syntax, we prohibit accidental 'pass-by-value' which can be immediately caught 
     * by compiler
     */
    RRGraphView(const RRGraphView&) = delete;
    void operator=(const RRGraphView&) = delete;

    /* -- Accessors -- */
    /* TODO: The accessors may be turned into private later if they are replacable by 'questionin' 
     * kind of accessors
     */
  public:
    /* Get the type of a routing resource node. This function is inlined for runtime optimization. */
    inline t_rr_type node_type(RRNodeId node) const {
        return node_storage_.node_type(node);
    }

    /* Get the capacity of a routing resource node. This function is inlined for runtime optimization. */
    inline short node_capacity(RRNodeId node) const {
        return node_storage_.node_capacity(node);
    }

    /* Get the direction of a routing resource node. This function is inlined for runtime optimization.
     * Direction::INC: wire driver is positioned at the low-coordinate end of the wire.
     * Direction::DEC: wire_driver is positioned at the high-coordinate end of the wire.
     * Direction::BIDIR: wire has multiple drivers, so signals can travel either way along the wire
     * Direction::NONE: node does not have a direction, such as IPIN/OPIN
     */
    inline Direction node_direction(RRNodeId node) const {
        return node_storage_.node_direction(node);
    }

    /* Get the direction string of a routing resource node. This function is inlined for runtime optimization. */
    inline const std::string& node_direction_string(RRNodeId node) const {
        return node_storage_.node_direction_string(node);
    }

<<<<<<< HEAD
    /* Get the capacitance of a routing resource node. This function is inlined for runtime optimization. */
    inline float node_C(RRNodeId node) const {
        return node_storage_.node_C(node);
    }

    /* Get the resistance of a routing resource node. This function is inlined for runtime optimization. */
    inline float node_R(RRNodeId node) const {
        return node_storage_.node_R(node);
=======
    /* Get the fan in of a routing resource node. This function is inlined for runtime optimization. */
    inline t_edge_size node_fan_in(RRNodeId node) const {
        return node_storage_.fan_in(node);
>>>>>>> 66e4f835
    }

    /* Return the fast look-up data structure for queries from client functions */
    const RRSpatialLookup& node_lookup() const {
        return node_lookup_;
    }

    /* -- Internal data storage -- */
    /* Note: only read-only object or data structures are allowed!!! */
  private:
    /* node-level storage including edge storages */
    const t_rr_graph_storage& node_storage_;
    /* Fast look-up for rr nodes */
    const RRSpatialLookup& node_lookup_;
};

#endif<|MERGE_RESOLUTION|>--- conflicted
+++ resolved
@@ -77,7 +77,6 @@
         return node_storage_.node_direction_string(node);
     }
 
-<<<<<<< HEAD
     /* Get the capacitance of a routing resource node. This function is inlined for runtime optimization. */
     inline float node_C(RRNodeId node) const {
         return node_storage_.node_C(node);
@@ -86,11 +85,10 @@
     /* Get the resistance of a routing resource node. This function is inlined for runtime optimization. */
     inline float node_R(RRNodeId node) const {
         return node_storage_.node_R(node);
-=======
+        
     /* Get the fan in of a routing resource node. This function is inlined for runtime optimization. */
     inline t_edge_size node_fan_in(RRNodeId node) const {
         return node_storage_.fan_in(node);
->>>>>>> 66e4f835
     }
 
     /* Return the fast look-up data structure for queries from client functions */
