--- conflicted
+++ resolved
@@ -208,7 +208,7 @@
 template<class T>
 Rect<T> intersection(const Rect<T>& lhs, const Rect<T>& rhs);
 
-<<<<<<< HEAD
+
 //Prints a rectangle
 template<class T>
 static void print_rect(FILE* fp, const Rect<T> rect);
@@ -218,7 +218,7 @@
 //  sample(vtr::Rect(l, h), M, M, M) == h
 //To avoid the edges, use `sample(r, x+1, y+1, N+1) for x, y, in 0..N-1
 //Only defined for integral types
-=======
+
 /**
  * @brief Sample on a uniformly spaced grid within a rectangle
  *
@@ -227,7 +227,7 @@
  * To avoid the edges, use `sample(r, x+1, y+1, N+1) for x, y, in 0..N-1
  * Only defined for integral types
  */
->>>>>>> 8dcd60cc
+
 template<typename T, typename std::enable_if<std::is_integral<T>::value>::type...>
 Point<T> sample(const vtr::Rect<T>& r, T x, T y, T d);
 
