#include <set>
#include "vtr_assert.h"
#include "vtr_memory.h"
#include "vtr_util.h"

#include "arch_types.h"
#include "arch_util.h"
#include "arch_error.h"

#include "physical_types_util.h"

/**
 * @brief Data structure that holds information about a physical pin
 *
 * This structure holds the following information on a pin:
 *   - sub_tile_index: index of the sub tile within the physical tile type containing this pin
 *   - capacity_instance: sub tile instance containing this physical pin.
 *                        Each sub tile has a capacity field, which determines how many of its
 *                        instances are present in the belonging physical tile.
 *                        E.g.:
 *                          - The sub tile BUFG has a capacity of 4 within its belonging physical tile CLOCK_TILE.
 *                          - The capacity instance of a pin in the CLOCK_TILE identifies which of the 4 instances
 *                            the pin belongs to.
 *   - port_index: Each sub tile has a set of ports with a variable number of pins. The port_index field identifies
 *                 which port the physical pin belongs to.
 *   - pin_index_in_port: Given that ports can have multiple pins, we need also a field to identify which one of the
 *                        multiple pins of the port corresponds to the physical pin.
 *
 */
struct t_pin_inst_port {
    int sub_tile_index;    // Sub Tile index
    int logical_block_index; // Logical block index
    int capacity_instance; // within capacity
    int pb_type_idx;
    int port_index;        // Port index
    int pin_index_in_port; // Pin's index within the port
    int pin_physical_num;
};

/******************** Subroutine declarations and definition ****************************/

<<<<<<< HEAD
static std::tuple<int, int, int, int, int> get_pin_index_for_inst(t_physical_tile_type_ptr type, int pin_index, bool is_flat);

static t_pin_inst_port block_type_pin_index_to_pin_inst(t_physical_tile_type_ptr type, int pin_physical_num, bool is_flat);
=======
static std::tuple<int, int, int, int> get_pin_index_for_inst(t_physical_tile_type_ptr type, int pin_index, bool is_flat);

// #TODO: remove the default value for is_flat
static t_pin_inst_port block_type_pin_index_to_pin_inst(t_physical_tile_type_ptr type, int pin_index, bool is_flat = false);
>>>>>>> 8cf5bc19

static int get_sub_tile_num_internal_classes(const t_sub_tile* sub_tile);

static int get_sub_tile_physical_class_num_offset(t_physical_tile_type_ptr physical_tile,
                                                const t_sub_tile* curr_sub_tile);

static int get_sub_tile_inst_physical_class_num_offset(t_physical_tile_type_ptr physical_tile,
                                                     const t_sub_tile* curr_sub_tile,
                                                     const int curr_relative_cap);

<<<<<<< HEAD
static int get_logical_block_physical_class_num_offset(t_physical_tile_type_ptr physical_tile,
                                                     const t_sub_tile* curr_sub_tile,
                                                     t_logical_block_type_ptr curr_logical_block,
                                                     const int curr_relative_cap);

=======
>>>>>>> 8cf5bc19
static int get_class_logical_num_from_class_physical_num(t_physical_tile_type_ptr physical_tile, int physical_class_num);

static int get_sub_tile_physical_pin_num_offset(t_physical_tile_type_ptr physical_tile,
                                                const t_sub_tile* curr_sub_tile);

static int get_sub_tile_inst_physical_pin_num_offset(t_physical_tile_type_ptr physical_tile,
                                                     const t_sub_tile* curr_sub_tile,
                                                     const int curr_relative_cap);

static int get_logical_block_physical_pin_num_offset(t_physical_tile_type_ptr physical_tile,
                                                     const t_sub_tile* curr_sub_tile,
                                                     t_logical_block_type_ptr curr_logical_block,
                                                     const int curr_relative_cap);

static int get_pin_logical_num_from_pin_physical_num(t_physical_tile_type_ptr physical_tile, int physical_num);
<<<<<<< HEAD

static int get_class_physical_num_from_class_logical_num(t_physical_tile_type_ptr physical_tile,
                                                         const t_sub_tile* curr_sub_tile,
                                                         t_logical_block_type_ptr curr_logical_block,
                                                         int curr_relative_cap,
                                                         int logical_class_num);

static std::vector<const t_pb_graph_pin*> get_pb_graph_node_pins(const t_pb_graph_node* pb_graph_node);

static std::vector<int> get_pb_pin_driving_pins(t_physical_tile_type_ptr physical_type,
                                                 const t_sub_tile* sub_tile,
                                                 t_logical_block_type_ptr logical_block,
                                                 int relative_cap,
                                                 const t_pb_graph_pin* pin);

//static std::vector<const t_pb_graph_node*> get_child_pb_graph_node_mode(const t_pb_graph_node* parent_node, int mode_num);

static std::tuple<int, int, int, int, int> get_pin_index_for_inst(t_physical_tile_type_ptr type, int pin_index, bool is_flat) {
    int max_ptc = get_tile_ipin_opin_max_ptc(type, is_flat);
    VTR_ASSERT(pin_index < max_ptc);


    const t_sub_tile* sub_tile;
    int sub_tile_cap;
    int pin_inst_num;
    int logical_block_idx;
    int pb_type_idx;

    bool on_tile_pin = is_pin_on_tile(type, pin_index);

    std::tie(sub_tile, sub_tile_cap) = get_sub_tile_from_pin_physical_num(type, pin_index);

=======

static int get_class_physical_num_from_class_logical_num(t_physical_tile_type_ptr physical_tile,
                                                         const t_sub_tile* curr_sub_tile,
                                                         t_logical_block_type_ptr curr_logical_block,
                                                         int curr_relative_cap,
                                                         int logical_class_num);

static std::vector<const t_pb_graph_pin*> get_pb_graph_node_pins(const t_pb_graph_node* pb_graph_node);

static std::vector<int> get_pb_pin_driving_pins(t_physical_tile_type_ptr physical_type,
                                                 const t_sub_tile* sub_tile,
                                                 t_logical_block_type_ptr logical_block,
                                                 int relative_cap,
                                                 const t_pb_graph_pin* pin);

//static std::vector<const t_pb_graph_node*> get_child_pb_graph_node_mode(const t_pb_graph_node* parent_node, int mode_num);

static std::tuple<int, int, int, int> get_pin_index_for_inst(t_physical_tile_type_ptr type, int pin_index, bool is_flat) {
    int max_ptc = get_tile_ipin_opin_max_ptc(type, is_flat);
    VTR_ASSERT(pin_index < max_ptc);


    const t_sub_tile* sub_tile;
    int sub_tile_cap;
    int pin_inst_num;
    int logical_block_idx;

    bool on_tile_pin = is_pin_on_tile(type, pin_index);

    std::tie(sub_tile, sub_tile_cap) = get_sub_tile_from_pin_physical_num(type, pin_index);

>>>>>>> 8cf5bc19
    if(on_tile_pin) {
        int pin_offset = 0;
        for(int sub_tile_idx = 0; sub_tile_idx < sub_tile->index; sub_tile_idx++) {
            pin_offset += type->sub_tiles[sub_tile_idx].num_phy_pins;
        }
        int pins_per_inst = sub_tile->num_phy_pins / sub_tile->capacity.total();
        pin_inst_num = (pin_index - pin_offset) % pins_per_inst;
    } else {
        int pin_offset = get_sub_tile_inst_physical_pin_num_offset(type, sub_tile, sub_tile_cap);
        int pins_per_inst = get_total_num_sub_tile_internal_pins(sub_tile) / sub_tile->capacity.total();
        pin_inst_num = (pin_index - pin_offset) % pins_per_inst;
    }

    std::tie(sub_tile, sub_tile_cap)  = get_sub_tile_from_pin_physical_num(type, pin_index);
    VTR_ASSERT(sub_tile_cap != -1);

    if(on_tile_pin) {
        logical_block_idx = -1;
<<<<<<< HEAD
        pb_type_idx = 0;
    } else {
        auto logical_block = get_logical_block_from_pin_physical_num(type, pin_index);
        auto pb_type = get_pb_pin_from_pin_physical_num(type, pin_index)->parent_node->pb_type;
        VTR_ASSERT(logical_block != nullptr);
        logical_block_idx = logical_block->index;
        pb_type_idx = pb_type->index_in_logical_block;
    }

    return std::make_tuple(pin_inst_num, sub_tile_cap, sub_tile->index, logical_block_idx, pb_type_idx);
}

static t_pin_inst_port block_type_pin_index_to_pin_inst(t_physical_tile_type_ptr type, int pin_physical_num, bool is_flat) {
    int pin_index, sub_tile_index, inst_num, logical_num, pb_type_idx;
    std::tie<int, int, int, int>(pin_index, inst_num, sub_tile_index, logical_num, pb_type_idx) = get_pin_index_for_inst(type, pin_physical_num, is_flat);
=======
    } else {
        auto logical_block = get_logical_block_from_pin_physical_num(type, pin_index);
        VTR_ASSERT(logical_block != nullptr);
        logical_block_idx = logical_block->index;
    }

    return std::make_tuple(pin_inst_num, sub_tile_cap, sub_tile->index, logical_block_idx);
}

static t_pin_inst_port block_type_pin_index_to_pin_inst(t_physical_tile_type_ptr type, int pin_index, bool is_flat) {
    int sub_tile_index, inst_num, logical_num;
    std::tie<int, int, int, int>(pin_index, inst_num, sub_tile_index, logical_num) = get_pin_index_for_inst(type, pin_index, is_flat);
>>>>>>> 8cf5bc19

    t_pin_inst_port pin_inst_port;
    pin_inst_port.sub_tile_index = sub_tile_index;
    pin_inst_port.logical_block_index = logical_num;
    pin_inst_port.capacity_instance = inst_num;
    pin_inst_port.pb_type_idx = pb_type_idx;
    pin_inst_port.pin_physical_num = pin_physical_num;
    pin_inst_port.port_index = OPEN;
    pin_inst_port.pin_index_in_port = OPEN;
    if(is_flat) {
        if(logical_num == -1) {
            /* pin is located on the tile */
            for (auto const& port : type->sub_tiles[sub_tile_index].ports) {
                if (pin_index >= port.absolute_first_pin_index && pin_index < port.absolute_first_pin_index + port.num_pins) {
                    pin_inst_port.port_index = port.index;
                    pin_inst_port.pin_index_in_port = pin_index - port.absolute_first_pin_index;
                    break;
                }
            }
        } else {
            auto pb_pin = get_pb_pin_from_pin_physical_num(type, pin_physical_num);
            auto port = pb_pin->port;
            pin_inst_port.pin_index_in_port = pb_pin->pin_number;
            pin_inst_port.port_index = port->index;
        }
    } else {
        for (auto const& port : type->sub_tiles[sub_tile_index].ports) {
            if (pin_index >= port.absolute_first_pin_index && pin_index < port.absolute_first_pin_index + port.num_pins) {
                pin_inst_port.port_index = port.index;
                pin_inst_port.pin_index_in_port = pin_index - port.absolute_first_pin_index;
                break;
            }
        }
    }
    VTR_ASSERT(pin_inst_port.port_index != OPEN);
    VTR_ASSERT(pin_inst_port.pin_index_in_port != OPEN);
    return pin_inst_port;
}

static int get_sub_tile_num_internal_classes(const t_sub_tile* sub_tile) {
    int num_classes = 0;
    for(auto eq_site : sub_tile->equivalent_sites) {
        num_classes += (int)eq_site->logical_class_inf.size();
    }
    num_classes *= sub_tile->capacity.total();

    return num_classes;
}

static int get_sub_tile_physical_class_num_offset(t_physical_tile_type_ptr physical_tile,
                                                  const t_sub_tile* curr_sub_tile) {

    int offset = (int)physical_tile->class_inf.size();
    for(const auto& tmp_sub_tile : physical_tile->sub_tiles) {
        if(&tmp_sub_tile == curr_sub_tile)
            break;
        else
            offset += get_total_num_sub_tile_internal_classes(&tmp_sub_tile);

    }

    return offset;

}

static int get_sub_tile_inst_physical_class_num_offset(t_physical_tile_type_ptr physical_tile,
                                                       const t_sub_tile* curr_sub_tile,
                                                       const int curr_relative_cap) {
    int offset = get_sub_tile_physical_class_num_offset(physical_tile, curr_sub_tile);
    int sub_tile_inst_num_classes = get_total_num_sub_tile_internal_classes(curr_sub_tile) / curr_sub_tile->capacity.total();

    for (int sub_tile_cap = 0; sub_tile_cap < curr_relative_cap; sub_tile_cap++) {
        offset += sub_tile_inst_num_classes;
    }
    return offset;

}

static int get_logical_block_physical_class_num_offset(t_physical_tile_type_ptr physical_tile,
                                                       const t_sub_tile* curr_sub_tile,
                                                       t_logical_block_type_ptr curr_logical_block,
                                                       const int curr_relative_cap) {
    int offset;
    offset = get_sub_tile_inst_physical_class_num_offset(physical_tile, curr_sub_tile, curr_relative_cap);

    for(auto eq_site : curr_sub_tile->equivalent_sites) {
        if(eq_site == curr_logical_block)
            break;

        offset += (int)eq_site->logical_class_inf.size();
    }
    return offset;
}

static int get_class_logical_num_from_class_physical_num(t_physical_tile_type_ptr physical_tile, int physical_class_num) {
    const t_sub_tile* sub_tile;
    int sub_tile_cap;
    std::tie(sub_tile, sub_tile_cap) = get_sub_tile_from_class_physical_num(physical_tile, physical_class_num);
    VTR_ASSERT(sub_tile_cap != -1);
    auto logical_block = get_logical_block_from_class_physical_num(physical_tile, physical_class_num);
    int start_physical_class_num = get_class_physical_num_from_class_logical_num(physical_tile,
                                                                                 sub_tile,
                                                                                 logical_block,
                                                                                 sub_tile_cap,
                                                                                 0);
    VTR_ASSERT(start_physical_class_num != -1);
    return physical_class_num - start_physical_class_num;

}

static int get_sub_tile_physical_pin_num_offset(t_physical_tile_type_ptr physical_tile,
                                                const t_sub_tile* curr_sub_tile) {
    int offset = physical_tile->num_pins;
    for(const auto& tmp_sub_tile : physical_tile->sub_tiles) {
        if(&tmp_sub_tile == curr_sub_tile)
            break;
        else
            offset += get_total_num_sub_tile_internal_pins(&tmp_sub_tile);

    }

    return offset;
}

static int get_sub_tile_inst_physical_pin_num_offset(t_physical_tile_type_ptr physical_tile,
                                                     const t_sub_tile* curr_sub_tile,
                                                     const int curr_relative_cap) {

    int offset = get_sub_tile_physical_pin_num_offset(physical_tile, curr_sub_tile);
    int sub_tile_inst_num_pins = get_total_num_sub_tile_internal_pins(curr_sub_tile) / curr_sub_tile->capacity.total();

    offset += (curr_relative_cap * sub_tile_inst_num_pins);


    return offset;
}

static int get_logical_block_physical_pin_num_offset(t_physical_tile_type_ptr physical_tile,
                                        const t_sub_tile* curr_sub_tile,
                                        t_logical_block_type_ptr curr_logical_block,
                                        const int curr_relative_cap) {
    int offset;
    offset = get_sub_tile_inst_physical_pin_num_offset(physical_tile, curr_sub_tile, curr_relative_cap);

    for(auto eq_site : curr_sub_tile->equivalent_sites) {
        if(eq_site == curr_logical_block)
            break;
        offset += (int)eq_site->pb_pin_num_map.size();

    }
    return offset;
}

static int get_pin_logical_num_from_pin_physical_num(t_physical_tile_type_ptr physical_tile, int physical_num) {
    VTR_ASSERT(physical_num >= physical_tile->num_pins);
    const t_sub_tile* sub_tile;
    int sub_tile_cap;
    std::tie(sub_tile, sub_tile_cap)  = get_sub_tile_from_pin_physical_num(physical_tile, physical_num);
    VTR_ASSERT(sub_tile_cap != -1);
    auto logical_block = get_logical_block_from_pin_physical_num(physical_tile, physical_num);

    int pin_logical_num;

    int offset = get_logical_block_physical_pin_num_offset(physical_tile,
                                                           sub_tile,
                                                           logical_block,
                                                           sub_tile_cap);
    pin_logical_num = physical_num - offset;

    return pin_logical_num;
}

static int get_class_physical_num_from_class_logical_num(t_physical_tile_type_ptr physical_tile,
                                                         const t_sub_tile* curr_sub_tile,
                                                         t_logical_block_type_ptr curr_logical_block,
                                                         int curr_relative_cap,
                                                         int logical_class_num) {

    int num_seen_class = get_logical_block_physical_class_num_offset(physical_tile,
                                                                     curr_sub_tile,
                                                                     curr_logical_block,
                                                                     curr_relative_cap);

    // Add the offset of the class in the current logical block
    num_seen_class += logical_class_num;

    return num_seen_class;
}

static std::vector<const t_pb_graph_pin*> get_pb_graph_node_pins(const t_pb_graph_node* pb_graph_node) {
    std::vector<const t_pb_graph_pin*> pins(pb_graph_node->num_pins());
    int num_added_pins = 0;
    for (int port_type_idx = 0; port_type_idx < 3; port_type_idx++) {
        t_pb_graph_pin** pb_pins;
        int num_ports;
        int* num_pins;

        if (port_type_idx == 0) {
            pb_pins = pb_graph_node->input_pins;
            num_ports = pb_graph_node->num_input_ports;
            num_pins = pb_graph_node->num_input_pins;

        } else if (port_type_idx == 1) {
            pb_pins = pb_graph_node->output_pins;
            num_ports = pb_graph_node->num_output_ports;
            num_pins = pb_graph_node->num_output_pins;
        } else {
            VTR_ASSERT(port_type_idx == 2);
            pb_pins = pb_graph_node->clock_pins;
            num_ports = pb_graph_node->num_clock_ports;
            num_pins = pb_graph_node->num_clock_pins;
        }

        for (int port_idx = 0; port_idx < num_ports; port_idx++) {
            for (int pin_idx = 0; pin_idx < num_pins[port_idx]; pin_idx++) {
                const t_pb_graph_pin* pin = &(pb_pins[port_idx][pin_idx]);
                pins[num_added_pins] = pin;
                num_added_pins++;
            }
        }
    }
    VTR_ASSERT(num_added_pins == pb_graph_node->num_pins());
    return pins;
}

static std::vector<int> get_pb_pin_driving_pins(t_physical_tile_type_ptr physical_type,
                                                 const t_sub_tile* sub_tile,
                                                 t_logical_block_type_ptr logical_block,
                                                 int relative_cap,
                                                 const t_pb_graph_pin* pin) {
    std::vector<int> driving_pins;
    t_pb_graph_edge** edges = pin->input_edges;
    t_pb_graph_pin** connected_pins_ptr;
    int num_edges = pin->num_input_edges;
    int num_pins = 0;

    for(int edge_idx = 0; edge_idx < num_edges; edge_idx++) {
        const t_pb_graph_edge* pb_graph_edge = edges[edge_idx];
        connected_pins_ptr = pb_graph_edge->input_pins;
        num_pins += pb_graph_edge->num_input_pins;
    }
    driving_pins.reserve(num_pins);

    for(int edge_idx = 0; edge_idx < num_edges; edge_idx++) {
        const t_pb_graph_edge* pb_graph_edge = edges[edge_idx];
        connected_pins_ptr = pb_graph_edge->input_pins;
        num_pins = pb_graph_edge->num_input_pins;

        for(int pin_idx = 0; pin_idx < num_pins; pin_idx++) {
            auto conn_pin = connected_pins_ptr[pin_idx];
            if(conn_pin->is_root_block_pin()) {
                driving_pins.push_back(get_physical_pin_from_capacity_location(physical_type,
                                                                               conn_pin->pin_count_in_cluster,
                                                                               relative_cap+sub_tile->capacity.low));
            } else {
                driving_pins.push_back(get_pb_pin_physical_num(physical_type,
                                                               sub_tile,
                                                               logical_block,
                                                               relative_cap,
                                                               conn_pin));
            }
        }
    }

    return driving_pins;
}

<<<<<<< HEAD
=======
static int get_sub_tile_num_internal_classes(const t_sub_tile* sub_tile) {
    int num_classes = 0;
    for(auto eq_site : sub_tile->equivalent_sites) {
        num_classes += (int)eq_site->logical_class_inf.size();
    }
    num_classes *= sub_tile->capacity.total();

    return num_classes;
}

static int get_sub_tile_physical_class_num_offset(t_physical_tile_type_ptr physical_tile,
                                                  const t_sub_tile* curr_sub_tile) {

    int offset = (int)physical_tile->class_inf.size();
    for(const auto& tmp_sub_tile : physical_tile->sub_tiles) {
        if(&tmp_sub_tile == curr_sub_tile)
            break;
        else
            offset += get_total_num_sub_tile_internal_classes(&tmp_sub_tile);

    }

    return offset;

}

static int get_sub_tile_inst_physical_class_num_offset(t_physical_tile_type_ptr physical_tile,
                                                       const t_sub_tile* curr_sub_tile,
                                                       const int curr_relative_cap) {
    int offset = get_sub_tile_physical_class_num_offset(physical_tile, curr_sub_tile);
    int sub_tile_inst_num_classes = get_total_num_sub_tile_internal_classes(curr_sub_tile) / curr_sub_tile->capacity.total();

    for (int sub_tile_cap = 0; sub_tile_cap < curr_relative_cap; sub_tile_cap++) {
        offset += sub_tile_inst_num_classes;
    }
    return offset;

}

static int get_class_logical_num_from_class_physical_num(t_physical_tile_type_ptr physical_tile, int physical_class_num) {
    const t_sub_tile* sub_tile;
    int sub_tile_cap;
    std::tie(sub_tile, sub_tile_cap) = get_sub_tile_from_class_physical_num(physical_tile, physical_class_num);
    VTR_ASSERT(sub_tile_cap != -1);
    auto logical_block = get_logical_block_from_class_physical_num(physical_tile, physical_class_num);
    int start_physical_class_num = get_class_physical_num_from_class_logical_num(physical_tile,
                                                                                 sub_tile,
                                                                                 logical_block,
                                                                                 sub_tile_cap,
                                                                                 0);
    VTR_ASSERT(start_physical_class_num != -1);
    return physical_class_num - start_physical_class_num;

}

static int get_sub_tile_physical_pin_num_offset(t_physical_tile_type_ptr physical_tile,
                                                const t_sub_tile* curr_sub_tile) {
    int offset = physical_tile->num_pins;
    for(const auto& tmp_sub_tile : physical_tile->sub_tiles) {
        if(&tmp_sub_tile == curr_sub_tile)
            break;
        else
            offset += get_total_num_sub_tile_internal_pins(&tmp_sub_tile);

    }

    return offset;
}

static int get_sub_tile_inst_physical_pin_num_offset(t_physical_tile_type_ptr physical_tile,
                                                     const t_sub_tile* curr_sub_tile,
                                                     const int curr_relative_cap) {

    int offset = get_sub_tile_physical_pin_num_offset(physical_tile, curr_sub_tile);
    int sub_tile_inst_num_pins = get_total_num_sub_tile_internal_pins(curr_sub_tile) / curr_sub_tile->capacity.total();

    offset += (curr_relative_cap * sub_tile_inst_num_pins);


    return offset;
}

static int get_logical_block_physical_pin_num_offset(t_physical_tile_type_ptr physical_tile,
                                        const t_sub_tile* curr_sub_tile,
                                        t_logical_block_type_ptr curr_logical_block,
                                        const int curr_relative_cap) {
    int offset;
    offset = get_sub_tile_inst_physical_pin_num_offset(physical_tile, curr_sub_tile, curr_relative_cap);

    for(auto eq_site : curr_sub_tile->equivalent_sites) {
        if(eq_site == curr_logical_block)
            break;
        offset += (int)eq_site->pin_logical_num_to_pb_pin_mapping.size();

    }
    return offset;
}

static int get_pin_logical_num_from_pin_physical_num(t_physical_tile_type_ptr physical_tile, int physical_num) {
    VTR_ASSERT(physical_num >= physical_tile->num_pins);
    const t_sub_tile* sub_tile;
    int sub_tile_cap;
    std::tie(sub_tile, sub_tile_cap)  = get_sub_tile_from_pin_physical_num(physical_tile, physical_num);
    VTR_ASSERT(sub_tile_cap != -1);
    auto logical_block = get_logical_block_from_pin_physical_num(physical_tile, physical_num);

    int pin_logical_num;

    int offset = get_logical_block_physical_pin_num_offset(physical_tile,
                                                           sub_tile,
                                                           logical_block,
                                                           sub_tile_cap);
    pin_logical_num = physical_num - offset;

    return pin_logical_num;
}

static int get_class_physical_num_from_class_logical_num(t_physical_tile_type_ptr physical_tile,
                                                         const t_sub_tile* curr_sub_tile,
                                                         t_logical_block_type_ptr curr_logical_block,
                                                         int curr_relative_cap,
                                                         int logical_class_num) {

    int num_seen_class = (int)physical_tile->class_inf.size();

    // Add the number of classes in the previous sub_tiles
    for(int sub_tile_idx = 0; sub_tile_idx < curr_sub_tile->index; sub_tile_idx++) {
        num_seen_class += get_sub_tile_num_internal_classes(&physical_tile->sub_tiles[sub_tile_idx]);
    }

    // Add the number of classes in the previous instances (capacity)
    if(curr_relative_cap != 0) {
        for (auto logical_block : curr_sub_tile->equivalent_sites) {
            num_seen_class += ((int)(logical_block->logical_class_inf.size()) * curr_relative_cap);
        }
    }

    // Add the number of classes in the previous logical block which can be mapped to the current sub tile
    for(auto logical_block : curr_sub_tile->equivalent_sites) {
        if(logical_block == curr_logical_block)
            break;

        num_seen_class += ((int)logical_block->logical_class_inf.size());
    }

    // Add the offset of the class in the current logical block
    num_seen_class += logical_class_num;

    return num_seen_class;
}

static std::vector<const t_pb_graph_pin*> get_pb_graph_node_pins(const t_pb_graph_node* pb_graph_node) {
    std::vector<const t_pb_graph_pin*> pins(pb_graph_node->num_pins());
    int num_added_pins = 0;
    for (int port_type_idx = 0; port_type_idx < 3; port_type_idx++) {
        t_pb_graph_pin** pb_pins;
        int num_ports;
        int* num_pins;

        if (port_type_idx == 0) {
            pb_pins = pb_graph_node->input_pins;
            num_ports = pb_graph_node->num_input_ports;
            num_pins = pb_graph_node->num_input_pins;

        } else if (port_type_idx == 1) {
            pb_pins = pb_graph_node->output_pins;
            num_ports = pb_graph_node->num_output_ports;
            num_pins = pb_graph_node->num_output_pins;
        } else {
            VTR_ASSERT(port_type_idx == 2);
            pb_pins = pb_graph_node->clock_pins;
            num_ports = pb_graph_node->num_clock_ports;
            num_pins = pb_graph_node->num_clock_pins;
        }

        for (int port_idx = 0; port_idx < num_ports; port_idx++) {
            for (int pin_idx = 0; pin_idx < num_pins[port_idx]; pin_idx++) {
                const t_pb_graph_pin* pin = &(pb_pins[port_idx][pin_idx]);
                pins[num_added_pins] = pin;
                num_added_pins++;
            }
        }
    }
    VTR_ASSERT(num_added_pins == pb_graph_node->num_pins());
    return pins;
}

static std::vector<int> get_pb_pin_driving_pins(t_physical_tile_type_ptr physical_type,
                                                 const t_sub_tile* sub_tile,
                                                 t_logical_block_type_ptr logical_block,
                                                 int relative_cap,
                                                 const t_pb_graph_pin* pin) {
    std::vector<int> driving_pins;
    t_pb_graph_edge** edges = pin->input_edges;
    t_pb_graph_pin** connected_pins_ptr;
    int num_edges = pin->num_input_edges;
    int num_pins = 0;

    for(int edge_idx = 0; edge_idx < num_edges; edge_idx++) {
        const t_pb_graph_edge* pb_graph_edge = edges[edge_idx];
        connected_pins_ptr = pb_graph_edge->input_pins;
        num_pins += pb_graph_edge->num_input_pins;
    }
    driving_pins.reserve(num_pins);

    for(int edge_idx = 0; edge_idx < num_edges; edge_idx++) {
        const t_pb_graph_edge* pb_graph_edge = edges[edge_idx];
        connected_pins_ptr = pb_graph_edge->input_pins;
        num_pins = pb_graph_edge->num_input_pins;

        for(int pin_idx = 0; pin_idx < num_pins; pin_idx++) {
            auto conn_pin = connected_pins_ptr[pin_idx];
            if(conn_pin->is_root_block_pin()) {
                driving_pins.push_back(get_physical_pin_from_capacity_location(physical_type,
                                                                               conn_pin->pin_count_in_cluster,
                                                                               relative_cap+sub_tile->capacity.low));
            } else {
                driving_pins.push_back(get_pb_pin_physical_num(physical_type,
                                                               sub_tile,
                                                               logical_block,
                                                               relative_cap,
                                                               conn_pin));
            }
        }
    }

    return driving_pins;
}

>>>>>>> 8cf5bc19
//static std::vector<const t_pb_graph_node*> get_child_pb_graph_node_mode(const t_pb_graph_node* parent_node, int mode_num) {
//    int num_child_pb_nodes = 0;
//    std::vector<const t_pb_graph_node*> child_pb_nodes;
//
//    if(parent_node->is_primitive())
//        return child_pb_nodes;
//
//    const t_mode& mode = parent_node->pb_type->modes[mode_num];
//    for(int pb_type_idx = 0; pb_type_idx < mode.num_pb_type_children; pb_type_idx++) {
//        for(int pb_idx = 0; pb_idx < mode.pb_type_children[pb_type_idx].num_pb; pb_idx++) {
//            num_child_pb_nodes++;
//        }
//    }
//    child_pb_nodes.resize(num_child_pb_nodes);
//    int num_added_pb_nodes = 0;
//    for(int pb_type_idx = 0; pb_type_idx < mode.num_pb_type_children; pb_type_idx++) {
//        for(int pb_idx = 0; pb_idx < mode.pb_type_children[pb_type_idx].num_pb; pb_idx++) {
//            child_pb_nodes[num_added_pb_nodes] = &parent_node->child_pb_graph_nodes[mode_num][pb_type_idx][pb_idx];
//            num_added_pb_nodes++;
//        }
//    }
//    VTR_ASSERT(num_added_pb_nodes == num_child_pb_nodes);
//    return child_pb_nodes;
//}

/******************** End Subroutine declarations and definition ************************/

int get_sub_tile_physical_pin(int sub_tile_index,
                              t_physical_tile_type_ptr physical_tile,
                              t_logical_block_type_ptr logical_block,
                              int pin) {
    t_logical_pin logical_pin(pin);

    const auto& direct_map = physical_tile->tile_block_pin_directs_map.at(logical_block->index).at(sub_tile_index);
    auto result = direct_map.find(logical_pin);

    if (result == direct_map.end()) {
        archfpga_throw(__FILE__, __LINE__,
                       "Couldn't find the corresponding physical tile pin of the logical block pin %d."
                       "Physical Tile Type: %s, Logical Block Type: %s.\n",
                       pin, physical_tile->name, logical_block->name);
    }

    return result->second.pin;
}

int get_logical_block_physical_sub_tile_index(t_physical_tile_type_ptr physical_tile,
                                              t_logical_block_type_ptr logical_block) {
    int sub_tile_index = OPEN;
    for (const auto& sub_tile : physical_tile->sub_tiles) {
        auto eq_sites = sub_tile.equivalent_sites;
        auto it = std::find(eq_sites.begin(), eq_sites.end(), logical_block);
        if (it != eq_sites.end()) {
            sub_tile_index = sub_tile.index;
        }
    }

    if (sub_tile_index == OPEN) {
        archfpga_throw(__FILE__, __LINE__,
                       "Found no instances of logical block type '%s' within physical tile type '%s'. ",
                       logical_block->name, physical_tile->name);
    }

    return sub_tile_index;
}

int get_physical_pin(t_physical_tile_type_ptr physical_tile,
                     t_logical_block_type_ptr logical_block,
                     int pin) {
    int sub_tile_index = get_logical_block_physical_sub_tile_index(physical_tile, logical_block);

    if (sub_tile_index == OPEN) {
        archfpga_throw(__FILE__, __LINE__,
                       "Couldn't find the corresponding physical tile type pin of the logical block type pin %d.",
                       pin);
    }

    int sub_tile_physical_pin = get_sub_tile_physical_pin(sub_tile_index, physical_tile, logical_block, pin);
    return physical_tile->sub_tiles[sub_tile_index].sub_tile_to_tile_pin_indices[sub_tile_physical_pin];
}

int get_logical_block_physical_sub_tile_index(t_physical_tile_type_ptr physical_tile,
                                              t_logical_block_type_ptr logical_block,
                                              int sub_tile_capacity) {
    int sub_tile_index = OPEN;
    for (const auto& sub_tile : physical_tile->sub_tiles) {
        auto eq_sites = sub_tile.equivalent_sites;
        auto it = std::find(eq_sites.begin(), eq_sites.end(), logical_block);
        if (it != eq_sites.end()
            && (sub_tile.capacity.is_in_range(sub_tile_capacity))) {
            sub_tile_index = sub_tile.index;
            break;
        }
    }

    if (sub_tile_index == OPEN) {
        archfpga_throw(__FILE__, __LINE__,
                       "Found no instances of logical block type '%s' within physical tile type '%s'. ",
                       logical_block->name, physical_tile->name);
    }

    return sub_tile_index;
}

/**
 * This function returns the most common physical tile type given a logical block
 */
t_physical_tile_type_ptr pick_physical_type(t_logical_block_type_ptr logical_block) {
    return logical_block->equivalent_tiles[0];
}

t_logical_block_type_ptr pick_logical_type(t_physical_tile_type_ptr physical_tile) {
    return physical_tile->sub_tiles[0].equivalent_sites[0];
}

bool is_tile_compatible(t_physical_tile_type_ptr physical_tile, t_logical_block_type_ptr logical_block) {
    const auto& equivalent_tiles = logical_block->equivalent_tiles;
    return std::find(equivalent_tiles.begin(), equivalent_tiles.end(), physical_tile) != equivalent_tiles.end();
}

bool is_sub_tile_compatible(t_physical_tile_type_ptr physical_tile, t_logical_block_type_ptr logical_block, int sub_tile_loc) {
    bool capacity_compatible = false;
    for (auto& sub_tile : physical_tile->sub_tiles) {
        auto result = std::find(sub_tile.equivalent_sites.begin(), sub_tile.equivalent_sites.end(), logical_block);

        if (sub_tile.capacity.is_in_range(sub_tile_loc) && result != sub_tile.equivalent_sites.end()) {
            capacity_compatible = true;
            break;
        }
    }

    return capacity_compatible && is_tile_compatible(physical_tile, logical_block);
}

int get_physical_pin_at_sub_tile_location(t_physical_tile_type_ptr physical_tile,
                                          t_logical_block_type_ptr logical_block,
                                          int sub_tile_capacity,
                                          int pin) {

    VTR_ASSERT(pin < physical_tile->num_pins);
    int sub_tile_index = get_logical_block_physical_sub_tile_index(physical_tile, logical_block, sub_tile_capacity);

    if (sub_tile_index == OPEN) {
        archfpga_throw(__FILE__, __LINE__,
                       "Couldn't find the corresponding physical tile type pin of the logical block type pin %d.",
                       pin);
    }

    int sub_tile_physical_pin = get_sub_tile_physical_pin(sub_tile_index, physical_tile, logical_block, pin);

    /* Find the relative capacity of the logical_block in this sub tile */
    int relative_capacity = sub_tile_capacity - physical_tile->sub_tiles[sub_tile_index].capacity.low;

    /* Find the number of pins per block in the equivalent site list
     * of the sub tile. Otherwise, the current logical block may have smaller/larger number of pins
     * than other logical blocks that can be placed in the sub-tile. This will lead to an error
     * when computing the pin index!
     */
    int block_num_pins = physical_tile->sub_tiles[sub_tile_index].num_phy_pins / physical_tile->sub_tiles[sub_tile_index].capacity.total();

    return relative_capacity * block_num_pins
           + physical_tile->sub_tiles[sub_tile_index].sub_tile_to_tile_pin_indices[sub_tile_physical_pin];
}

int get_max_num_pins(t_logical_block_type_ptr logical_block) {
    int max_num_pins = 0;

    for (auto physical_tile : logical_block->equivalent_tiles) {
        max_num_pins = std::max(max_num_pins, physical_tile->num_pins);
    }

    return max_num_pins;
}

//Returns the pin class associated with the specified pin_index_in_port within the port port_name on type
int find_pin_class(t_physical_tile_type_ptr type, std::string port_name, int pin_index_in_port, e_pin_type pin_type) {
    int iclass = OPEN;

    int ipin = find_pin(type, port_name, pin_index_in_port);

    if (ipin != OPEN) {
        iclass = type->pin_class[ipin];

        if (iclass != OPEN) {
            VTR_ASSERT(type->class_inf[iclass].type == pin_type);
        }
    }
    return iclass;
}

int find_pin(t_physical_tile_type_ptr type, std::string port_name, int pin_index_in_port) {
    int ipin = OPEN;
    int port_base_ipin = 0;
    int num_pins = OPEN;
    int pin_offset = 0;

    bool port_found = false;
    for (const auto& sub_tile : type->sub_tiles) {
        for (const auto& port : sub_tile.ports) {
            if (0 == strcmp(port.name, port_name.c_str())) {
                port_found = true;
                num_pins = port.num_pins;
                break;
            }

            port_base_ipin += port.num_pins;
        }

        if (port_found) {
            break;
        }

        port_base_ipin = 0;
        pin_offset += sub_tile.num_phy_pins;
    }

    if (num_pins != OPEN) {
        VTR_ASSERT(pin_index_in_port < num_pins);

        ipin = port_base_ipin + pin_index_in_port + pin_offset;
    }

    return ipin;
}

std::pair<int, int> get_capacity_location_from_physical_pin(t_physical_tile_type_ptr physical_tile, int pin) {
    int pins_to_remove = 0;
    for (const auto& sub_tile : physical_tile->sub_tiles) {
        auto capacity = sub_tile.capacity;
        int sub_tile_num_pins = sub_tile.num_phy_pins;
        int sub_tile_pin = pin - pins_to_remove;

        if (sub_tile_pin < sub_tile_num_pins) {
            int rel_capacity = sub_tile_pin / (sub_tile_num_pins / capacity.total());
            int rel_pin = sub_tile_pin % (sub_tile_num_pins / capacity.total());

            return std::pair<int, int>(rel_capacity + capacity.low, rel_pin);
        }

        pins_to_remove += sub_tile_num_pins;
    }

    archfpga_throw(__FILE__, __LINE__,
                   "Couldn't find sub tile that contains the pin %d in physical tile %s.\n",
                   pin, physical_tile->name);
}

int get_physical_pin_from_capacity_location(t_physical_tile_type_ptr physical_tile, int relative_pin, int capacity_location) {
    int pins_to_add = 0;
    for (auto sub_tile : physical_tile->sub_tiles) {
        auto capacity = sub_tile.capacity;
        int rel_capacity = capacity_location - capacity.low;
        int num_inst_pins = sub_tile.num_phy_pins / capacity.total();

        if (capacity.is_in_range(capacity_location)) {
            return pins_to_add + num_inst_pins * rel_capacity + relative_pin;
        }

        pins_to_add += sub_tile.num_phy_pins;
    }

    archfpga_throw(__FILE__, __LINE__,
                   "Couldn't find sub tile that contains the relative pin %d at the capacity location %d in physical tile %s.\n",
                   relative_pin, capacity_location, physical_tile->name);
}
bool is_opin(int ipin, t_physical_tile_type_ptr type) {
    /* Returns true if this clb pin is an output, false otherwise. */

    if (ipin > type->num_pins) {
        //Not a top level pin
        return false;
    }

    int iclass = type->pin_class[ipin];

    if (type->class_inf[iclass].type == DRIVER)
        return true;
    else
        return false;
}

// TODO: Remove is_input_type / is_output_type / is_io_type as part of
// https://github.com/verilog-to-routing/vtr-verilog-to-routing/issues/1193
bool is_input_type(t_physical_tile_type_ptr type) {
    return type->is_input_type;
}

bool is_output_type(t_physical_tile_type_ptr type) {
    return type->is_output_type;
}

bool is_io_type(t_physical_tile_type_ptr type) {
    return is_input_type(type)
           || is_output_type(type);
}

std::string block_type_pin_index_to_name(t_physical_tile_type_ptr type, int pin_physical_num, bool is_flat) {
    int max_ptc = get_tile_ipin_opin_max_ptc(type, is_flat);
    VTR_ASSERT(pin_physical_num < max_ptc);
    int pin_index;
    std::string pin_name = type->name;

<<<<<<< HEAD
    int sub_tile_index, inst_num, logical_num, port_idx;
    std::tie<int, int, int, int, int>(pin_index, inst_num, sub_tile_index, logical_num, port_idx) = get_pin_index_for_inst(type, pin_physical_num, is_flat);
=======
    int sub_tile_index, inst_num, logical_num;
    std::tie<int, int, int, int>(pin_index, inst_num, sub_tile_index, logical_num) = get_pin_index_for_inst(type, pin_physical_num, is_flat);
>>>>>>> 8cf5bc19

    if (type->sub_tiles[sub_tile_index].capacity.total() > 1) {
        pin_name += "[" + std::to_string(inst_num) + "]";
    }

    pin_name += ".";

    if(!is_pin_on_tile(type, pin_physical_num)) {
        pin_name += "[" + std::to_string(logical_num)+ "]";
        pin_name += ".";

        auto pb_pin = get_pb_pin_from_pin_physical_num(type, pin_physical_num);
        auto pb_pin_port = pb_pin->port;
        pin_name += pb_pin_port->name;

        pin_name += "[" + std::to_string(pb_pin->pin_number) + "]";

        return pin_name;
    } else {
        VTR_ASSERT(is_pin_on_tile(type, pin_physical_num));
        for (auto const& port : type->sub_tiles[sub_tile_index].ports) {
            if (pin_index >= port.absolute_first_pin_index && pin_index < port.absolute_first_pin_index + port.num_pins) {
                //This port contains the desired pin index
                int index_in_port = pin_index - port.absolute_first_pin_index;
                pin_name += port.name;
                pin_name += "[" + std::to_string(index_in_port) + "]";
                return pin_name;
            }
        }
    }

    return "<UNKOWN>";
}

std::vector<std::string> block_type_class_index_to_pin_names(t_physical_tile_type_ptr type,
                                                             int class_index,
                                                             bool is_flat) {
    t_class class_inf;
    bool is_inside_cluster_class = is_flat && !is_class_on_tile(type, class_index);
    if(is_inside_cluster_class) {
        auto logical_block = get_logical_block_from_class_physical_num(type, class_index);
        int class_loigcal_num = get_class_logical_num_from_class_physical_num(type, class_index);
        class_inf = logical_block->logical_class_inf[class_loigcal_num];
    } else {
        class_inf = type->class_inf[class_index];
    }

    std::vector<t_pin_inst_port> pin_info;
    for (int ipin = 0; ipin < class_inf.num_pins; ++ipin) {
        int pin_index = class_inf.pinlist[ipin];
        if(is_inside_cluster_class) {
            pin_index = get_pin_physical_num_from_class_physical_num(type, class_index, pin_index);
        }
        pin_info.push_back(block_type_pin_index_to_pin_inst(type, pin_index, is_inside_cluster_class));
    }

    auto cmp = [](const t_pin_inst_port& lhs, const t_pin_inst_port& rhs) {
        return std::tie(lhs.pin_physical_num, lhs.capacity_instance, lhs.port_index, lhs.pin_index_in_port)
               < std::tie(rhs.pin_physical_num, rhs.capacity_instance, rhs.port_index, rhs.pin_index_in_port);
    };

    //Ensure all the pins are in order
    std::sort(pin_info.begin(), pin_info.end(), cmp);

    //Determine ranges for each capacity instance and port pair
    std::map<std::tuple<int, int, int, int, int>, std::array<int, 4>> pin_ranges;
    for (const auto& pin_inf : pin_info) {
        auto key = std::make_tuple(pin_inf.sub_tile_index, pin_inf.logical_block_index, pin_inf.pb_type_idx, pin_inf.capacity_instance, pin_inf.port_index);
        if (!pin_ranges.count(key)) {
            pin_ranges[key][0] = pin_inf.pin_index_in_port;
            pin_ranges[key][1] = pin_inf.pin_index_in_port;
            pin_ranges[key][2] = pin_inf.pin_physical_num;
            pin_ranges[key][3] = pin_inf.pin_physical_num;
        } else {
            VTR_ASSERT(pin_ranges[key][1] == pin_inf.pin_index_in_port - 1);
            VTR_ASSERT(pin_ranges[key][3] == pin_inf.pin_physical_num - 1);
            pin_ranges[key][1] = pin_inf.pin_index_in_port;
            pin_ranges[key][3] = pin_inf.pin_physical_num;
        }
    }

    //Format pin ranges
    std::vector<std::string> pin_names;
    for (auto kv : pin_ranges) {
        auto type_port = kv.first;
        auto pins = kv.second;

        int isub_tile, logical_num, icapacity, iport, pb_idx;
        std::tie<int, int, int, int, int>(isub_tile, logical_num, pb_idx, icapacity, iport) = type_port;

        int ipin_start = pins[0];
        int ipin_end = pins[1];

        int pin_physical_start = pins[2];
        int pin_physical_end = pins[3];

        auto& sub_tile = type->sub_tiles[isub_tile];

        std::string port_name;
        if(is_pin_on_tile(type, pin_physical_start)){
            VTR_ASSERT(is_pin_on_tile(type, pin_physical_end) == true);
            port_name = sub_tile.ports[iport].name;
        } else {
            VTR_ASSERT(is_pin_on_tile(type, pin_physical_end) == false);
            auto pb_pin = get_pb_pin_from_pin_physical_num(type, pin_physical_start);
            port_name = pb_pin->port->name;
        }

        std::string pin_name;
        if (ipin_start == ipin_end) {
            pin_name = vtr::string_fmt("%s[%d][%d][%d].%s[%d]",
                                       type->name,
                                       icapacity,
                                       logical_num,
                                       pb_idx,
                                       port_name.c_str(),
                                       ipin_start);
        } else {
            pin_name = vtr::string_fmt("%s[%d][%d][%d].%s[%d:%d]",
                                       type->name,
                                       icapacity,
                                       logical_num,
                                       pb_idx,
                                       port_name.c_str(),
                                       ipin_start,
                                       ipin_end);
        }

        pin_names.push_back(pin_name);
    }

    return pin_names;
}

const t_physical_tile_port* get_port_by_name(t_sub_tile* sub_tile, const char* port_name) {
    for (auto port : sub_tile->ports) {
        if (0 == strcmp(port.name, port_name)) {
            return &sub_tile->ports[port.index];
        }
    }

    return nullptr;
}

const t_port* get_port_by_name(t_logical_block_type_ptr type, const char* port_name) {
    auto pb_type = type->pb_type;

    for (int i = 0; i < pb_type->num_ports; i++) {
        auto port = pb_type->ports[i];
        if (0 == strcmp(port.name, port_name)) {
            return &pb_type->ports[port.index];
        }
    }

    return nullptr;
}

const t_physical_tile_port* get_port_by_pin(const t_sub_tile* sub_tile, int pin) {
    for (auto port : sub_tile->ports) {
        if (pin >= port.absolute_first_pin_index && pin < port.absolute_first_pin_index + port.num_pins) {
            return &sub_tile->ports[port.index];
        }
    }

    return nullptr;
}

const t_port* get_port_by_pin(t_logical_block_type_ptr type, int pin) {
    auto pb_type = type->pb_type;

    for (int i = 0; i < pb_type->num_ports; i++) {
        auto port = pb_type->ports[i];
        if (pin >= port.absolute_first_pin_index && pin < port.absolute_first_pin_index + port.num_pins) {
            return &pb_type->ports[port.index];
        }
    }

    return nullptr;
}

/* Access information related to pin classes */

/** get information given class physical num **/

std::tuple<const t_sub_tile*, int> get_sub_tile_from_class_physical_num(t_physical_tile_type_ptr physical_tile, int physical_class_num) {

    bool is_on_tile = is_class_on_tile(physical_tile, physical_class_num);
    int num_seen_class = (is_on_tile) ? 0 : (int)physical_tile->class_inf.size();
    int class_num_offset = num_seen_class;

    for(auto& sub_tile : physical_tile->sub_tiles) {

<<<<<<< HEAD
        int sub_tile_num_class = is_on_tile ? sub_tile.class_range.total(): get_sub_tile_num_internal_classes(&sub_tile);
=======
        int sub_tile_num_class = is_on_tile ? sub_tile.class_range.total_num(): get_sub_tile_num_internal_classes(&sub_tile);
>>>>>>> 8cf5bc19
        num_seen_class += sub_tile_num_class;

        if(physical_class_num < num_seen_class) {
            int num_class_per_inst = sub_tile_num_class / sub_tile.capacity.total();
            int sub_tile_cap = (physical_class_num - class_num_offset) / num_class_per_inst;
            return std::make_tuple(&sub_tile, sub_tile_cap);
        }

        class_num_offset = num_seen_class;

    }

    return std::make_tuple(nullptr, -1);
}

t_logical_block_type_ptr get_logical_block_from_class_physical_num(t_physical_tile_type_ptr physical_tile, int physical_class_num) {
    VTR_ASSERT(physical_class_num >= (int)physical_tile->class_inf.size());

    const t_sub_tile* sub_tile;
    int sub_tile_cap;
    std::tie(sub_tile, sub_tile_cap)  = get_sub_tile_from_class_physical_num(physical_tile, physical_class_num);
    VTR_ASSERT(sub_tile_cap != -1);
    int class_num_offset = get_sub_tile_inst_physical_class_num_offset(physical_tile, sub_tile, sub_tile_cap);
    VTR_ASSERT(physical_class_num >= class_num_offset);

    for(auto tmp_logical_block : sub_tile->equivalent_sites) {
        if(physical_class_num < (class_num_offset + (int)tmp_logical_block->logical_class_inf.size()) ) {
            return tmp_logical_block;
        } else {
            class_num_offset += (int)tmp_logical_block->logical_class_inf.size();
        }
    }

    return nullptr;
}

e_pin_type get_class_type_from_class_physical_num(t_physical_tile_type_ptr physical_tile, int physical_class_num) {
    e_pin_type class_type;

    bool is_on_tile = is_class_on_tile(physical_tile, physical_class_num);

    if(!is_on_tile) {
        auto logical_block = get_logical_block_from_class_physical_num(physical_tile, physical_class_num);
        int class_logical_num = get_class_logical_num_from_class_physical_num(physical_tile, physical_class_num);
        class_type = logical_block->logical_class_inf[class_logical_num].type;

    } else {
        VTR_ASSERT(is_on_tile == true);
        class_type = physical_tile->class_inf[physical_class_num].type;
    }

    return class_type;
}

int get_class_num_pins_from_class_physical_num(t_physical_tile_type_ptr physical_tile, int physical_class_num) {
    int num_pins = -1;
    bool is_on_tile = is_class_on_tile(physical_tile, physical_class_num);

    if(!is_on_tile) {
        auto logical_block = get_logical_block_from_class_physical_num(physical_tile, physical_class_num);
        int class_logical_num = get_class_logical_num_from_class_physical_num(physical_tile, physical_class_num);
        num_pins = logical_block->logical_class_inf[class_logical_num].num_pins;


    } else {
        VTR_ASSERT(is_on_tile == true);
        num_pins = physical_tile->class_inf[physical_class_num].num_pins;
    }

    return num_pins;
}


int get_pin_physical_num_from_class_physical_num(t_physical_tile_type_ptr physical_tile, int physical_class_num, int pin_logical_num) {
    bool is_on_tile = is_class_on_tile(physical_tile, physical_class_num);
    const t_sub_tile* sub_tile;
    int sub_tile_cap;
    int pin_physical_num = -1;

    if(is_on_tile) {
        pin_physical_num = pin_logical_num;

    } else {
        std::tie(sub_tile, sub_tile_cap) = get_sub_tile_from_class_physical_num(physical_tile, physical_class_num);
        VTR_ASSERT(sub_tile_cap != -1);
        auto logical_block = get_logical_block_from_class_physical_num(physical_tile, physical_class_num);
<<<<<<< HEAD
        auto pb_pin = logical_block->pb_pin_num_map.at(pin_logical_num);
=======
        auto pb_pin = logical_block->pin_logical_num_to_pb_pin_mapping.at(pin_logical_num);
>>>>>>> 8cf5bc19
        pin_physical_num = get_pb_pin_physical_num(physical_tile,
                                       sub_tile,
                                       logical_block,
                                       sub_tile_cap,
                                       pb_pin);
    }

    return pin_physical_num;
}

bool is_class_on_tile(t_physical_tile_type_ptr physical_tile, int class_physical_num) {
<<<<<<< HEAD
    if(class_physical_num < (int)physical_tile->class_inf.size()){
        return true;
    } else {
        return false;
    }
}

/** **/

/** get classes under different blocks **/

=======
    return (class_physical_num < (int)physical_tile->class_inf.size());
}

>>>>>>> 8cf5bc19
std::unordered_map<int, const t_class*> get_flat_tile_classes_map(t_physical_tile_type_ptr physical_tile) {

    std::unordered_map<int, const t_class*> tile_flat_classes_map;

    // Classes on the tile border
    int on_tile_class_idx = 0;
    for(const auto& tmp_class : physical_tile->class_inf) {
        tile_flat_classes_map.insert(std::make_pair(on_tile_class_idx, &tmp_class));
        on_tile_class_idx++;
    }

    for(const auto& sub_tile : physical_tile->sub_tiles) {
        for(int sub_tile_cap = 0; sub_tile_cap < sub_tile.capacity.total(); sub_tile_cap++) {
            auto sub_tile_classes_map = get_sub_tile_inst_classes_map(physical_tile,
                                                                                     &sub_tile,
                                                                                     sub_tile_cap);
            tile_flat_classes_map.insert(sub_tile_classes_map.begin(), sub_tile_classes_map.end());
        }
    }

    return tile_flat_classes_map;
}

std::unordered_map<int, const t_class*> get_sub_tile_inst_classes_map(t_physical_tile_type_ptr physical_tile,
                                                                           const t_sub_tile* sub_tile,
                                                                           int relative_cap) {

    std::unordered_map<int, const t_class*> classes_map;

    for(auto eq_site : sub_tile->equivalent_sites) {
        auto flat_logical_block_classes_map = get_logical_block_classes_map(physical_tile,
                                                                                           sub_tile,
                                                                                           eq_site,
                                                                                           relative_cap);

        classes_map.insert(flat_logical_block_classes_map.begin(), flat_logical_block_classes_map.end());
    }

    return classes_map;
}

std::unordered_map<int, const t_class*> get_logical_block_classes_map(t_physical_tile_type_ptr physical_tile,
                                                                                const t_sub_tile* sub_tile,
                                                                                t_logical_block_type_ptr logical_block,
                                                                                int relative_cap) {
    std::unordered_map<int, const t_class*> classes_map;
    auto& logical_block_classes = logical_block->logical_class_inf;
    for(int logical_class_num = 0; logical_class_num < (int)logical_block_classes.size(); logical_class_num++) {
        int tile_class_num = get_class_physical_num_from_class_logical_num(physical_tile,
                                                               sub_tile,
                                                               logical_block,
                                                               relative_cap,
                                                               logical_class_num);
        VTR_ASSERT(tile_class_num != -1);
        classes_map.insert(std::make_pair(tile_class_num, &logical_block_classes[logical_class_num]));
    }
    return classes_map;
}

std::unordered_map<int, const t_class*>  get_pb_graph_node_num_class_pairs(t_physical_tile_type_ptr physical_tile,
                                                     const t_sub_tile* sub_tile,
                                                     t_logical_block_type_ptr logical_block,
                                                     int sub_tile_relative_cap,
                                                     const t_pb_graph_node* pb_graph_node) {
    std::unordered_set<int> seen_logical_class_num;
    std::unordered_map<int, const t_class*> classes_map;
<<<<<<< HEAD
    const std::unordered_map<const t_pb_graph_pin*, int>& pb_pin_class_map = logical_block->pb_pin_class_map;
=======
    const std::unordered_map<const t_pb_graph_pin*, int>& pb_pin_class_map = logical_block->pb_pin_to_class_logical_num_mapping;
>>>>>>> 8cf5bc19
    auto& logical_block_classes = logical_block->logical_class_inf;


    std::vector<const t_pb_graph_pin*> pb_pins = get_pb_graph_node_pins(pb_graph_node);

    for(auto pin: pb_pins) {
        int class_logical_num = pb_pin_class_map.at(pin);
        bool is_added;
        std::tie(std::ignore, is_added) = seen_logical_class_num.emplace(class_logical_num);
        if(is_added) {
            const t_class* class_ptr = &logical_block_classes[class_logical_num];
            int physical_class_num = get_class_physical_num_from_class_logical_num(physical_tile,
                                                                                   sub_tile,
                                                                                   logical_block,
                                                                                   sub_tile_relative_cap,
                                                                                   class_logical_num);
            classes_map.insert(std::make_pair(physical_class_num, class_ptr));
        }
    }

    return classes_map;

}

<<<<<<< HEAD
t_class_range get_pb_graph_node_class_physical_range(t_physical_tile_type_ptr physical_tile,
                                                     const t_sub_tile* sub_tile,
                                                     t_logical_block_type_ptr logical_block,
                                                     int sub_tile_relative_cap,
                                                     const t_pb_graph_node* pb_graph_node) {

    t_class_range class_range;

    auto pb_graph_node_class_pairs = get_pb_graph_node_num_class_pairs(physical_tile,
                                                                       sub_tile,
                                                                       logical_block,
                                                                       sub_tile_relative_cap,
                                                                       pb_graph_node);
    int max_key = std::numeric_limits<int>::min();
    int min_key = std::numeric_limits<int>::max();

    for(auto& class_pair : pb_graph_node_class_pairs) {
        if(class_pair.first < min_key)
            min_key = class_pair.first;

        if(class_pair.first > max_key)
            max_key = class_pair.first;
    }

    class_range.low = min_key;
    class_range.high = max_key;

    VTR_ASSERT(class_range.total() == (int)pb_graph_node_class_pairs.size());

    return class_range;
}

/** **/

=======
>>>>>>> 8cf5bc19
int get_total_num_sub_tile_internal_classes(const t_sub_tile* sub_tile) {
    int num_classes = 0;
    for(auto eq_site : sub_tile->equivalent_sites) {
        num_classes += (int)eq_site->logical_class_inf.size();
    }
    num_classes *= sub_tile->capacity.total();
    return num_classes;
}

int get_total_num_tile_internal_classes(t_physical_tile_type_ptr physical_tile) {

    int num_classes = 0;
    for(const t_sub_tile& sub_tile : physical_tile->sub_tiles) {
        num_classes += get_total_num_sub_tile_internal_classes(&sub_tile);
    }

    return num_classes;
}

int get_tile_class_max_ptc(t_physical_tile_type_ptr tile, bool is_flat) {

    if(is_flat) {
        return (int)tile->class_inf.size() + get_total_num_tile_internal_classes(tile);
    } else {
        VTR_ASSERT(is_flat == false);
        return (int)tile->class_inf.size();
    }

}

<<<<<<< HEAD
/* */


/* Access information related to pins */

=======
>>>>>>> 8cf5bc19
/** get information given pin physical number **/
std::tuple<const t_sub_tile*, int> get_sub_tile_from_pin_physical_num(t_physical_tile_type_ptr physical_tile, int physical_num) {


    const t_sub_tile* target_sub_tile = nullptr;
<<<<<<< HEAD
    int target_sub_tile_cap = -1;
=======
    int target_sub_tile_cap = OPEN;
>>>>>>> 8cf5bc19

    bool pin_on_tile = is_pin_on_tile(physical_tile, physical_num);

    int total_pin_counts = pin_on_tile ? 0 : physical_tile->num_pins;
    int pin_offset = total_pin_counts;

    for (auto& sub_tile : physical_tile->sub_tiles) {
        int sub_tile_num_pins = pin_on_tile ? sub_tile.num_phy_pins : get_total_num_sub_tile_internal_pins(&sub_tile);
        total_pin_counts += sub_tile_num_pins;

        if (physical_num < total_pin_counts) {
            int pins_per_inst = sub_tile_num_pins / sub_tile.capacity.total();
            target_sub_tile_cap = (physical_num - pin_offset) / pins_per_inst;
            target_sub_tile = &sub_tile;
            break;
        }

        pin_offset = total_pin_counts;
    }

    return std::make_tuple(target_sub_tile, target_sub_tile_cap);
}

t_logical_block_type_ptr get_logical_block_from_pin_physical_num(t_physical_tile_type_ptr physical_tile, int physical_num) {
    VTR_ASSERT(physical_num >= physical_tile->num_pins);
    const t_sub_tile* sub_tile;
    int sub_tile_cap;

    std::tie(sub_tile, sub_tile_cap)  = get_sub_tile_from_pin_physical_num(physical_tile, physical_num);
    VTR_ASSERT(sub_tile_cap != -1);
    int pin_num_offset = get_sub_tile_inst_physical_pin_num_offset(physical_tile, sub_tile, sub_tile_cap);
    VTR_ASSERT(physical_num >= pin_num_offset);


    for(auto tmp_logical_block : sub_tile->equivalent_sites) {
<<<<<<< HEAD
        if(physical_num < (pin_num_offset + (int)tmp_logical_block->pb_pin_num_map.size()) ) {
            return tmp_logical_block;

        } else {
            pin_num_offset += (int)tmp_logical_block->pb_pin_num_map.size();
=======
        if(physical_num < (pin_num_offset + (int)tmp_logical_block->pin_logical_num_to_pb_pin_mapping.size()) ) {
            return tmp_logical_block;

        } else {
            pin_num_offset += (int)tmp_logical_block->pin_logical_num_to_pb_pin_mapping.size();
>>>>>>> 8cf5bc19
        }
    }

    return nullptr;
}

const t_pb_graph_pin* get_pb_pin_from_pin_physical_num (t_physical_tile_type_ptr physical_tile, int physical_num) {
    VTR_ASSERT(physical_num >= physical_tile->num_pins);

    auto logical_block = get_logical_block_from_pin_physical_num(physical_tile, physical_num);
    VTR_ASSERT(logical_block != nullptr);
    int logical_num = get_pin_logical_num_from_pin_physical_num(physical_tile, physical_num);
<<<<<<< HEAD
    return logical_block->pb_pin_num_map.at(logical_num);
=======
    return logical_block->pin_logical_num_to_pb_pin_mapping.at(logical_num);
>>>>>>> 8cf5bc19

}

e_pin_type get_pin_type_from_pin_physical_num(t_physical_tile_type_ptr physical_tile, int pin_physical_num) {
    if(is_pin_on_tile(physical_tile, pin_physical_num)) {
        const t_class& pin_class = physical_tile->class_inf[physical_tile->pin_class[pin_physical_num]];
        return pin_class.type;
    } else {
        auto pb_pin = get_pb_pin_from_pin_physical_num(physical_tile, pin_physical_num);
        auto port = pb_pin->port;
        if(port->type == PORTS::IN_PORT) {
            return e_pin_type::RECEIVER;
        } else {
            VTR_ASSERT(port->type == PORTS::OUT_PORT);
            return e_pin_type::DRIVER;
        }
    }

}

int get_class_num_from_pin_physical_num(t_physical_tile_type_ptr physical_tile, int pin_physical_num) {
    if(is_pin_on_tile(physical_tile, pin_physical_num)) {
        return physical_tile->pin_class[pin_physical_num];
    } else {
        const t_sub_tile* sub_tile;
        int sub_tile_rel_cap;
        std::tie(sub_tile, sub_tile_rel_cap) = get_sub_tile_from_pin_physical_num(physical_tile, pin_physical_num);
        auto logical_block = get_logical_block_from_pin_physical_num(physical_tile, pin_physical_num);
        auto pin_logical_num = get_pin_logical_num_from_pin_physical_num(physical_tile, pin_physical_num);
<<<<<<< HEAD
        auto pb_pin = logical_block->pb_pin_num_map.at(pin_logical_num);
        auto class_logical_num = logical_block->pb_pin_class_map.at(pb_pin);
=======
        auto pb_pin = logical_block->pin_logical_num_to_pb_pin_mapping.at(pin_logical_num);
        auto class_logical_num = logical_block->pb_pin_to_class_logical_num_mapping.at(pb_pin);
>>>>>>> 8cf5bc19
        return get_class_physical_num_from_class_logical_num(physical_tile,
                                                             sub_tile,
                                                             logical_block,
                                                             sub_tile_rel_cap,
                                                             class_logical_num);
    }

}

bool is_pin_on_tile(t_physical_tile_type_ptr physical_tile, int physical_num) {
<<<<<<< HEAD
    if(physical_num < physical_tile->num_pins) {
        return true;
    } else {
        return false;
    }
}

/** **/
std::vector<int> get_tile_internal_pins_num(t_physical_tile_type_ptr physical_type) {
    int total_num_internal_pins = get_total_num_tile_internal_pins(physical_type);
    std::vector<int> tile_internal_pins_num(total_num_internal_pins);
    int pin_num = 0;
    for(const auto& sub_tile : physical_type->sub_tiles) {
        for(int sub_tile_cap = 0; sub_tile_cap < sub_tile.capacity.total(); sub_tile_cap++) {
            for(const auto eq_site : sub_tile.equivalent_sites) {
                for(const auto pin_num_pair : eq_site->pb_pin_num_map) {
                    int pin_physical_num = get_pb_pin_physical_num(physical_type,
                                                                   &sub_tile,
                                                                   eq_site,
                                                                   sub_tile_cap,
                                                                   pin_num_pair.second);
                    tile_internal_pins_num[pin_num] = pin_physical_num;
                    pin_num++;
                }
            }
        }
    }
    VTR_ASSERT(pin_num == total_num_internal_pins);
    return tile_internal_pins_num;
=======
    return(physical_num < physical_tile->num_pins);
>>>>>>> 8cf5bc19
}

std::vector<int> get_pb_graph_node_pins(t_physical_tile_type_ptr physical_tile,
                                        const t_sub_tile* sub_tile,
                                        t_logical_block_type_ptr logical_block,
                                        int relative_cap,
                                        const t_pb_graph_node* pb_graph_node) {
    std::vector<int> pins_num;
    auto pins = get_pb_graph_node_pins(pb_graph_node);
    for (auto pin : pins) {
        int pin_num = get_pb_pin_physical_num(physical_tile,
                                              sub_tile,
                                              logical_block,
                                              relative_cap,
                                              pin);
        pins_num.push_back(pin_num);
    }
    return pins_num;
}

std::vector<int> get_physical_pin_driving_pins(t_physical_tile_type_ptr physical_type,
                                          t_logical_block_type_ptr logical_block,
                                          int pin_physical_num) {

    const t_sub_tile* sub_tile;
    int sub_tile_cap;
    std::tie(sub_tile, sub_tile_cap) = get_sub_tile_from_pin_physical_num(physical_type,
                                                                          pin_physical_num);

    if(is_pin_on_tile(physical_type, pin_physical_num)) {

        auto direct_map = (physical_type->tile_block_pin_directs_map).at(logical_block->index).at(sub_tile->index);
        int sub_tile_inst_num_pins = sub_tile->num_phy_pins/sub_tile->capacity.total();
        pin_physical_num -= (sub_tile_inst_num_pins*sub_tile_cap);
        auto result = direct_map.find(t_physical_pin(pin_physical_num));
        if (result == direct_map.inverse_end()) {
            archfpga_throw(__FILE__, __LINE__,
                           "Couldn't find the corresponding logical sub tile pin of the physical block pin %d."
                           "Physical Tile Type: %s, Logical Block Type: %s.\n",
                           pin_physical_num, physical_type->name, logical_block->name);
        }
        int pin_logical_num = result->second.pin;
<<<<<<< HEAD
        auto pb_pin = logical_block->pb_pin_num_map.at(pin_logical_num);
=======
        auto pb_pin = logical_block->pin_logical_num_to_pb_pin_mapping.at(pin_logical_num);
>>>>>>> 8cf5bc19
        return get_pb_pin_driving_pins(physical_type,
                                        sub_tile,
                                        logical_block,
                                        sub_tile_cap,
                                        pb_pin);

    } else {
        auto pb_pin = get_pb_pin_from_pin_physical_num(physical_type, pin_physical_num);
        return get_pb_pin_driving_pins(physical_type,
                                       sub_tile,
                                       logical_block,
                                       sub_tile_cap,
                                       pb_pin);
    }



}

int get_pb_pin_physical_num(t_physical_tile_type_ptr physical_tile,
                            const t_sub_tile* sub_tile,
                            t_logical_block_type_ptr logical_block,
                            int relative_cap,
                            const t_pb_graph_pin* pin) {
    int pin_ptc;
    int logical_pin_num = pin->pin_count_in_cluster;
    int offset = get_logical_block_physical_pin_num_offset(physical_tile,
                                                           sub_tile,
                                                           logical_block,
                                                           relative_cap);
    pin_ptc = logical_pin_num + offset;

    return pin_ptc;
}

int get_total_num_sub_tile_internal_pins(const t_sub_tile* sub_tile) {
    int num_pins = 0;
    for(auto eq_site : sub_tile->equivalent_sites) {
<<<<<<< HEAD
        num_pins += (int)eq_site->pb_pin_num_map.size();
=======
        num_pins += (int)eq_site->pin_logical_num_to_pb_pin_mapping.size();
>>>>>>> 8cf5bc19
    }
    num_pins *= sub_tile->capacity.total();
    return num_pins;
}

int get_total_num_tile_internal_pins(t_physical_tile_type_ptr tile) {
    int num_pins = 0;
    for(const t_sub_tile& sub_tile : tile->sub_tiles) {
        num_pins += get_total_num_sub_tile_internal_pins(&sub_tile);
    }

    return num_pins;
}

int get_tile_ipin_opin_max_ptc(t_physical_tile_type_ptr tile, bool is_flat) {

    if(is_flat) {
        return tile->num_pins + get_total_num_tile_internal_pins(tile);
    } else {
<<<<<<< HEAD
        VTR_ASSERT(is_flat == false);
=======
>>>>>>> 8cf5bc19
        return tile->num_pins;
    }

}
/* */

<|MERGE_RESOLUTION|>--- conflicted
+++ resolved
@@ -39,16 +39,9 @@
 
 /******************** Subroutine declarations and definition ****************************/
 
-<<<<<<< HEAD
 static std::tuple<int, int, int, int, int> get_pin_index_for_inst(t_physical_tile_type_ptr type, int pin_index, bool is_flat);
 
 static t_pin_inst_port block_type_pin_index_to_pin_inst(t_physical_tile_type_ptr type, int pin_physical_num, bool is_flat);
-=======
-static std::tuple<int, int, int, int> get_pin_index_for_inst(t_physical_tile_type_ptr type, int pin_index, bool is_flat);
-
-// #TODO: remove the default value for is_flat
-static t_pin_inst_port block_type_pin_index_to_pin_inst(t_physical_tile_type_ptr type, int pin_index, bool is_flat = false);
->>>>>>> 8cf5bc19
 
 static int get_sub_tile_num_internal_classes(const t_sub_tile* sub_tile);
 
@@ -59,14 +52,11 @@
                                                      const t_sub_tile* curr_sub_tile,
                                                      const int curr_relative_cap);
 
-<<<<<<< HEAD
 static int get_logical_block_physical_class_num_offset(t_physical_tile_type_ptr physical_tile,
                                                      const t_sub_tile* curr_sub_tile,
                                                      t_logical_block_type_ptr curr_logical_block,
                                                      const int curr_relative_cap);
 
-=======
->>>>>>> 8cf5bc19
 static int get_class_logical_num_from_class_physical_num(t_physical_tile_type_ptr physical_tile, int physical_class_num);
 
 static int get_sub_tile_physical_pin_num_offset(t_physical_tile_type_ptr physical_tile,
@@ -82,7 +72,6 @@
                                                      const int curr_relative_cap);
 
 static int get_pin_logical_num_from_pin_physical_num(t_physical_tile_type_ptr physical_tile, int physical_num);
-<<<<<<< HEAD
 
 static int get_class_physical_num_from_class_logical_num(t_physical_tile_type_ptr physical_tile,
                                                          const t_sub_tile* curr_sub_tile,
@@ -115,39 +104,6 @@
 
     std::tie(sub_tile, sub_tile_cap) = get_sub_tile_from_pin_physical_num(type, pin_index);
 
-=======
-
-static int get_class_physical_num_from_class_logical_num(t_physical_tile_type_ptr physical_tile,
-                                                         const t_sub_tile* curr_sub_tile,
-                                                         t_logical_block_type_ptr curr_logical_block,
-                                                         int curr_relative_cap,
-                                                         int logical_class_num);
-
-static std::vector<const t_pb_graph_pin*> get_pb_graph_node_pins(const t_pb_graph_node* pb_graph_node);
-
-static std::vector<int> get_pb_pin_driving_pins(t_physical_tile_type_ptr physical_type,
-                                                 const t_sub_tile* sub_tile,
-                                                 t_logical_block_type_ptr logical_block,
-                                                 int relative_cap,
-                                                 const t_pb_graph_pin* pin);
-
-//static std::vector<const t_pb_graph_node*> get_child_pb_graph_node_mode(const t_pb_graph_node* parent_node, int mode_num);
-
-static std::tuple<int, int, int, int> get_pin_index_for_inst(t_physical_tile_type_ptr type, int pin_index, bool is_flat) {
-    int max_ptc = get_tile_ipin_opin_max_ptc(type, is_flat);
-    VTR_ASSERT(pin_index < max_ptc);
-
-
-    const t_sub_tile* sub_tile;
-    int sub_tile_cap;
-    int pin_inst_num;
-    int logical_block_idx;
-
-    bool on_tile_pin = is_pin_on_tile(type, pin_index);
-
-    std::tie(sub_tile, sub_tile_cap) = get_sub_tile_from_pin_physical_num(type, pin_index);
-
->>>>>>> 8cf5bc19
     if(on_tile_pin) {
         int pin_offset = 0;
         for(int sub_tile_idx = 0; sub_tile_idx < sub_tile->index; sub_tile_idx++) {
@@ -166,7 +122,6 @@
 
     if(on_tile_pin) {
         logical_block_idx = -1;
-<<<<<<< HEAD
         pb_type_idx = 0;
     } else {
         auto logical_block = get_logical_block_from_pin_physical_num(type, pin_index);
@@ -182,20 +137,6 @@
 static t_pin_inst_port block_type_pin_index_to_pin_inst(t_physical_tile_type_ptr type, int pin_physical_num, bool is_flat) {
     int pin_index, sub_tile_index, inst_num, logical_num, pb_type_idx;
     std::tie<int, int, int, int>(pin_index, inst_num, sub_tile_index, logical_num, pb_type_idx) = get_pin_index_for_inst(type, pin_physical_num, is_flat);
-=======
-    } else {
-        auto logical_block = get_logical_block_from_pin_physical_num(type, pin_index);
-        VTR_ASSERT(logical_block != nullptr);
-        logical_block_idx = logical_block->index;
-    }
-
-    return std::make_tuple(pin_inst_num, sub_tile_cap, sub_tile->index, logical_block_idx);
-}
-
-static t_pin_inst_port block_type_pin_index_to_pin_inst(t_physical_tile_type_ptr type, int pin_index, bool is_flat) {
-    int sub_tile_index, inst_num, logical_num;
-    std::tie<int, int, int, int>(pin_index, inst_num, sub_tile_index, logical_num) = get_pin_index_for_inst(type, pin_index, is_flat);
->>>>>>> 8cf5bc19
 
     t_pin_inst_port pin_inst_port;
     pin_inst_port.sub_tile_index = sub_tile_index;
@@ -343,7 +284,7 @@
     for(auto eq_site : curr_sub_tile->equivalent_sites) {
         if(eq_site == curr_logical_block)
             break;
-        offset += (int)eq_site->pb_pin_num_map.size();
+        offset += (int)eq_site->pin_logical_num_to_pb_pin_mapping.size();
 
     }
     return offset;
@@ -463,238 +404,6 @@
     return driving_pins;
 }
 
-<<<<<<< HEAD
-=======
-static int get_sub_tile_num_internal_classes(const t_sub_tile* sub_tile) {
-    int num_classes = 0;
-    for(auto eq_site : sub_tile->equivalent_sites) {
-        num_classes += (int)eq_site->logical_class_inf.size();
-    }
-    num_classes *= sub_tile->capacity.total();
-
-    return num_classes;
-}
-
-static int get_sub_tile_physical_class_num_offset(t_physical_tile_type_ptr physical_tile,
-                                                  const t_sub_tile* curr_sub_tile) {
-
-    int offset = (int)physical_tile->class_inf.size();
-    for(const auto& tmp_sub_tile : physical_tile->sub_tiles) {
-        if(&tmp_sub_tile == curr_sub_tile)
-            break;
-        else
-            offset += get_total_num_sub_tile_internal_classes(&tmp_sub_tile);
-
-    }
-
-    return offset;
-
-}
-
-static int get_sub_tile_inst_physical_class_num_offset(t_physical_tile_type_ptr physical_tile,
-                                                       const t_sub_tile* curr_sub_tile,
-                                                       const int curr_relative_cap) {
-    int offset = get_sub_tile_physical_class_num_offset(physical_tile, curr_sub_tile);
-    int sub_tile_inst_num_classes = get_total_num_sub_tile_internal_classes(curr_sub_tile) / curr_sub_tile->capacity.total();
-
-    for (int sub_tile_cap = 0; sub_tile_cap < curr_relative_cap; sub_tile_cap++) {
-        offset += sub_tile_inst_num_classes;
-    }
-    return offset;
-
-}
-
-static int get_class_logical_num_from_class_physical_num(t_physical_tile_type_ptr physical_tile, int physical_class_num) {
-    const t_sub_tile* sub_tile;
-    int sub_tile_cap;
-    std::tie(sub_tile, sub_tile_cap) = get_sub_tile_from_class_physical_num(physical_tile, physical_class_num);
-    VTR_ASSERT(sub_tile_cap != -1);
-    auto logical_block = get_logical_block_from_class_physical_num(physical_tile, physical_class_num);
-    int start_physical_class_num = get_class_physical_num_from_class_logical_num(physical_tile,
-                                                                                 sub_tile,
-                                                                                 logical_block,
-                                                                                 sub_tile_cap,
-                                                                                 0);
-    VTR_ASSERT(start_physical_class_num != -1);
-    return physical_class_num - start_physical_class_num;
-
-}
-
-static int get_sub_tile_physical_pin_num_offset(t_physical_tile_type_ptr physical_tile,
-                                                const t_sub_tile* curr_sub_tile) {
-    int offset = physical_tile->num_pins;
-    for(const auto& tmp_sub_tile : physical_tile->sub_tiles) {
-        if(&tmp_sub_tile == curr_sub_tile)
-            break;
-        else
-            offset += get_total_num_sub_tile_internal_pins(&tmp_sub_tile);
-
-    }
-
-    return offset;
-}
-
-static int get_sub_tile_inst_physical_pin_num_offset(t_physical_tile_type_ptr physical_tile,
-                                                     const t_sub_tile* curr_sub_tile,
-                                                     const int curr_relative_cap) {
-
-    int offset = get_sub_tile_physical_pin_num_offset(physical_tile, curr_sub_tile);
-    int sub_tile_inst_num_pins = get_total_num_sub_tile_internal_pins(curr_sub_tile) / curr_sub_tile->capacity.total();
-
-    offset += (curr_relative_cap * sub_tile_inst_num_pins);
-
-
-    return offset;
-}
-
-static int get_logical_block_physical_pin_num_offset(t_physical_tile_type_ptr physical_tile,
-                                        const t_sub_tile* curr_sub_tile,
-                                        t_logical_block_type_ptr curr_logical_block,
-                                        const int curr_relative_cap) {
-    int offset;
-    offset = get_sub_tile_inst_physical_pin_num_offset(physical_tile, curr_sub_tile, curr_relative_cap);
-
-    for(auto eq_site : curr_sub_tile->equivalent_sites) {
-        if(eq_site == curr_logical_block)
-            break;
-        offset += (int)eq_site->pin_logical_num_to_pb_pin_mapping.size();
-
-    }
-    return offset;
-}
-
-static int get_pin_logical_num_from_pin_physical_num(t_physical_tile_type_ptr physical_tile, int physical_num) {
-    VTR_ASSERT(physical_num >= physical_tile->num_pins);
-    const t_sub_tile* sub_tile;
-    int sub_tile_cap;
-    std::tie(sub_tile, sub_tile_cap)  = get_sub_tile_from_pin_physical_num(physical_tile, physical_num);
-    VTR_ASSERT(sub_tile_cap != -1);
-    auto logical_block = get_logical_block_from_pin_physical_num(physical_tile, physical_num);
-
-    int pin_logical_num;
-
-    int offset = get_logical_block_physical_pin_num_offset(physical_tile,
-                                                           sub_tile,
-                                                           logical_block,
-                                                           sub_tile_cap);
-    pin_logical_num = physical_num - offset;
-
-    return pin_logical_num;
-}
-
-static int get_class_physical_num_from_class_logical_num(t_physical_tile_type_ptr physical_tile,
-                                                         const t_sub_tile* curr_sub_tile,
-                                                         t_logical_block_type_ptr curr_logical_block,
-                                                         int curr_relative_cap,
-                                                         int logical_class_num) {
-
-    int num_seen_class = (int)physical_tile->class_inf.size();
-
-    // Add the number of classes in the previous sub_tiles
-    for(int sub_tile_idx = 0; sub_tile_idx < curr_sub_tile->index; sub_tile_idx++) {
-        num_seen_class += get_sub_tile_num_internal_classes(&physical_tile->sub_tiles[sub_tile_idx]);
-    }
-
-    // Add the number of classes in the previous instances (capacity)
-    if(curr_relative_cap != 0) {
-        for (auto logical_block : curr_sub_tile->equivalent_sites) {
-            num_seen_class += ((int)(logical_block->logical_class_inf.size()) * curr_relative_cap);
-        }
-    }
-
-    // Add the number of classes in the previous logical block which can be mapped to the current sub tile
-    for(auto logical_block : curr_sub_tile->equivalent_sites) {
-        if(logical_block == curr_logical_block)
-            break;
-
-        num_seen_class += ((int)logical_block->logical_class_inf.size());
-    }
-
-    // Add the offset of the class in the current logical block
-    num_seen_class += logical_class_num;
-
-    return num_seen_class;
-}
-
-static std::vector<const t_pb_graph_pin*> get_pb_graph_node_pins(const t_pb_graph_node* pb_graph_node) {
-    std::vector<const t_pb_graph_pin*> pins(pb_graph_node->num_pins());
-    int num_added_pins = 0;
-    for (int port_type_idx = 0; port_type_idx < 3; port_type_idx++) {
-        t_pb_graph_pin** pb_pins;
-        int num_ports;
-        int* num_pins;
-
-        if (port_type_idx == 0) {
-            pb_pins = pb_graph_node->input_pins;
-            num_ports = pb_graph_node->num_input_ports;
-            num_pins = pb_graph_node->num_input_pins;
-
-        } else if (port_type_idx == 1) {
-            pb_pins = pb_graph_node->output_pins;
-            num_ports = pb_graph_node->num_output_ports;
-            num_pins = pb_graph_node->num_output_pins;
-        } else {
-            VTR_ASSERT(port_type_idx == 2);
-            pb_pins = pb_graph_node->clock_pins;
-            num_ports = pb_graph_node->num_clock_ports;
-            num_pins = pb_graph_node->num_clock_pins;
-        }
-
-        for (int port_idx = 0; port_idx < num_ports; port_idx++) {
-            for (int pin_idx = 0; pin_idx < num_pins[port_idx]; pin_idx++) {
-                const t_pb_graph_pin* pin = &(pb_pins[port_idx][pin_idx]);
-                pins[num_added_pins] = pin;
-                num_added_pins++;
-            }
-        }
-    }
-    VTR_ASSERT(num_added_pins == pb_graph_node->num_pins());
-    return pins;
-}
-
-static std::vector<int> get_pb_pin_driving_pins(t_physical_tile_type_ptr physical_type,
-                                                 const t_sub_tile* sub_tile,
-                                                 t_logical_block_type_ptr logical_block,
-                                                 int relative_cap,
-                                                 const t_pb_graph_pin* pin) {
-    std::vector<int> driving_pins;
-    t_pb_graph_edge** edges = pin->input_edges;
-    t_pb_graph_pin** connected_pins_ptr;
-    int num_edges = pin->num_input_edges;
-    int num_pins = 0;
-
-    for(int edge_idx = 0; edge_idx < num_edges; edge_idx++) {
-        const t_pb_graph_edge* pb_graph_edge = edges[edge_idx];
-        connected_pins_ptr = pb_graph_edge->input_pins;
-        num_pins += pb_graph_edge->num_input_pins;
-    }
-    driving_pins.reserve(num_pins);
-
-    for(int edge_idx = 0; edge_idx < num_edges; edge_idx++) {
-        const t_pb_graph_edge* pb_graph_edge = edges[edge_idx];
-        connected_pins_ptr = pb_graph_edge->input_pins;
-        num_pins = pb_graph_edge->num_input_pins;
-
-        for(int pin_idx = 0; pin_idx < num_pins; pin_idx++) {
-            auto conn_pin = connected_pins_ptr[pin_idx];
-            if(conn_pin->is_root_block_pin()) {
-                driving_pins.push_back(get_physical_pin_from_capacity_location(physical_type,
-                                                                               conn_pin->pin_count_in_cluster,
-                                                                               relative_cap+sub_tile->capacity.low));
-            } else {
-                driving_pins.push_back(get_pb_pin_physical_num(physical_type,
-                                                               sub_tile,
-                                                               logical_block,
-                                                               relative_cap,
-                                                               conn_pin));
-            }
-        }
-    }
-
-    return driving_pins;
-}
-
->>>>>>> 8cf5bc19
 //static std::vector<const t_pb_graph_node*> get_child_pb_graph_node_mode(const t_pb_graph_node* parent_node, int mode_num) {
 //    int num_child_pb_nodes = 0;
 //    std::vector<const t_pb_graph_node*> child_pb_nodes;
@@ -997,13 +706,8 @@
     int pin_index;
     std::string pin_name = type->name;
 
-<<<<<<< HEAD
     int sub_tile_index, inst_num, logical_num, port_idx;
     std::tie<int, int, int, int, int>(pin_index, inst_num, sub_tile_index, logical_num, port_idx) = get_pin_index_for_inst(type, pin_physical_num, is_flat);
-=======
-    int sub_tile_index, inst_num, logical_num;
-    std::tie<int, int, int, int>(pin_index, inst_num, sub_tile_index, logical_num) = get_pin_index_for_inst(type, pin_physical_num, is_flat);
->>>>>>> 8cf5bc19
 
     if (type->sub_tiles[sub_tile_index].capacity.total() > 1) {
         pin_name += "[" + std::to_string(inst_num) + "]";
@@ -1196,11 +900,7 @@
 
     for(auto& sub_tile : physical_tile->sub_tiles) {
 
-<<<<<<< HEAD
-        int sub_tile_num_class = is_on_tile ? sub_tile.class_range.total(): get_sub_tile_num_internal_classes(&sub_tile);
-=======
         int sub_tile_num_class = is_on_tile ? sub_tile.class_range.total_num(): get_sub_tile_num_internal_classes(&sub_tile);
->>>>>>> 8cf5bc19
         num_seen_class += sub_tile_num_class;
 
         if(physical_class_num < num_seen_class) {
@@ -1287,11 +987,7 @@
         std::tie(sub_tile, sub_tile_cap) = get_sub_tile_from_class_physical_num(physical_tile, physical_class_num);
         VTR_ASSERT(sub_tile_cap != -1);
         auto logical_block = get_logical_block_from_class_physical_num(physical_tile, physical_class_num);
-<<<<<<< HEAD
-        auto pb_pin = logical_block->pb_pin_num_map.at(pin_logical_num);
-=======
         auto pb_pin = logical_block->pin_logical_num_to_pb_pin_mapping.at(pin_logical_num);
->>>>>>> 8cf5bc19
         pin_physical_num = get_pb_pin_physical_num(physical_tile,
                                        sub_tile,
                                        logical_block,
@@ -1303,23 +999,9 @@
 }
 
 bool is_class_on_tile(t_physical_tile_type_ptr physical_tile, int class_physical_num) {
-<<<<<<< HEAD
-    if(class_physical_num < (int)physical_tile->class_inf.size()){
-        return true;
-    } else {
-        return false;
-    }
-}
-
-/** **/
-
-/** get classes under different blocks **/
-
-=======
     return (class_physical_num < (int)physical_tile->class_inf.size());
 }
 
->>>>>>> 8cf5bc19
 std::unordered_map<int, const t_class*> get_flat_tile_classes_map(t_physical_tile_type_ptr physical_tile) {
 
     std::unordered_map<int, const t_class*> tile_flat_classes_map;
@@ -1386,11 +1068,7 @@
                                                      const t_pb_graph_node* pb_graph_node) {
     std::unordered_set<int> seen_logical_class_num;
     std::unordered_map<int, const t_class*> classes_map;
-<<<<<<< HEAD
-    const std::unordered_map<const t_pb_graph_pin*, int>& pb_pin_class_map = logical_block->pb_pin_class_map;
-=======
     const std::unordered_map<const t_pb_graph_pin*, int>& pb_pin_class_map = logical_block->pb_pin_to_class_logical_num_mapping;
->>>>>>> 8cf5bc19
     auto& logical_block_classes = logical_block->logical_class_inf;
 
 
@@ -1415,7 +1093,6 @@
 
 }
 
-<<<<<<< HEAD
 t_class_range get_pb_graph_node_class_physical_range(t_physical_tile_type_ptr physical_tile,
                                                      const t_sub_tile* sub_tile,
                                                      t_logical_block_type_ptr logical_block,
@@ -1443,15 +1120,13 @@
     class_range.low = min_key;
     class_range.high = max_key;
 
-    VTR_ASSERT(class_range.total() == (int)pb_graph_node_class_pairs.size());
+    VTR_ASSERT(class_range.total_num() == (int)pb_graph_node_class_pairs.size());
 
     return class_range;
 }
 
 /** **/
 
-=======
->>>>>>> 8cf5bc19
 int get_total_num_sub_tile_internal_classes(const t_sub_tile* sub_tile) {
     int num_classes = 0;
     for(auto eq_site : sub_tile->equivalent_sites) {
@@ -1482,24 +1157,12 @@
 
 }
 
-<<<<<<< HEAD
-/* */
-
-
-/* Access information related to pins */
-
-=======
->>>>>>> 8cf5bc19
 /** get information given pin physical number **/
 std::tuple<const t_sub_tile*, int> get_sub_tile_from_pin_physical_num(t_physical_tile_type_ptr physical_tile, int physical_num) {
 
 
     const t_sub_tile* target_sub_tile = nullptr;
-<<<<<<< HEAD
-    int target_sub_tile_cap = -1;
-=======
     int target_sub_tile_cap = OPEN;
->>>>>>> 8cf5bc19
 
     bool pin_on_tile = is_pin_on_tile(physical_tile, physical_num);
 
@@ -1535,19 +1198,11 @@
 
 
     for(auto tmp_logical_block : sub_tile->equivalent_sites) {
-<<<<<<< HEAD
-        if(physical_num < (pin_num_offset + (int)tmp_logical_block->pb_pin_num_map.size()) ) {
-            return tmp_logical_block;
-
-        } else {
-            pin_num_offset += (int)tmp_logical_block->pb_pin_num_map.size();
-=======
         if(physical_num < (pin_num_offset + (int)tmp_logical_block->pin_logical_num_to_pb_pin_mapping.size()) ) {
             return tmp_logical_block;
 
         } else {
             pin_num_offset += (int)tmp_logical_block->pin_logical_num_to_pb_pin_mapping.size();
->>>>>>> 8cf5bc19
         }
     }
 
@@ -1560,11 +1215,7 @@
     auto logical_block = get_logical_block_from_pin_physical_num(physical_tile, physical_num);
     VTR_ASSERT(logical_block != nullptr);
     int logical_num = get_pin_logical_num_from_pin_physical_num(physical_tile, physical_num);
-<<<<<<< HEAD
-    return logical_block->pb_pin_num_map.at(logical_num);
-=======
     return logical_block->pin_logical_num_to_pb_pin_mapping.at(logical_num);
->>>>>>> 8cf5bc19
 
 }
 
@@ -1594,13 +1245,8 @@
         std::tie(sub_tile, sub_tile_rel_cap) = get_sub_tile_from_pin_physical_num(physical_tile, pin_physical_num);
         auto logical_block = get_logical_block_from_pin_physical_num(physical_tile, pin_physical_num);
         auto pin_logical_num = get_pin_logical_num_from_pin_physical_num(physical_tile, pin_physical_num);
-<<<<<<< HEAD
-        auto pb_pin = logical_block->pb_pin_num_map.at(pin_logical_num);
-        auto class_logical_num = logical_block->pb_pin_class_map.at(pb_pin);
-=======
         auto pb_pin = logical_block->pin_logical_num_to_pb_pin_mapping.at(pin_logical_num);
         auto class_logical_num = logical_block->pb_pin_to_class_logical_num_mapping.at(pb_pin);
->>>>>>> 8cf5bc19
         return get_class_physical_num_from_class_logical_num(physical_tile,
                                                              sub_tile,
                                                              logical_block,
@@ -1611,39 +1257,7 @@
 }
 
 bool is_pin_on_tile(t_physical_tile_type_ptr physical_tile, int physical_num) {
-<<<<<<< HEAD
-    if(physical_num < physical_tile->num_pins) {
-        return true;
-    } else {
-        return false;
-    }
-}
-
-/** **/
-std::vector<int> get_tile_internal_pins_num(t_physical_tile_type_ptr physical_type) {
-    int total_num_internal_pins = get_total_num_tile_internal_pins(physical_type);
-    std::vector<int> tile_internal_pins_num(total_num_internal_pins);
-    int pin_num = 0;
-    for(const auto& sub_tile : physical_type->sub_tiles) {
-        for(int sub_tile_cap = 0; sub_tile_cap < sub_tile.capacity.total(); sub_tile_cap++) {
-            for(const auto eq_site : sub_tile.equivalent_sites) {
-                for(const auto pin_num_pair : eq_site->pb_pin_num_map) {
-                    int pin_physical_num = get_pb_pin_physical_num(physical_type,
-                                                                   &sub_tile,
-                                                                   eq_site,
-                                                                   sub_tile_cap,
-                                                                   pin_num_pair.second);
-                    tile_internal_pins_num[pin_num] = pin_physical_num;
-                    pin_num++;
-                }
-            }
-        }
-    }
-    VTR_ASSERT(pin_num == total_num_internal_pins);
-    return tile_internal_pins_num;
-=======
     return(physical_num < physical_tile->num_pins);
->>>>>>> 8cf5bc19
 }
 
 std::vector<int> get_pb_graph_node_pins(t_physical_tile_type_ptr physical_tile,
@@ -1686,11 +1300,7 @@
                            pin_physical_num, physical_type->name, logical_block->name);
         }
         int pin_logical_num = result->second.pin;
-<<<<<<< HEAD
-        auto pb_pin = logical_block->pb_pin_num_map.at(pin_logical_num);
-=======
         auto pb_pin = logical_block->pin_logical_num_to_pb_pin_mapping.at(pin_logical_num);
->>>>>>> 8cf5bc19
         return get_pb_pin_driving_pins(physical_type,
                                         sub_tile,
                                         logical_block,
@@ -1729,11 +1339,7 @@
 int get_total_num_sub_tile_internal_pins(const t_sub_tile* sub_tile) {
     int num_pins = 0;
     for(auto eq_site : sub_tile->equivalent_sites) {
-<<<<<<< HEAD
-        num_pins += (int)eq_site->pb_pin_num_map.size();
-=======
         num_pins += (int)eq_site->pin_logical_num_to_pb_pin_mapping.size();
->>>>>>> 8cf5bc19
     }
     num_pins *= sub_tile->capacity.total();
     return num_pins;
@@ -1753,10 +1359,6 @@
     if(is_flat) {
         return tile->num_pins + get_total_num_tile_internal_pins(tile);
     } else {
-<<<<<<< HEAD
-        VTR_ASSERT(is_flat == false);
-=======
->>>>>>> 8cf5bc19
         return tile->num_pins;
     }
 
