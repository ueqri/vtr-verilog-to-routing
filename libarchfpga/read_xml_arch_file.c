/* The XML parser processes an XML file into a tree data structure composed of  
 * pugi::xml_nodes.  Each node represents an XML element.  For example          
 * <a> <b/> </a> will generate two pugi::xml_nodes.  One called "a" and its      
 * child "b".  Each pugi::xml_node can contain various XML data such as attribute 
 * information and text content.  The XML parser provides several functions to  
 * help the developer build, and traverse tree (this is also somtime referred to
 * as the Document Object Model or DOM).              
 *                                                                              
 * For convenience it often makes sense to use some wraper functions (provided in
 * the pugiutil namespace of libvtrutil) which simplify loading an XML file and 
 * error handling.
 *
 * The function pugiutil::load_xml() reads in an xml file.                 
 *                                                                              
 * The function pugiutil::get_single_child() returns a child xml_node for a given parent
 * xml_node if there is a child which matches the name provided by the developer.                          
 *                                                                              
 * The function pugiutil::get_attribute() is used to extract attributes from an 
 * xml_node, returning a pugi::xml_attribute. xml_attribute objects support accessors
 * such as as_float(), as_int() to retrieve semantic values. See pugixml documentation
 * for more details.
 * 
 * Architecture file checks already implemented (Daniel Chen):
 *		- Duplicate pb_types, pb_type ports, models, model ports,
 *			interconnects, interconnect annotations.
 *		- Port and pin range checking (port with 4 pins can only be
 *			accessed within [0:3].
 *		- LUT delay matrix size matches # of LUT inputs
 *		- Ensures XML tags are ordered.
 *		- Clocked primitives that have timing annotations must have a clock 
 *			name matching the primitive.
 *		- Enforced VPR definition of LUT and FF must have one input port (n pins) 
 *			and one output port(1 pin).
 *		- Checks file extension for blif and architecture xml file, avoid crashes if
 *			the two files are swapped on command line.
 *			
 */

#include <string.h>
#include <map>
#include <set>
#include <string>
#include <sstream>
#include <algorithm>

#include "pugixml.hpp"
#include "pugixml_util.hpp"

#include "vtr_assert.h"
#include "vtr_log.h"
#include "vtr_util.h"
#include "vtr_matrix.h"

#include "arch_types.h"
#include "arch_util.h"
#include "arch_error.h"

#include "read_xml_arch_file.h"
#include "read_xml_util.h"
#include "parse_switchblocks.h"

using namespace std;
using namespace pugiutil;

enum Fc_type {
	FC_ABS, FC_FRAC, FC_FULL
};

/* This gives access to the architecture file name to 
 all architecture-parser functions       */
static const char* arch_file_name = NULL;

/* This identifies the t_type_ptr of an IO block */
static t_type_ptr IO_TYPE = NULL;

/* This identifies the t_type_ptr of an Empty block */
static t_type_ptr EMPTY_TYPE = NULL;

/* This identifies the t_type_ptr of the default logic block */
static t_type_ptr FILL_TYPE = NULL;

/* Describes the different types of CLBs available */
static struct s_type_descriptor *cb_type_descriptors;

/* Function prototypes */
/*   Populate data */
static void SetupPinLocationsAndPinClasses(pugi::xml_node Locations,
		t_type_descriptor * Type, const pugiutil::loc_data& loc_data);
static void SetupGridLocations(pugi::xml_node Locations, t_type_descriptor * Type, const pugiutil::loc_data& loc_data);
/*    Process XML hiearchy */
static void ProcessPb_Type(pugi::xml_node Parent, t_pb_type * pb_type,
<<<<<<< HEAD
		t_mode * mode, const t_arch& arch, const pugiloc::loc_data& loc_data);
=======
		t_mode * mode, const pugiutil::loc_data& loc_data);
>>>>>>> 8a1588ed
static void ProcessPb_TypePort(pugi::xml_node Parent, t_port * port,
		e_power_estimation_method power_method, const pugiutil::loc_data& loc_data);
static void ProcessPinToPinAnnotations(pugi::xml_node parent,
<<<<<<< HEAD
		t_pin_to_pin_annotation *annotation, t_pb_type * parent_pb_type, const pugiloc::loc_data& loc_data);
static void ProcessInterconnect(pugi::xml_node Parent, t_mode * mode, const pugiloc::loc_data& loc_data);
static void ProcessMode(pugi::xml_node Parent, t_mode * mode, const t_arch& arch,
		const pugiloc::loc_data& loc_data);
static void Process_Fc(pugi::xml_node Node, t_type_descriptor * Type, t_segment_inf *segments, int num_segments, const pugiloc::loc_data& loc_data);
static void ProcessComplexBlockProps(pugi::xml_node Node, t_type_descriptor * Type, const pugiloc::loc_data& loc_data);
=======
		t_pin_to_pin_annotation *annotation, t_pb_type * parent_pb_type, const pugiutil::loc_data& loc_data);
static void ProcessInterconnect(pugi::xml_node Parent, t_mode * mode, const pugiutil::loc_data& loc_data);
static void ProcessMode(pugi::xml_node Parent, t_mode * mode,
		const pugiutil::loc_data& loc_data);
static void Process_Fc(pugi::xml_node Node, t_type_descriptor * Type, t_segment_inf *segments, int num_segments, const pugiutil::loc_data& loc_data);
static void ProcessComplexBlockProps(pugi::xml_node Node, t_type_descriptor * Type, const pugiutil::loc_data& loc_data);
>>>>>>> 8a1588ed
static void ProcessSizingTimingIpinCblock(pugi::xml_node Node,
		struct s_arch *arch, const bool timing_enabled, const pugiutil::loc_data& loc_data);
static void ProcessChanWidthDistr(pugi::xml_node Node,
<<<<<<< HEAD
		struct s_arch *arch, const pugiloc::loc_data& loc_data);
static void ProcessChanWidthDistrDir(pugi::xml_node Node, t_chan * chan, const pugiloc::loc_data& loc_data);
static void ProcessModels(pugi::xml_node Node, struct s_arch *arch, const pugiloc::loc_data& loc_data);
static void ProcessModelPorts(pugi::xml_node port_group, t_model* model, std::set<std::string>& port_names, const pugiloc::loc_data& loc_data);
static void ProcessLayout(pugi::xml_node Node, struct s_arch *arch, const pugiloc::loc_data& loc_data);
=======
		struct s_arch *arch, const pugiutil::loc_data& loc_data);
static void ProcessChanWidthDistrDir(pugi::xml_node Node, t_chan * chan, const pugiutil::loc_data& loc_data);
static void ProcessModels(pugi::xml_node Node, struct s_arch *arch, const pugiutil::loc_data& loc_data);
static void ProcessLayout(pugi::xml_node Node, struct s_arch *arch, const pugiutil::loc_data& loc_data);
>>>>>>> 8a1588ed
static void ProcessDevice(pugi::xml_node Node, struct s_arch *arch,
		const bool timing_enabled, const pugiutil::loc_data& loc_data);
static void ProcessComplexBlocks(pugi::xml_node Node,
		t_type_descriptor ** Types, int *NumTypes,
		const s_arch& arch, const pugiutil::loc_data& loc_data);
static void ProcessSwitches(pugi::xml_node Node,
		struct s_arch_switch_inf **Switches, int *NumSwitches,
		const bool timing_enabled, const pugiutil::loc_data& loc_data);
static void ProcessSwitchTdel(pugi::xml_node Node, const bool timing_enabled,
		const int switch_index, s_arch_switch_inf *Switches, const pugiutil::loc_data& loc_data);
static void ProcessDirects(pugi::xml_node Parent, t_direct_inf **Directs,
		 int *NumDirects, const struct s_arch_switch_inf *Switches, const int NumSwitches,
		 const pugiutil::loc_data& loc_data);
static void ProcessSegments(pugi::xml_node Parent,
		struct s_segment_inf **Segs, int *NumSegs,
		const struct s_arch_switch_inf *Switches, const int NumSwitches,
		const bool timing_enabled, const bool switchblocklist_required, const pugiutil::loc_data& loc_data);
static void ProcessSwitchblocks(pugi::xml_node Parent, vector<t_switchblock_inf> *switchblocks,
				const t_arch_switch_inf *switches, const int num_switches, const pugiutil::loc_data& loc_data);
static void ProcessCB_SB(pugi::xml_node Node, bool * list,
		const int len, const pugiutil::loc_data& loc_data);
static void ProcessPower( pugi::xml_node parent,
		t_power_arch * power_arch,
        const pugiutil::loc_data& loc_data);

static void ProcessClocks(pugi::xml_node Parent, t_clock_arch * clocks, const pugiutil::loc_data& loc_data);

static void ProcessPb_TypePowerEstMethod(pugi::xml_node Parent, t_pb_type * pb_type, const pugiutil::loc_data& loc_data);
static void ProcessPb_TypePort_Power(pugi::xml_node Parent, t_port * port,
		e_power_estimation_method power_method, const pugiutil::loc_data& loc_data);


bool check_model_combinational_sinks(pugi::xml_node model_tag, const pugiloc::loc_data& loc_data, const t_model* model);
void warn_model_missing_timing(pugi::xml_node model_tag, const pugiloc::loc_data& loc_data, const t_model* model);
bool check_model_clocks(pugi::xml_node model_tag, const pugiloc::loc_data& loc_data, const t_model* model);
bool check_leaf_pb_model_timing_consistency(const t_pb_type* pb_type, const t_arch& arch);
std::string inst_port_to_port_name(std::string inst_port);

static bool attribute_to_bool(const pugi::xml_node node,
                const pugi::xml_attribute attr,
                const pugiloc::loc_data& loc_data);

/*
 *
 *
 * External Function Implementations
 *
 *
 */

/* Loads the given architecture file. */
void XmlReadArch(const char *ArchFile, const bool timing_enabled,
		struct s_arch *arch, t_type_descriptor ** Types,
		int *NumTypes) {

	const char *Prop;
	pugi::xml_node Next;
	ReqOpt POWER_REQD, SWITCHBLOCKLIST_REQD;

	if (vtr::check_file_name_extension(ArchFile, ".xml") == false) {
		vtr::printf_warning(__FILE__, __LINE__,
				"Architecture file '%s' may be in incorrect format. "
						"Expecting .xml format for architecture files.\n",
				ArchFile);
	}

	/* Parse the file */
	pugi::xml_document doc;
	pugiutil::loc_data loc_data;
	try {
		loc_data = pugiutil::load_xml(doc, ArchFile);
	} catch (XmlError& e) {
		archfpga_throw(ArchFile, e.line(),
				"%s", e.what());
	}

	arch_file_name = ArchFile;

	/* Root node should be architecture */
	auto architecture = get_single_child(doc, "architecture", loc_data);

	/* TODO: do version processing properly with string delimiting on the . */
	Prop = get_attribute(architecture, "version", loc_data, OPTIONAL).as_string(NULL);
	if (Prop != NULL) {
		if (atof(Prop) > atof(VPR_VERSION)) {
			vtr::printf_warning(__FILE__, __LINE__,
					"This architecture version is for VPR %f while your current VPR version is " VPR_VERSION ", compatability issues may arise\n",
					atof(Prop));
		}
	}

	/* Process models */
	Next = get_single_child(architecture, "models", loc_data);
	ProcessModels(Next, arch, loc_data);
	CreateModelLibrary(arch);

	/* Process layout */
	Next = get_single_child(architecture, "layout", loc_data);
	ProcessLayout(Next, arch, loc_data);

	/* Process device */
	Next = get_single_child(architecture, "device", loc_data);
	ProcessDevice(Next, arch, timing_enabled, loc_data);

	/* Process switches */
	Next = get_single_child(architecture, "switchlist", loc_data);
	ProcessSwitches(Next, &(arch->Switches), &(arch->num_switches),
			timing_enabled, loc_data);

	/* Process switchblocks. This depends on switches */
	bool switchblocklist_required = (arch->SBType == CUSTOM);	//require this section only if custom switchblocks are used
	SWITCHBLOCKLIST_REQD = BoolToReqOpt(switchblocklist_required);	


	/* Process segments. This depends on switches */
	Next = get_single_child(architecture, "segmentlist", loc_data);
	ProcessSegments(Next, &(arch->Segments), &(arch->num_segments),
			arch->Switches, arch->num_switches, timing_enabled, switchblocklist_required, loc_data);
	

	Next = get_single_child(architecture, "switchblocklist", loc_data, SWITCHBLOCKLIST_REQD);
	if (Next){
		ProcessSwitchblocks(Next, &(arch->switchblocks), arch->Switches, arch->num_switches, loc_data);
	}

	/* Process types */
	Next = get_single_child(architecture, "complexblocklist", loc_data);
	ProcessComplexBlocks(Next, Types, NumTypes, *arch, loc_data);

	/* Process directs */
	Next = get_single_child(architecture, "directlist", loc_data, OPTIONAL);
	if (Next) {
		ProcessDirects(Next, &(arch->Directs), &(arch->num_directs),
                arch->Switches, arch->num_switches,
				loc_data);
	}

	/* Process architecture power information */

	/* If arch->power has been initialized, meaning the user has requested power estimation,
	 * then the power architecture information is required.
	 */
	if (arch->power) {
		POWER_REQD = REQUIRED;
	} else {
		POWER_REQD = OPTIONAL;
	}

	Next = get_single_child(architecture, "power", loc_data, POWER_REQD);
	if (Next) {
		if (arch->power) {
			ProcessPower(Next, arch->power, loc_data);
		} else {
			/* This information still needs to be read, even if it is just
			 * thrown away.
			 */
			t_power_arch * power_arch_fake = (t_power_arch*) vtr::calloc(1,
					sizeof(t_power_arch));
			ProcessPower(Next, power_arch_fake, loc_data);
			free(power_arch_fake);
		}
	}

// Process Clocks
	Next = get_single_child(architecture, "clocks", loc_data, POWER_REQD);
	if (Next) {
		if (arch->clocks) {
			ProcessClocks(Next, arch->clocks, loc_data);
		} else {
			/* This information still needs to be read, even if it is just
			 * thrown away.
			 */
			t_clock_arch * clocks_fake = (t_clock_arch*) vtr::calloc(1,
					sizeof(t_clock_arch));
			ProcessClocks(Next, clocks_fake, loc_data);
			free(clocks_fake->clock_inf);
			free(clocks_fake);
		}
	}
	SyncModelsPbTypes(arch, *Types, *NumTypes);
	UpdateAndCheckModels(arch);

}


/*
 *
 *
 * File-scope function implementations
 *
 *
 */

/* Sets up the pinloc map and pin classes for the type. 
 * Pins and pin classses must already be setup by SetupPinClasses */
static void SetupPinLocationsAndPinClasses(pugi::xml_node Locations,
		t_type_descriptor * Type, const pugiutil::loc_data& loc_data) {
	int i, j, k, Count;
	int capacity, pin_count;
	int num_class;
	const char * Prop;

	pugi::xml_node Cur;

	capacity = Type->capacity;

	Prop = get_attribute(Locations, "pattern", loc_data).value();
	if (strcmp(Prop, "spread") == 0) {
		Type->pin_location_distribution = E_SPREAD_PIN_DISTR;
	} else if (strcmp(Prop, "custom") == 0) {
		Type->pin_location_distribution = E_CUSTOM_PIN_DISTR;
	} else {
		archfpga_throw(loc_data.filename_c_str(), loc_data.line(Locations),
				"%s is an invalid pin location pattern.\n", Prop);
	}

	/* Alloc and clear pin locations */
	Type->pin_width = (int *) vtr::calloc(Type->num_pins, sizeof(int));
	Type->pin_height = (int *) vtr::calloc(Type->num_pins, sizeof(int));
	Type->pinloc = (int ****) vtr::malloc(Type->width * sizeof(int ***));
	for (int width = 0; width < Type->width; ++width) {
		Type->pinloc[width] = (int ***) vtr::malloc(Type->height * sizeof(int **));
		for (int height = 0; height < Type->height; ++height) {
			Type->pinloc[width][height] = (int **) vtr::malloc(4 * sizeof(int *));
			for (int side = 0; side < 4; ++side) {
				Type->pinloc[width][height][side] = (int *) vtr::malloc(
						Type->num_pins * sizeof(int));
				for (int pin = 0; pin < Type->num_pins; ++pin) {
					Type->pinloc[width][height][side][pin] = 0;
				}
			}
		}
	}

	Type->pin_loc_assignments = (char *****) vtr::malloc(
			Type->width * sizeof(char ****));
	Type->num_pin_loc_assignments = (int ***) vtr::malloc(
			Type->width * sizeof(int **));
	for (int width = 0; width < Type->width; ++width) {
		Type->pin_loc_assignments[width] = (char ****) vtr::calloc(Type->height,
				sizeof(char ***));
		Type->num_pin_loc_assignments[width] = (int **) vtr::calloc(Type->height,
				sizeof(int *));
		for (int height = 0; height < Type->height; ++height) {
			Type->pin_loc_assignments[width][height] = (char ***) vtr::calloc(4,
					sizeof(char **));
			Type->num_pin_loc_assignments[width][height] = (int *) vtr::calloc(4,
					sizeof(int));
		}
	}

	/* Load the pin locations */
	if (Type->pin_location_distribution == E_CUSTOM_PIN_DISTR) {
		Cur = Locations.first_child();
		while (Cur) {
			check_node(Cur, "loc", loc_data);

			/* Get offset (ie. height) */
			int height = get_attribute(Cur, "offset", loc_data, OPTIONAL).as_int(0);
			if ((height < 0) || (height >= Type->height)) {
				archfpga_throw(loc_data.filename_c_str(), loc_data.line(Cur),
						"'%d' is an invalid offset for type '%s'.\n", height,
						Type->name);
			}

			/* Get side */
			int side = 0;
			Prop = get_attribute(Cur, "side", loc_data).value();
			if (0 == strcmp(Prop, "left")) {
				side = LEFT;
			} else if (0 == strcmp(Prop, "top")) {
				side = TOP;
			} else if (0 == strcmp(Prop, "right")) {
				side = RIGHT;
			} else if (0 == strcmp(Prop, "bottom")) {
				side = BOTTOM;
			} else {
				archfpga_throw(loc_data.filename_c_str(), loc_data.line(Cur),
						"'%s' is not a valid side.\n", Prop);
			}

			/* Check location is on perimeter */
			if ((TOP == side) && (height != (Type->height - 1))) {
				archfpga_throw(loc_data.filename_c_str(), loc_data.line(Cur),
						"Locations are only allowed on large block perimeter. 'top' side should be at offset %d only.\n",
						(Type->height - 1));
			}
			if ((BOTTOM == side) && (height != 0)) {
				archfpga_throw(loc_data.filename_c_str(), loc_data.line(Cur),
						"Locations are only allowed on large block perimeter. 'bottom' side should be at offset 0 only.\n");
			}

			/* Go through lists of pins */
			const std::vector<std::string> Tokens = vtr::split(Cur.child_value());
			Count = Tokens.size();
			Type->num_pin_loc_assignments[0][height][side] = Count;
			if (Count > 0) {
				Type->pin_loc_assignments[0][height][side] = (char**) vtr::calloc(
						Count, sizeof(char*));
				for (int pin = 0; pin < Count; ++pin) {
					/* Store location assignment */
					Type->pin_loc_assignments[0][height][side][pin] = vtr::strdup(
							Tokens[pin].c_str());

					/* Advance through list of pins in this location */
				}
			}
			Cur = Cur.next_sibling(Cur.name());
		}
	}

	/* Setup pin classes */
	num_class = 0;
	for (i = 0; i < Type->pb_type->num_ports; i++) {
		if (Type->pb_type->ports[i].equivalent) {
			num_class += capacity;
		} else {
			num_class += capacity * Type->pb_type->ports[i].num_pins;
		}
	}
	Type->class_inf = (struct s_class*) vtr::calloc(num_class,
			sizeof(struct s_class));
	Type->num_class = num_class;
	Type->pin_class = (int*) vtr::malloc(Type->num_pins * sizeof(int) * capacity);
	Type->is_global_pin = (bool*) vtr::malloc(
        Type->num_pins * sizeof(bool)* capacity);
	for (i = 0; i < Type->num_pins * capacity; i++) {
		Type->pin_class[i] = OPEN;
		Type->is_global_pin[i] = true;
	}

	pin_count = 0;

	/* Equivalent pins share the same class, non-equivalent pins belong to different pin classes */
	num_class = 0;
	for (i = 0; i < capacity; ++i) {
		for (j = 0; j < Type->pb_type->num_ports; ++j) {
			if (Type->pb_type->ports[j].equivalent) {
				Type->class_inf[num_class].num_pins =
						Type->pb_type->ports[j].num_pins;
				Type->class_inf[num_class].pinlist = (int *) vtr::malloc(
						sizeof(int) * Type->pb_type->ports[j].num_pins);
			}

			for (k = 0; k < Type->pb_type->ports[j].num_pins; ++k) {
				if (!Type->pb_type->ports[j].equivalent) {
					Type->class_inf[num_class].num_pins = 1;
					Type->class_inf[num_class].pinlist = (int *) vtr::malloc(
							sizeof(int) * 1);
					Type->class_inf[num_class].pinlist[0] = pin_count;
				} else {
					Type->class_inf[num_class].pinlist[k] = pin_count;
				}

				if (Type->pb_type->ports[j].type == IN_PORT) {
					Type->class_inf[num_class].type = RECEIVER;
				} else {
					VTR_ASSERT(Type->pb_type->ports[j].type == OUT_PORT);
					Type->class_inf[num_class].type = DRIVER;
				}
				Type->pin_class[pin_count] = num_class;
				Type->is_global_pin[pin_count] = Type->pb_type->ports[j].is_clock || 
                    Type->pb_type->ports[j].is_non_clock_global;
				pin_count++;

				if (!Type->pb_type->ports[j].equivalent) {
					num_class++;
				}
			}
			if (Type->pb_type->ports[j].equivalent) {
				num_class++;
			}
		}
	}
	VTR_ASSERT(num_class == Type->num_class);
	VTR_ASSERT(pin_count == Type->num_pins);
}

/* Sets up the grid_loc_def for the type. */
static void SetupGridLocations(pugi::xml_node Locations, t_type_descriptor * Type, const pugiutil::loc_data& loc_data) {
	int i;

	pugi::xml_node Cur;
	const char *Prop;

	Type->num_grid_loc_def = count_children(Locations, "loc", loc_data);
	Type->grid_loc_def = (struct s_grid_loc_def *) vtr::calloc(
			Type->num_grid_loc_def, sizeof(struct s_grid_loc_def));

	/* Load the pin locations */
	Cur = Locations.first_child();
	i = 0;
	while (Cur) {
		check_node(Cur, "loc", loc_data);

		/* loc index */
		Prop = get_attribute(Cur, "type", loc_data).value();
		if (Prop) {
			if (strcmp(Prop, "perimeter") == 0) {
				if (Type->num_grid_loc_def != 1) {
					archfpga_throw(loc_data.filename_c_str(), loc_data.line(Cur),
							"Another loc specified for perimeter.\n");
				}
				Type->grid_loc_def[i].grid_loc_type = BOUNDARY;
				VTR_ASSERT(IO_TYPE == Type);
				/* IO goes to boundary */
			} else if (strcmp(Prop, "fill") == 0) {
				if (Type->num_grid_loc_def != 1 || FILL_TYPE != NULL) {
					archfpga_throw(loc_data.filename_c_str(), loc_data.line(Cur),
							"Another loc specified for fill.\n");
				}
				Type->grid_loc_def[i].grid_loc_type = FILL;
				FILL_TYPE = Type;
			} else if (strcmp(Prop, "col") == 0) {
				Type->grid_loc_def[i].grid_loc_type = COL_REPEAT;
			} else if (strcmp(Prop, "rel") == 0) {
				Type->grid_loc_def[i].grid_loc_type = COL_REL;
			} else {
				archfpga_throw(loc_data.filename_c_str(), loc_data.line(Cur),
						"Unknown grid location type '%s' for type '%s'.\n",
						Prop, Type->name);
			}
		}
		Prop = get_attribute(Cur, "start", loc_data, OPTIONAL).as_string(NULL);
		if (Type->grid_loc_def[i].grid_loc_type == COL_REPEAT) {
			if (Prop == NULL) {
				archfpga_throw(loc_data.filename_c_str(), loc_data.line(Cur),
						"grid location property 'start' must be specified for grid location type 'col'.\n");
			}
			Type->grid_loc_def[i].start_col = vtr::atoi(Prop);
		} else if (Prop != NULL) {
			archfpga_throw(loc_data.filename_c_str(), loc_data.line(Cur),
					"grid location property 'start' valid for grid location type 'col' only.\n");
		}
		Prop = get_attribute(Cur, "repeat", loc_data, OPTIONAL).as_string(NULL);
		if (Type->grid_loc_def[i].grid_loc_type == COL_REPEAT) {
			if (Prop != NULL) {
				Type->grid_loc_def[i].repeat = vtr::atoi(Prop);
			}
		} else if (Prop != NULL) {
			archfpga_throw(loc_data.filename_c_str(), loc_data.line(Cur),
					"Grid location property 'repeat' valid for grid location type 'col' only.\n");
		}
		Prop = get_attribute(Cur, "pos", loc_data, OPTIONAL).as_string(NULL);
		if (Type->grid_loc_def[i].grid_loc_type == COL_REL) {
			if (Prop == NULL) {
				archfpga_throw(loc_data.filename_c_str(), loc_data.line(Cur),
						"Grid location property 'pos' must be specified for grid location type 'rel'.\n");
			}
			Type->grid_loc_def[i].col_rel = (float) atof(Prop);
		} else if (Prop != NULL) {
			archfpga_throw(loc_data.filename_c_str(), loc_data.line(Cur),
					"Grid location property 'pos' valid for grid location type 'rel' only.\n");
		}

		Type->grid_loc_def[i].priority = get_attribute(Cur, "priority", loc_data, OPTIONAL). as_int(1);

		Cur = Cur.next_sibling(Cur.name());
		i++;
	}
}

static void ProcessPinToPinAnnotations(pugi::xml_node Parent,
		t_pin_to_pin_annotation *annotation, t_pb_type * parent_pb_type, const pugiutil::loc_data& loc_data) {
	int i = 0;
	const char *Prop;
	
	if ( get_attribute(Parent, "max", loc_data, OPTIONAL).as_string(NULL) ){
		i++;
	}
	if ( get_attribute(Parent, "min", loc_data, OPTIONAL).as_string(NULL) ){
		i++;
	}
	if ( get_attribute(Parent, "type", loc_data, OPTIONAL).as_string(NULL) ){
		i++;
	}
	if ( get_attribute(Parent, "value", loc_data, OPTIONAL).as_string(NULL) ){
		i++;
	}
	if (0 == strcmp(Parent.name(), "C_constant")
			|| 0 == strcmp(Parent.name(), "C_matrix")
			|| 0 == strcmp(Parent.name(), "pack_pattern")) {
		i = 1;
	}

	annotation->num_value_prop_pairs = i;
	annotation->prop = (int*) vtr::calloc(i, sizeof(int));
	annotation->value = (char**) vtr::calloc(i, sizeof(char *));
	annotation->line_num = loc_data.line(Parent);
	/* Todo: This is slow, I should use a case lookup */
	i = 0;
	if (0 == strcmp(Parent.name(), "delay_constant")) {
		annotation->type = E_ANNOT_PIN_TO_PIN_DELAY;
		annotation->format = E_ANNOT_PIN_TO_PIN_CONSTANT;
		Prop = get_attribute(Parent, "max", loc_data, OPTIONAL).as_string(NULL);
		if (Prop) {
			annotation->prop[i] = (int) E_ANNOT_PIN_TO_PIN_DELAY_MAX;
			annotation->value[i] = vtr::strdup(Prop);
			i++;
		}
		Prop = get_attribute(Parent, "min",loc_data, OPTIONAL).as_string(NULL);
		if (Prop) {
			annotation->prop[i] = (int) E_ANNOT_PIN_TO_PIN_DELAY_MIN;
			annotation->value[i] = vtr::strdup(Prop);
			i++;
		}
		Prop = get_attribute(Parent, "in_port", loc_data).value();
		annotation->input_pins = vtr::strdup(Prop);

		Prop = get_attribute(Parent, "out_port", loc_data).value();
		annotation->output_pins = vtr::strdup(Prop);

	} else if (0 == strcmp(Parent.name(), "delay_matrix")) {
		annotation->type = E_ANNOT_PIN_TO_PIN_DELAY;
		annotation->format = E_ANNOT_PIN_TO_PIN_MATRIX;
		Prop = get_attribute(Parent, "type", loc_data).value();
		annotation->value[i] = vtr::strdup(Parent.child_value());

		if (0 == strcmp(Prop, "max")) {
			annotation->prop[i] = (int) E_ANNOT_PIN_TO_PIN_DELAY_MAX;
		} else {
			VTR_ASSERT(0 == strcmp(Prop, "min"));
			annotation->prop[i] = (int) E_ANNOT_PIN_TO_PIN_DELAY_MIN;
		}

		i++;
		Prop = get_attribute(Parent, "in_port", loc_data).value();
		annotation->input_pins = vtr::strdup(Prop);

		Prop = get_attribute(Parent, "out_port", loc_data).value();
		annotation->output_pins = vtr::strdup(Prop);

	} else if (0 == strcmp(Parent.name(), "C_constant")) {
		annotation->type = E_ANNOT_PIN_TO_PIN_CAPACITANCE;
		annotation->format = E_ANNOT_PIN_TO_PIN_CONSTANT;
		Prop = get_attribute(Parent, "C", loc_data).value();
		annotation->value[i] = vtr::strdup(Prop);
		annotation->prop[i] = (int) E_ANNOT_PIN_TO_PIN_CAPACITANCE_C;
		i++;

		Prop = get_attribute(Parent, "in_port", loc_data, OPTIONAL).as_string(NULL);
		annotation->input_pins = vtr::strdup(Prop);

		Prop = get_attribute(Parent, "out_port", loc_data,OPTIONAL).as_string(NULL);
		annotation->output_pins = vtr::strdup(Prop);
		VTR_ASSERT(
				annotation->output_pins != NULL || annotation->input_pins != NULL);

	} else if (0 == strcmp(Parent.name(), "C_matrix")) {
		annotation->type = E_ANNOT_PIN_TO_PIN_CAPACITANCE;
		annotation->format = E_ANNOT_PIN_TO_PIN_MATRIX;
		annotation->value[i] = vtr::strdup(Parent.child_value());
		annotation->prop[i] = (int) E_ANNOT_PIN_TO_PIN_CAPACITANCE_C;
		i++;

		Prop = get_attribute(Parent, "in_port", loc_data, OPTIONAL).as_string(NULL);
		annotation->input_pins = vtr::strdup(Prop);

		Prop = get_attribute(Parent, "out_port", loc_data, OPTIONAL).as_string(NULL);
		annotation->output_pins = vtr::strdup(Prop);
		VTR_ASSERT(
				annotation->output_pins != NULL || annotation->input_pins != NULL);

	} else if (0 == strcmp(Parent.name(), "T_setup")) {
		annotation->type = E_ANNOT_PIN_TO_PIN_DELAY;
		annotation->format = E_ANNOT_PIN_TO_PIN_CONSTANT;
		Prop = get_attribute(Parent, "value", loc_data).value();
		annotation->prop[i] = (int) E_ANNOT_PIN_TO_PIN_DELAY_TSETUP;
		annotation->value[i] = vtr::strdup(Prop);

		i++;
		Prop = get_attribute(Parent, "port", loc_data).value();
		annotation->input_pins = vtr::strdup(Prop);

		Prop = get_attribute(Parent, "clock", loc_data).value();
		annotation->clock = vtr::strdup(Prop);

		primitives_annotation_clock_match(annotation, parent_pb_type);

	} else if (0 == strcmp(Parent.name(), "T_clock_to_Q")) {
		annotation->type = E_ANNOT_PIN_TO_PIN_DELAY;
		annotation->format = E_ANNOT_PIN_TO_PIN_CONSTANT;
		Prop = get_attribute(Parent, "max", loc_data, OPTIONAL).as_string(NULL);
		if (Prop) {
			annotation->prop[i] = (int) E_ANNOT_PIN_TO_PIN_DELAY_CLOCK_TO_Q_MAX;
			annotation->value[i] = vtr::strdup(Prop);
			i++;
		}
		Prop = get_attribute(Parent, "min", loc_data, OPTIONAL).as_string(NULL);
		if (Prop) {
			annotation->prop[i] = (int) E_ANNOT_PIN_TO_PIN_DELAY_CLOCK_TO_Q_MIN;
			annotation->value[i] = vtr::strdup(Prop);
			i++;
		}

		Prop = get_attribute(Parent, "port", loc_data).value();
		annotation->input_pins = vtr::strdup(Prop);

		Prop = get_attribute(Parent, "clock", loc_data).value();
		annotation->clock = vtr::strdup(Prop);

		primitives_annotation_clock_match(annotation, parent_pb_type);

	} else if (0 == strcmp(Parent.name(), "T_hold")) {
		annotation->type = E_ANNOT_PIN_TO_PIN_DELAY;
		annotation->format = E_ANNOT_PIN_TO_PIN_CONSTANT;
		Prop = get_attribute(Parent, "value", loc_data).value();
		annotation->prop[i] = (int) E_ANNOT_PIN_TO_PIN_DELAY_THOLD;
		annotation->value[i] = vtr::strdup(Prop);
		i++;

		Prop = get_attribute(Parent, "port", loc_data).value();
		annotation->input_pins = vtr::strdup(Prop);

		Prop = get_attribute(Parent, "clock", loc_data).value();
		annotation->clock = vtr::strdup(Prop);

		primitives_annotation_clock_match(annotation, parent_pb_type);

	} else if (0 == strcmp(Parent.name(), "pack_pattern")) {
		annotation->type = E_ANNOT_PIN_TO_PIN_PACK_PATTERN;
		annotation->format = E_ANNOT_PIN_TO_PIN_CONSTANT;
		Prop = get_attribute(Parent, "name", loc_data).value();
		annotation->prop[i] = (int) E_ANNOT_PIN_TO_PIN_PACK_PATTERN_NAME;
		annotation->value[i] = vtr::strdup(Prop);
		i++;

		Prop = get_attribute(Parent, "in_port", loc_data).value();
		annotation->input_pins = vtr::strdup(Prop);

		Prop = get_attribute(Parent, "out_port", loc_data).value();
		annotation->output_pins = vtr::strdup(Prop);

	} else {
		archfpga_throw(loc_data.filename_c_str(), loc_data.line(Parent),
				"Unknown port type %s in %s in %s", Parent.name(),
				Parent.parent().name(), Parent.parent().parent().name() );
	} 
	VTR_ASSERT(i == annotation->num_value_prop_pairs);
}

static void ProcessPb_TypePowerPinToggle(pugi::xml_node parent, t_pb_type * pb_type, const pugiutil::loc_data& loc_data) {
	pugi::xml_node cur;
	const char * prop;
	t_port * port;
	int high, low;

	cur = get_first_child(parent, "port", loc_data, OPTIONAL);
	while (cur) {
		prop = get_attribute(cur, "name", loc_data).value();

		port = findPortByName(prop, pb_type, &high, &low);
		if (!port) {
			archfpga_throw(loc_data.filename_c_str(), loc_data.line(cur),
					"Could not find port '%s' needed for energy per toggle.",
					prop);
		}
		if (high != port->num_pins - 1 || low != 0) {
			archfpga_throw(loc_data.filename_c_str(), loc_data.line(cur),
					"Pin-toggle does not support pin indices (%s)", prop);
		}

		if (port->port_power->pin_toggle_initialized) {
			archfpga_throw(loc_data.filename_c_str(), loc_data.line(cur),
					"Duplicate pin-toggle energy for port '%s'", port->name);
		}
		port->port_power->pin_toggle_initialized = true;

		/* Get energy per toggle */
		port->port_power->energy_per_toggle = get_attribute(cur,
				"energy_per_toggle", loc_data).as_float(0.);

		/* Get scaled by factor */
		bool reverse_scaled = false;
		prop = get_attribute(cur, "scaled_by_static_prob", loc_data, OPTIONAL).as_string(NULL);
		if (!prop) {
			prop = get_attribute(cur, "scaled_by_static_prob_n", loc_data, OPTIONAL).as_string(NULL);
			if (prop) {
				reverse_scaled = true;
			}
		}

		if (prop) {
			port->port_power->scaled_by_port = findPortByName(prop, pb_type,
					&high, &low);
			if (high != low) {
				archfpga_throw(loc_data.filename_c_str(), loc_data.line(cur),
						"Pin-toggle 'scaled_by_static_prob' must be a single pin (%s)",
						prop);
			}
			port->port_power->scaled_by_port_pin_idx = high;
			port->port_power->reverse_scaled = reverse_scaled;
		}

		cur = cur.next_sibling(cur.name());
	}
}

static void ProcessPb_TypePower(pugi::xml_node Parent, t_pb_type * pb_type, const pugiutil::loc_data& loc_data) {
	pugi::xml_node cur, child;
	bool require_dynamic_absolute = false;
	bool require_static_absolute = false;
	bool require_dynamic_C_internal = false;

	cur = get_first_child(Parent, "power", loc_data, OPTIONAL);
	if (!cur) {
		return;
	}

	switch (pb_type->pb_type_power->estimation_method) {
	case POWER_METHOD_TOGGLE_PINS:
		ProcessPb_TypePowerPinToggle(cur, pb_type, loc_data);
		require_static_absolute = true;
		break;
	case POWER_METHOD_C_INTERNAL:
		require_dynamic_C_internal = true;
		require_static_absolute = true;
		break;
	case POWER_METHOD_ABSOLUTE:
		require_dynamic_absolute = true;
		require_static_absolute = true;
		break;
	default:
		break;
	}

	if (require_static_absolute) {
		child = get_single_child(cur, "static_power", loc_data);
		pb_type->pb_type_power->absolute_power_per_instance.leakage =
				get_attribute(child, "power_per_instance", loc_data).as_float(0.);
	}

	if (require_dynamic_absolute) {
		child = get_single_child(cur, "dynamic_power", loc_data);
		pb_type->pb_type_power->absolute_power_per_instance.dynamic =
				get_attribute(child, "power_per_instance", loc_data).as_float(0.);
	}

	if (require_dynamic_C_internal) {
		child = get_single_child(cur, "dynamic_power", loc_data);
		pb_type->pb_type_power->C_internal = get_attribute(child,
				"C_internal", loc_data).as_float(0.);
	}

}

static void ProcessPb_TypePowerEstMethod(pugi::xml_node Parent, t_pb_type * pb_type, const pugiutil::loc_data& loc_data) {
	pugi::xml_node cur;
	const char * prop;

	e_power_estimation_method parent_power_method;

	prop = NULL;

	cur = get_first_child(Parent, "power", loc_data, OPTIONAL);
	if (cur) {
		prop = get_attribute(cur, "method", loc_data, OPTIONAL).as_string(NULL);
	}

	if (pb_type->parent_mode && pb_type->parent_mode->parent_pb_type) {
		parent_power_method =
				pb_type->parent_mode->parent_pb_type->pb_type_power->estimation_method;
	} else {
		parent_power_method = POWER_METHOD_AUTO_SIZES;
	}

	if (!prop) {
		/* default method is auto-size */
		pb_type->pb_type_power->estimation_method = power_method_inherited(
				parent_power_method);
	} else if (strcmp(prop, "auto-size") == 0) {
		pb_type->pb_type_power->estimation_method = POWER_METHOD_AUTO_SIZES;
	} else if (strcmp(prop, "specify-size") == 0) {
		pb_type->pb_type_power->estimation_method = POWER_METHOD_SPECIFY_SIZES;
	} else if (strcmp(prop, "pin-toggle") == 0) {
		pb_type->pb_type_power->estimation_method = POWER_METHOD_TOGGLE_PINS;
	} else if (strcmp(prop, "c-internal") == 0) {
		pb_type->pb_type_power->estimation_method = POWER_METHOD_C_INTERNAL;
	} else if (strcmp(prop, "absolute") == 0) {
		pb_type->pb_type_power->estimation_method = POWER_METHOD_ABSOLUTE;
	} else if (strcmp(prop, "ignore") == 0) {
		pb_type->pb_type_power->estimation_method = POWER_METHOD_IGNORE;
	} else if (strcmp(prop, "sum-of-children") == 0) {
		pb_type->pb_type_power->estimation_method =
				POWER_METHOD_SUM_OF_CHILDREN;
	} else {
		archfpga_throw(loc_data.filename_c_str(), loc_data.line(cur),
				"Invalid power estimation method for pb_type '%s'",
				pb_type->name);
	}
}

/* Takes in a pb_type, allocates and loads data for it and recurses downwards */
static void ProcessPb_Type(pugi::xml_node Parent, t_pb_type * pb_type,
<<<<<<< HEAD
		t_mode * mode, const t_arch& arch, const pugiloc::loc_data& loc_data) {
=======
		t_mode * mode, const pugiutil::loc_data& loc_data) {
>>>>>>> 8a1588ed
	int num_ports, i, j, k, num_annotations;
	const char *Prop;
	pugi::xml_node Cur;

	char* class_name;
	/* STL maps for checking various duplicate names */
	map<string, int> pb_port_names;
	map<string, int> mode_names;
	pair<map<string, int>::iterator, bool> ret_pb_ports;
	pair<map<string, int>::iterator, bool> ret_mode_names;
	int num_in_ports, num_out_ports, num_clock_ports;
	int num_delay_constant, num_delay_matrix, num_C_constant, num_C_matrix,
			num_T_setup, num_T_cq, num_T_hold;

	pb_type->parent_mode = mode;
	if (mode != NULL && mode->parent_pb_type != NULL) {
		pb_type->depth = mode->parent_pb_type->depth + 1;
		Prop = get_attribute(Parent, "name", loc_data).value();
		pb_type->name = vtr::strdup(Prop);
	} else {
		pb_type->depth = 0;
		/* same name as type */
	}

	Prop = get_attribute(Parent, "blif_model", loc_data, OPTIONAL).as_string(NULL);
	pb_type->blif_model = vtr::strdup(Prop);

	pb_type->class_type = UNKNOWN_CLASS;
	Prop = get_attribute(Parent, "class", loc_data, OPTIONAL).as_string(NULL);
	class_name = vtr::strdup(Prop);

	if (class_name) {

		if (0 == strcmp(class_name, "lut")) {
			pb_type->class_type = LUT_CLASS;
		} else if (0 == strcmp(class_name, "flipflop")) {
			pb_type->class_type = LATCH_CLASS;
		} else if (0 == strcmp(class_name, "memory")) {
			pb_type->class_type = MEMORY_CLASS;
		} else {
			archfpga_throw(loc_data.filename_c_str(), loc_data.line(Parent),
					"Unknown class '%s' in pb_type '%s'\n", class_name,
					pb_type->name);
		}
		free(class_name);
	}

	if (mode == NULL) {
		pb_type->num_pb = 1;
	} else {
		pb_type->num_pb = get_attribute(Parent, "num_pb", loc_data).as_int(0);
	}

	VTR_ASSERT(pb_type->num_pb > 0);
	num_ports = num_in_ports = num_out_ports = num_clock_ports = 0;
	num_in_ports = count_children(Parent, "input", loc_data, OPTIONAL);
	num_out_ports = count_children(Parent, "output", loc_data, OPTIONAL);
	num_clock_ports = count_children(Parent, "clock", loc_data, OPTIONAL);
	num_ports = num_in_ports + num_out_ports + num_clock_ports;
	pb_type->ports = (t_port*) vtr::calloc(num_ports, sizeof(t_port));
	pb_type->num_ports = num_ports;

	/* Enforce VPR's definition of LUT/FF by checking number of ports */
	if (pb_type->class_type == LUT_CLASS
			|| pb_type->class_type == LATCH_CLASS) {
		if (num_in_ports != 1 || num_out_ports != 1) {
			archfpga_throw(loc_data.filename_c_str(), loc_data.line(Parent),
					"%s primitives must contain exactly one input port and one output port."
							"Found '%d' input port(s) and '%d' output port(s) for '%s'",
					(pb_type->class_type == LUT_CLASS) ? "LUT" : "Latch",
					num_in_ports, num_out_ports, pb_type->name);
		}
	}


	/* Initialize Power Structure */
	pb_type->pb_type_power = (t_pb_type_power*) vtr::calloc(1,
			sizeof(t_pb_type_power));
	ProcessPb_TypePowerEstMethod(Parent, pb_type, loc_data);

	/* process ports */
	j = 0;
	for (i = 0; i < 3; i++) {
		if (i == 0) {
			k = 0;
			Cur = get_first_child(Parent, "input", loc_data, OPTIONAL);
		} else if (i == 1) {
			k = 0;
			Cur = get_first_child(Parent, "output", loc_data, OPTIONAL);
		} else {
			k = 0;
			Cur = get_first_child(Parent, "clock", loc_data, OPTIONAL);
		}
		while (Cur) {
			pb_type->ports[j].parent_pb_type = pb_type;
			pb_type->ports[j].index = j;
			pb_type->ports[j].port_index_by_type = k;
			ProcessPb_TypePort(Cur, &pb_type->ports[j],
					pb_type->pb_type_power->estimation_method, loc_data);

			//Check port name duplicates
			ret_pb_ports = pb_port_names.insert(
					pair<string, int>(pb_type->ports[j].name, 0));
			if (!ret_pb_ports.second) {
				archfpga_throw(loc_data.filename_c_str(), loc_data.line(Cur),
						"Duplicate port names in pb_type '%s': port '%s'\n",
						pb_type->name, pb_type->ports[j].name);
			}

			/* get next iteration */
			j++;
			k++;
			Cur = Cur.next_sibling(Cur.name()); 
		}
	}

	VTR_ASSERT(j == num_ports);

	/* Count stats on the number of each type of pin */
	pb_type->num_clock_pins = pb_type->num_input_pins =
			pb_type->num_output_pins = 0;
	for (i = 0; i < pb_type->num_ports; i++) {
		if (pb_type->ports[i].type == IN_PORT
				&& pb_type->ports[i].is_clock == false) {
			pb_type->num_input_pins += pb_type->ports[i].num_pins;
		} else if (pb_type->ports[i].type == OUT_PORT) {
			pb_type->num_output_pins += pb_type->ports[i].num_pins;
		} else {
			VTR_ASSERT(
					pb_type->ports[i].is_clock
							&& pb_type->ports[i].type == IN_PORT);
			pb_type->num_clock_pins += pb_type->ports[i].num_pins;
		}
	}

	/* set max_internal_delay if exist */
	pb_type->max_internal_delay = UNDEFINED;
	Cur = get_single_child(Parent, "max_internal_delay", loc_data, OPTIONAL);
	if (Cur) {
		pb_type->max_internal_delay = get_attribute(Cur, "value", loc_data).as_float(UNDEFINED);
	}

	pb_type->annotations = NULL;
	pb_type->num_annotations = 0;
	i = 0;
	/* Determine if this is a leaf or container pb_type */
	if (pb_type->blif_model != NULL) {
		/* Process delay and capacitance annotations */
		num_annotations = 0;
		num_delay_constant = count_children(Parent, "delay_constant", loc_data, OPTIONAL);
		num_delay_matrix = count_children(Parent, "delay_matrix", loc_data, OPTIONAL);
		num_C_constant = count_children(Parent, "C_constant", loc_data, OPTIONAL);
		num_C_matrix = count_children(Parent, "C_matrix", loc_data, OPTIONAL);
		num_T_setup = count_children(Parent, "T_setup", loc_data, OPTIONAL);
		num_T_cq = count_children(Parent, "T_clock_to_Q", loc_data, OPTIONAL);
		num_T_hold = count_children(Parent, "T_hold", loc_data, OPTIONAL);
		num_annotations = num_delay_constant + num_delay_matrix + num_C_constant
				+ num_C_matrix + num_T_setup + num_T_cq + num_T_hold;

		pb_type->annotations = (t_pin_to_pin_annotation*) vtr::calloc(
				num_annotations, sizeof(t_pin_to_pin_annotation));
		pb_type->num_annotations = num_annotations;

		j = 0;
		for (i = 0; i < 7; i++) {
			if (i == 0) {
				Cur = get_first_child(Parent, "delay_constant", loc_data, OPTIONAL);
			} else if (i == 1) {
				Cur = get_first_child(Parent, "delay_matrix", loc_data, OPTIONAL);
			} else if (i == 2) {
				Cur = get_first_child(Parent, "C_constant", loc_data, OPTIONAL);
			} else if (i == 3) {
				Cur = get_first_child(Parent, "C_matrix", loc_data, OPTIONAL);
			} else if (i == 4) {
				Cur = get_first_child(Parent, "T_setup", loc_data, OPTIONAL);
			} else if (i == 5) {
				Cur = get_first_child(Parent, "T_clock_to_Q", loc_data, OPTIONAL);
			} else if (i == 6) {
				Cur = get_first_child(Parent, "T_hold", loc_data, OPTIONAL);
			}
			while (Cur) {
				ProcessPinToPinAnnotations(Cur, &pb_type->annotations[j],
						pb_type, loc_data);

				/* get next iteration */
				j++;
				Cur = Cur.next_sibling(Cur.name());
			}
		}
		VTR_ASSERT(j == num_annotations);

        check_leaf_pb_model_timing_consistency(pb_type, arch);

		/* leaf pb_type, if special known class, then read class lib otherwise treat as primitive */
		if (pb_type->class_type == LUT_CLASS) {
			ProcessLutClass(pb_type);
		} else if (pb_type->class_type == MEMORY_CLASS) {
			ProcessMemoryClass(pb_type);
		} else {
			/* other leaf pb_type do not have modes */
			pb_type->num_modes = 0;
			VTR_ASSERT(count_children(Parent, "mode", loc_data, OPTIONAL) == 0);
		}
	} else {
		/* container pb_type, process modes */
		VTR_ASSERT(pb_type->class_type == UNKNOWN_CLASS);
		pb_type->num_modes = count_children(Parent, "mode", loc_data, OPTIONAL);
		pb_type->pb_type_power->leakage_default_mode = 0;

		if (pb_type->num_modes == 0) {
			/* The pb_type operates in an implied one mode */
			pb_type->num_modes = 1;
			pb_type->modes = (t_mode*) vtr::calloc(pb_type->num_modes,
					sizeof(t_mode));
			pb_type->modes[i].parent_pb_type = pb_type;
			pb_type->modes[i].index = i;
			ProcessMode(Parent, &pb_type->modes[i], arch, loc_data);
			i++;
		} else {
			pb_type->modes = (t_mode*) vtr::calloc(pb_type->num_modes,
					sizeof(t_mode));

			Cur = get_first_child(Parent, "mode", loc_data);
			while (Cur != NULL) {
				if (0 == strcmp(Cur.name(), "mode")) {
					pb_type->modes[i].parent_pb_type = pb_type;
					pb_type->modes[i].index = i;
					ProcessMode(Cur, &pb_type->modes[i], arch, loc_data);

					ret_mode_names = mode_names.insert(
							pair<string, int>(pb_type->modes[i].name, 0));
					if (!ret_mode_names.second) {
						archfpga_throw(loc_data.filename_c_str(), loc_data.line(Cur),
								"Duplicate mode name: '%s' in pb_type '%s'.\n",
								pb_type->modes[i].name, pb_type->name);
					}

					/* get next iteration */
					i++;
					Cur = Cur.next_sibling(Cur.name());
				}
			}
		}
		VTR_ASSERT(i == pb_type->num_modes);
	}

	pb_port_names.clear();
	mode_names.clear();
	ProcessPb_TypePower(Parent, pb_type, loc_data);

}

static void ProcessPb_TypePort_Power(pugi::xml_node Parent, t_port * port,
		e_power_estimation_method power_method, const pugiutil::loc_data& loc_data) {
	pugi::xml_node cur;
	const char * prop;
	bool wire_defined = false;

	port->port_power = (t_port_power*) vtr::calloc(1, sizeof(t_port_power));

	//Defaults
	if (power_method == POWER_METHOD_AUTO_SIZES) {
		port->port_power->wire_type = POWER_WIRE_TYPE_AUTO;
		port->port_power->buffer_type = POWER_BUFFER_TYPE_AUTO;
	} else if (power_method == POWER_METHOD_SPECIFY_SIZES) {
		port->port_power->wire_type = POWER_WIRE_TYPE_IGNORED;
		port->port_power->buffer_type = POWER_BUFFER_TYPE_NONE;
	}

	cur = get_single_child(Parent, "power", loc_data, OPTIONAL);

	if (cur) {
		/* Wire capacitance */

		/* Absolute C provided */
		prop = get_attribute(cur, "wire_capacitance", loc_data, OPTIONAL).as_string(NULL);
		if (prop) {
			if (!(power_method == POWER_METHOD_AUTO_SIZES
					|| power_method == POWER_METHOD_SPECIFY_SIZES)) {
				archfpga_throw(loc_data.filename_c_str(), loc_data.line(cur),
						"Wire capacitance defined for port '%s'.  This is an invalid option for the parent pb_type '%s' power estimation method.",
						port->name, port->parent_pb_type->name);
			} else {
				wire_defined = true;
				port->port_power->wire_type = POWER_WIRE_TYPE_C;
				port->port_power->wire.C = (float) atof(prop);
			}
		}

		/* Wire absolute length provided */
		prop = get_attribute(cur, "wire_length", loc_data, OPTIONAL).as_string(NULL);
		if (prop) {
			if (!(power_method == POWER_METHOD_AUTO_SIZES
					|| power_method == POWER_METHOD_SPECIFY_SIZES)) {
				archfpga_throw(loc_data.filename_c_str(), loc_data.line(cur),
						"Wire length defined for port '%s'.  This is an invalid option for the parent pb_type '%s' power estimation method.",
						port->name, port->parent_pb_type->name);
			} else if (wire_defined) {
				archfpga_throw(loc_data.filename_c_str(), loc_data.line(cur),
						"Multiple wire properties defined for port '%s', pb_type '%s'.",
						port->name, port->parent_pb_type->name);
			} else if (strcmp(prop, "auto") == 0) {
				wire_defined = true;
				port->port_power->wire_type = POWER_WIRE_TYPE_AUTO;
			} else {
				wire_defined = true;
				port->port_power->wire_type = POWER_WIRE_TYPE_ABSOLUTE_LENGTH;
				port->port_power->wire.absolute_length = (float) atof(prop);
			}
		}

		/* Wire relative length provided */
		prop = get_attribute(cur, "wire_relative_length", loc_data, OPTIONAL).as_string(NULL);
		if (prop) {
			if (!(power_method == POWER_METHOD_AUTO_SIZES
					|| power_method == POWER_METHOD_SPECIFY_SIZES)) {
				archfpga_throw(loc_data.filename_c_str(), loc_data.line(cur),
						"Wire relative length defined for port '%s'.  This is an invalid option for the parent pb_type '%s' power estimation method.",
						port->name, port->parent_pb_type->name);
			} else if (wire_defined) {
				archfpga_throw(loc_data.filename_c_str(), loc_data.line(cur),
						"Multiple wire properties defined for port '%s', pb_type '%s'.",
						port->name, port->parent_pb_type->name);
			} else {
				wire_defined = true;
				port->port_power->wire_type = POWER_WIRE_TYPE_RELATIVE_LENGTH;
				port->port_power->wire.relative_length = (float) atof(prop);
			}
		}

		/* Buffer Size */
		prop = get_attribute(cur, "buffer_size", loc_data, OPTIONAL).as_string(NULL);
		if (prop) {
			if (!(power_method == POWER_METHOD_AUTO_SIZES
					|| power_method == POWER_METHOD_SPECIFY_SIZES)) {
				archfpga_throw(loc_data.filename_c_str(), loc_data.line(cur),
						"Buffer size defined for port '%s'.  This is an invalid option for the parent pb_type '%s' power estimation method.",
						port->name, port->parent_pb_type->name);
			} else if (strcmp(prop, "auto") == 0) {
				port->port_power->buffer_type = POWER_BUFFER_TYPE_AUTO;
			} else {
				port->port_power->buffer_type = POWER_BUFFER_TYPE_ABSOLUTE_SIZE;
				port->port_power->buffer_size = (float) atof(prop);
			}
		}
	}
}

static void ProcessPb_TypePort(pugi::xml_node Parent, t_port * port,
		e_power_estimation_method power_method, const pugiutil::loc_data& loc_data) {
	const char *Prop;
	Prop = get_attribute(Parent, "name", loc_data).value();
	port->name = vtr::strdup(Prop);

	Prop = get_attribute(Parent, "port_class", loc_data, OPTIONAL).as_string(NULL);
	port->port_class = vtr::strdup(Prop);

	Prop = get_attribute(Parent, "chain", loc_data, OPTIONAL).as_string(NULL);
	port->chain_name = vtr::strdup(Prop);

	port->equivalent = get_attribute(Parent, "equivalent", loc_data, OPTIONAL).as_bool(false);
	port->num_pins = get_attribute(Parent, "num_pins", loc_data).as_int(0);
	port->is_non_clock_global = get_attribute(Parent,
			"is_non_clock_global", loc_data, OPTIONAL).as_bool(false);

	if (0 == strcmp(Parent.name(), "input")) {
		port->type = IN_PORT;
		port->is_clock = false;

		/* Check if LUT/FF port class is lut_in/D */
		if (port->parent_pb_type->class_type == LUT_CLASS) {
			if ((!port->port_class) || strcmp("lut_in", port->port_class)) {
				archfpga_throw(loc_data.filename_c_str(), loc_data.line(Parent),
						"Inputs to LUT primitives must have a port class named "
								"as \"lut_in\".");
			}
		} else if (port->parent_pb_type->class_type == LATCH_CLASS) {
			if ((!port->port_class) || strcmp("D", port->port_class)) {
				archfpga_throw(loc_data.filename_c_str(), loc_data.line(Parent),
						"Input to flipflop primitives must have a port class named "
								"as \"D\".");
			}
			/* Only allow one input pin for FF's */
			if (port->num_pins != 1) {
				archfpga_throw(loc_data.filename_c_str(), loc_data.line(Parent),
						"Input port of flipflop primitives must have exactly one pin. "
								"Found %d.", port->num_pins);
			}
		}

	} else if (0 == strcmp(Parent.name(), "output")) {
		port->type = OUT_PORT;
		port->is_clock = false;

		/* Check if LUT/FF port class is lut_out/Q */
		if (port->parent_pb_type->class_type == LUT_CLASS) {
			if ((!port->port_class) || strcmp("lut_out", port->port_class)) {
				archfpga_throw(loc_data.filename_c_str(), loc_data.line(Parent),
						"Output to LUT primitives must have a port class named "
								"as \"lut_in\".");
			}
			/* Only allow one output pin for LUT's */
			if (port->num_pins != 1) {
				archfpga_throw(loc_data.filename_c_str(), loc_data.line(Parent),
						"Output port of LUT primitives must have exactly one pin. "
								"Found %d.", port->num_pins);
			}
		} else if (port->parent_pb_type->class_type == LATCH_CLASS) {
			if ((!port->port_class) || strcmp("Q", port->port_class)) {
				archfpga_throw(loc_data.filename_c_str(), loc_data.line(Parent),
						"Output to flipflop primitives must have a port class named "
								"as \"D\".");
			}
			/* Only allow one output pin for FF's */
			if (port->num_pins != 1) {
				archfpga_throw(loc_data.filename_c_str(), loc_data.line(Parent),
						"Output port of flipflop primitives must have exactly one pin. "
								"Found %d.", port->num_pins);
			}
		}
	} else if (0 == strcmp(Parent.name(), "clock")) {
		port->type = IN_PORT;
		port->is_clock = true;
		if (port->is_non_clock_global == true) {
			archfpga_throw(loc_data.filename_c_str(), loc_data.line(Parent),
					"Port %s cannot be both a clock and a non-clock simultaneously\n",
					Parent.name());
		}

		if (port->parent_pb_type->class_type == LATCH_CLASS) {
			if ((!port->port_class) || strcmp("clock", port->port_class)) {
				archfpga_throw(loc_data.filename_c_str(), loc_data.line(Parent),
						"Clock to flipflop primitives must have a port class named "
								"as \"clock\".");
			}
			/* Only allow one output pin for FF's */
			if (port->num_pins != 1) {
				archfpga_throw(loc_data.filename_c_str(), loc_data.line(Parent),
						"Clock port of flipflop primitives must have exactly one pin. "
								"Found %d.", port->num_pins);
			}
		}
	} else {
		archfpga_throw(loc_data.filename_c_str(), loc_data.line(Parent),
				"Unknown port type %s", Parent.name());
	}

	ProcessPb_TypePort_Power(Parent, port, power_method, loc_data);
}

static void ProcessInterconnect(pugi::xml_node Parent, t_mode * mode, const pugiutil::loc_data& loc_data) {
	int num_interconnect = 0;
	int num_complete, num_direct, num_mux;
	int i, j, k, L_index, num_annotations;
	int num_delay_constant, num_delay_matrix, num_C_constant, num_C_matrix,
			num_pack_pattern;
	const char *Prop;
	pugi::xml_node Cur;
	pugi::xml_node Cur2;

	map<string, int> interc_names;
	pair<map<string, int>::iterator, bool> ret_interc_names;

	num_complete = num_direct = num_mux = 0;
	num_complete = count_children(Parent, "complete", loc_data, OPTIONAL);
	num_direct = count_children(Parent, "direct", loc_data, OPTIONAL);
	num_mux = count_children(Parent, "mux", loc_data, OPTIONAL);
	num_interconnect = num_complete + num_direct + num_mux;

	mode->num_interconnect = num_interconnect;
	mode->interconnect = (t_interconnect*) vtr::calloc(num_interconnect,
			sizeof(t_interconnect));

	i = 0;
	for (L_index = 0; L_index < 3; L_index++) {
		if (L_index == 0) {
			Cur = get_first_child(Parent, "complete", loc_data, OPTIONAL);
		} else if (L_index == 1) {
			Cur = get_first_child(Parent, "direct", loc_data, OPTIONAL);
		} else {
			Cur = get_first_child(Parent, "mux", loc_data, OPTIONAL);
		}
		while (Cur != NULL) {
			if (0 == strcmp(Cur.name(), "complete")) {
				mode->interconnect[i].type = COMPLETE_INTERC;
			} else if (0 == strcmp(Cur.name(), "direct")) {
				mode->interconnect[i].type = DIRECT_INTERC;
			} else {
				VTR_ASSERT(0 == strcmp(Cur.name(), "mux"));
				mode->interconnect[i].type = MUX_INTERC;
			}

			mode->interconnect[i].line_num = loc_data.line(Cur);

			mode->interconnect[i].parent_mode_index = mode->index;
			mode->interconnect[i].parent_mode = mode;

			Prop = get_attribute(Cur, "input", loc_data).value();
			mode->interconnect[i].input_string = vtr::strdup(Prop);

			Prop = get_attribute(Cur, "output", loc_data).value();
			mode->interconnect[i].output_string = vtr::strdup(Prop);

			Prop = get_attribute(Cur, "name", loc_data).value();
			mode->interconnect[i].name = vtr::strdup(Prop);

			ret_interc_names = interc_names.insert(
					pair<string, int>(mode->interconnect[i].name, 0));
			if (!ret_interc_names.second) {
				archfpga_throw(loc_data.filename_c_str(), loc_data.line(Cur),
						"Duplicate interconnect name: '%s' in mode: '%s'.\n",
						mode->interconnect[i].name, mode->name);
			}

			/* Process delay and capacitance annotations */
			num_annotations = 0;
			num_delay_constant = count_children(Cur, "delay_constant", loc_data, OPTIONAL);
			num_delay_matrix = count_children(Cur, "delay_matrix", loc_data, OPTIONAL);
			num_C_constant = count_children(Cur, "C_constant", loc_data, OPTIONAL);
			num_C_matrix = count_children(Cur, "C_matrix", loc_data, OPTIONAL);
			num_pack_pattern = count_children(Cur, "pack_pattern", loc_data, OPTIONAL);
			num_annotations = num_delay_constant + num_delay_matrix
					+ num_C_constant + num_C_matrix + num_pack_pattern;


			mode->interconnect[i].annotations =
					(t_pin_to_pin_annotation*) vtr::calloc(num_annotations,
							sizeof(t_pin_to_pin_annotation));
			mode->interconnect[i].num_annotations = num_annotations;

			k = 0;
			for (j = 0; j < 5; j++) {
				if (j == 0) {
					Cur2 = get_first_child(Cur, "delay_constant", loc_data, OPTIONAL);
				} else if (j == 1) {
					Cur2 = get_first_child(Cur, "delay_matrix", loc_data, OPTIONAL);
				} else if (j == 2) {
					Cur2 = get_first_child(Cur, "C_constant", loc_data, OPTIONAL);
				} else if (j == 3) {
					Cur2 = get_first_child(Cur, "C_matrix", loc_data, OPTIONAL);
				} else if (j == 4) {
					Cur2 = get_first_child(Cur, "pack_pattern", loc_data, OPTIONAL);
				}
				while (Cur2 != NULL) {
					ProcessPinToPinAnnotations(Cur2,
							&(mode->interconnect[i].annotations[k]), NULL, loc_data);

					/* get next iteration */
					k++;
					Cur2 = Cur2.next_sibling(Cur2.name());
				}
			}
			VTR_ASSERT(k == num_annotations);

			/* Power */
			mode->interconnect[i].interconnect_power =
					(t_interconnect_power*) vtr::calloc(1,
							sizeof(t_interconnect_power));
			mode->interconnect[i].interconnect_power->port_info_initialized =
					false;

			/* get next iteration */
			Cur = Cur.next_sibling(Cur.name());			
			i++;
		}
	}

	interc_names.clear();
	VTR_ASSERT(i == num_interconnect);
}

<<<<<<< HEAD
static void ProcessMode(pugi::xml_node Parent, t_mode * mode, const t_arch& arch,
		const pugiloc::loc_data& loc_data) {
=======
static void ProcessMode(pugi::xml_node Parent, t_mode * mode,
		const pugiutil::loc_data& loc_data) {
>>>>>>> 8a1588ed
	int i;
	const char *Prop;
	pugi::xml_node Cur;
	map<string, int> pb_type_names;
	pair<map<string, int>::iterator, bool> ret_pb_types;

	if (0 == strcmp(Parent.name(), "pb_type")) {
		/* implied mode */
		mode->name = vtr::strdup(mode->parent_pb_type->name);
	} else {
		Prop = get_attribute(Parent, "name", loc_data).value();
		mode->name = vtr::strdup(Prop);
	}

	mode->num_pb_type_children = count_children(Parent, "pb_type", loc_data, OPTIONAL);
	if (mode->num_pb_type_children > 0) {
		mode->pb_type_children = (t_pb_type*) vtr::calloc(
				mode->num_pb_type_children, sizeof(t_pb_type));

		i = 0;
		Cur = get_first_child(Parent, "pb_type", loc_data);
		while (Cur != NULL) {
			if (0 == strcmp(Cur.name(), "pb_type")) {
				ProcessPb_Type(Cur, &mode->pb_type_children[i], mode, arch, loc_data);

				ret_pb_types = pb_type_names.insert(
						pair<string, int>(mode->pb_type_children[i].name, 0));
				if (!ret_pb_types.second) {
					archfpga_throw(loc_data.filename_c_str(), loc_data.line(Cur),
							"Duplicate pb_type name: '%s' in mode: '%s'.\n",
							mode->pb_type_children[i].name, mode->name);
				}

				/* get next iteration */
				i++;
				Cur = Cur.next_sibling(Cur.name());
			}
		}
	} else {
		mode->pb_type_children = NULL;
	}

	/* Allocate power structure */
	mode->mode_power = (t_mode_power*) vtr::calloc(1, sizeof(t_mode_power));

	/* Clear STL map used for duplicate checks */
	pb_type_names.clear();

	Cur = get_single_child(Parent, "interconnect", loc_data);
	ProcessInterconnect(Cur, mode, loc_data);
}

/* Takes in the node ptr for the 'fc_in' and 'fc_out' elements and initializes
 * the appropriate fields of type. */
static void Process_Fc(pugi::xml_node Node, t_type_descriptor * Type, t_segment_inf *segments, int num_segments, const pugiutil::loc_data& loc_data) {
	enum Fc_type def_type_in, def_type_out, ovr_type;
	const char *Prop, *Prop2;
	char *port_name;
	float def_in_val, def_out_val, ovr_val;
	int ipin, iclass, end_pin_index, start_pin_index, match_count;
	int iport, iport_pin, curr_pin, port_found;
	pugi::xml_node Child;

	def_type_in = FC_FRAC;
	def_type_out = FC_FRAC;
    ovr_type = FC_FRAC; //Remove uninitialized warning
	def_in_val = OPEN;
	def_out_val = OPEN;

	Type->is_Fc_frac = (bool *) vtr::malloc(Type->num_pins * sizeof(bool));
	Type->is_Fc_full_flex = (bool *) vtr::malloc(
			Type->num_pins * sizeof(bool));
	Type->Fc = vtr::alloc_matrix<float>(0, Type->num_pins-1, 0, num_segments-1);

	/* Load the default fc_in, if specified */
	Prop = get_attribute(Node, "default_in_type", loc_data, OPTIONAL).as_string(NULL);
	if (Prop != NULL) {
		if (0 == strcmp(Prop, "abs")) {
			def_type_in = FC_ABS;
		} else if (0 == strcmp(Prop, "frac")) {
			def_type_in = FC_FRAC;
		} else if (0 == strcmp(Prop, "full")) {
			def_type_in = FC_FULL;
		} else {
			archfpga_throw(loc_data.filename_c_str(), loc_data.line(Node),
					"Invalid type '%s' for Fc. Only abs, frac and full are allowed.\n",
					Prop);
		}
		switch (def_type_in) {
		case FC_FULL:
			def_in_val = 0.0;
			break;
		case FC_ABS:
		case FC_FRAC:
			Prop2 = get_attribute(Node, "default_in_val", loc_data).value();
			def_in_val = (float) atof(Prop2);
			break;
		default:
			def_in_val = -1;
		}
	}

	/* Load the default fc_out, if specified */
	Prop = get_attribute(Node, "default_out_type", loc_data, OPTIONAL).as_string(NULL);
	if (Prop != NULL) {
		if (0 == strcmp(Prop, "abs")) {
			def_type_out = FC_ABS;
		} else if (0 == strcmp(Prop, "frac")) {
			def_type_out = FC_FRAC;
		} else if (0 == strcmp(Prop, "full")) {
			def_type_out = FC_FULL;
		} else {
			archfpga_throw(loc_data.filename_c_str(), loc_data.line(Node),
					"Invalid type '%s' for Fc. Only abs, frac and full are allowed.\n",
					Prop);
		}
		switch (def_type_out) {
		case FC_FULL:
			def_out_val = 0.0;
			break;
		case FC_ABS:
		case FC_FRAC:
			Prop2 = get_attribute(Node, "default_out_val", loc_data).value();
			def_out_val = (float) atof(Prop2);
			break;
		default:
			def_out_val = -1;
		}
	}

	/* Go though all the pins and segments in Type, assign def_in_val and def_out_val
	 * to entries in Type->Fc array corresponding to input pins and output
	 * pins. Also sets up the type of fc of the pin in the bool arrays    */
	for (ipin = 0; ipin < Type->num_pins; ipin++) {
		iclass = Type->pin_class[ipin];
		for (int iseg = 0; iseg < num_segments; iseg++){
			if (Type->class_inf[iclass].type == DRIVER) {
				Type->Fc[ipin][iseg] = def_out_val;
				Type->is_Fc_full_flex[ipin] =
						(def_type_out == FC_FULL) ? true : false;
				Type->is_Fc_frac[ipin] = (def_type_out == FC_FRAC) ? true : false;
			} else if (Type->class_inf[iclass].type == RECEIVER) {
				Type->Fc[ipin][iseg] = def_in_val;
				Type->is_Fc_full_flex[ipin] =
						(def_type_in == FC_FULL) ? true : false;
				Type->is_Fc_frac[ipin] = (def_type_in == FC_FRAC) ? true : false;
			} else {
				Type->Fc[ipin][iseg] = -1;
				Type->is_Fc_full_flex[ipin] = false;
				Type->is_Fc_frac[ipin] = false;
			}
		}
	}

	/* pin-based fc overrides and segment-based fc overrides should not exist at the same time */
	if (get_first_child(Node, "pin", loc_data, OPTIONAL) != NULL && get_first_child(Node, "segment", loc_data, OPTIONAL) != NULL){
		archfpga_throw(loc_data.filename_c_str(), loc_data.line(Node),
				"Complex block 'fc' is allowed to specify pin-based fc overrides OR segment-based fc overrides, not both.\n");
	}

	/* Now, check for pin-based fc override - look for pin child. */
	Child = get_first_child(Node, "pin", loc_data, OPTIONAL);
	while (Child != NULL) {
		/* Get all the properties of the child first */
		Prop = get_attribute(Child, "name", loc_data).as_string(NULL);

		Prop2 = get_attribute(Child, "fc_type", loc_data).as_string(NULL);
		if (Prop2 != NULL) {
			if (0 == strcmp(Prop2, "abs")) {
				ovr_type = FC_ABS;
			} else if (0 == strcmp(Prop2, "frac")) {
				ovr_type = FC_FRAC;
			} else if (0 == strcmp(Prop2, "full")) {
				ovr_type = FC_FULL;
			} else {
				archfpga_throw(loc_data.filename_c_str(), loc_data.line(Child),
						"Invalid type '%s' for Fc. Only abs, frac and full are allowed.\n",
						Prop2);
			}
			switch (ovr_type) {
			case FC_FULL:
				ovr_val = 0.0;
				break;
			case FC_ABS:
			case FC_FRAC:
				Prop2 = get_attribute(Child, "fc_val", loc_data).value();
				ovr_val = (float) atof(Prop2);
				break;
			default:
				ovr_val = -1;
			}

			port_name = NULL;

			/* Search for the child pin in Type and overwrites the default values     */
			/* Check whether the name is in the format of "<port_name>" or            *
			 * "<port_name> [start_index:end_index]" by looking for the symbol '['    */
			Prop2 = strstr(Prop, "[");
			if (Prop2 == NULL) {
				/* Format "port_name" , Prop stores the port_name */
				end_pin_index = start_pin_index = -1;
			} else {
				/* Format "port_name [start_index:end_index]" */
				match_count = sscanf(Prop, "%s [%d:%d]", port_name,
						&end_pin_index, &start_pin_index);
				Prop = port_name;
				if (match_count != 3
						|| (match_count != 1 && port_name == NULL)) {
					archfpga_throw(loc_data.filename_c_str(), loc_data.line(Child),
							"Invalid name for pin child, name should be in the format \"port_name\" or \"port_name [end_pin_index:start_pin_index]\","
									"The end_pin_index and start_pin_index can be the same.\n");
				}
				if (end_pin_index < 0 || start_pin_index < 0) {
					archfpga_throw(loc_data.filename_c_str(), loc_data.line(Child),
							"The pin_index should not be a negative value.\n");
				}
				if (end_pin_index < start_pin_index) {
					archfpga_throw(loc_data.filename_c_str(), loc_data.line(Child),
							"The end_pin_index should be not be less than start_pin_index.\n");
				}
			}

			/* Find the matching port_name in Type */
			/* TODO: Check for pins assigned more than one override fc's - right now assigning the last value specified. */
			iport_pin = 0;
			port_found = false;
			for (iport = 0;
					((iport < Type->pb_type->num_ports) && (port_found == false));
					iport++) {
				if (strcmp(Prop, Type->pb_type->ports[iport].name) == 0) {
					/* This is the port, the start_pin_index and end_pin_index offset starts
					 * here. The indices are inclusive. */
					port_found = true;
					if (end_pin_index > Type->pb_type->ports[iport].num_pins) {
						archfpga_throw(loc_data.filename_c_str(), loc_data.line(Child),
								"The end_pin_index for this port: %d cannot be greater than the number of pins in this port: %d.\n",
								end_pin_index,
								Type->pb_type->ports[iport].num_pins);
					}

					// The pin indices is not specified - override whole port.
					if (end_pin_index == -1 && start_pin_index == -1) {
						start_pin_index = 0;

						// Minus one since it is going to be assessed inclusively.
						end_pin_index = Type->pb_type->ports[iport].num_pins
								- 1;
					}

					/* Go through the pins in the port from start_pin_index to end_pin_index
					 * and overwrite the default fc_val and fc_type with the values parsed in
					 * from above. */
					for (curr_pin = start_pin_index; curr_pin <= end_pin_index;
							curr_pin++) {

						// Check whether the value had been overwritten
						if (ovr_val != Type->Fc[iport_pin + curr_pin][0]
									|| Type->is_Fc_full_flex[iport_pin
											+ curr_pin]
											!= (ovr_type == FC_FULL) ? true :
							false
									|| Type->is_Fc_frac[iport_pin + curr_pin]
											!= (ovr_type == FC_FRAC) ?
									true : false) {

							for (int iseg = 0; iseg < num_segments; iseg++){
								Type->Fc[iport_pin + curr_pin][iseg] = ovr_val;
							}
							Type->is_Fc_full_flex[iport_pin + curr_pin] =
									(ovr_type == FC_FULL) ? true : false;
							Type->is_Fc_frac[iport_pin + curr_pin] =
									(ovr_type == FC_FRAC) ? true : false;

						} else {

							archfpga_throw(loc_data.filename_c_str(), loc_data.line(Child),
									"Multiple Fc override detected!\n");
						}
					}

				} else {
					/* This is not the matching port, move the iport_pin index forward. */
					iport_pin += Type->pb_type->ports[iport].num_pins;
				}
			} /* Finish going through all the ports in pb_type looking for the pin child's port. */

			/* The override pin child is not in any of the ports in pb_type. */
			if (port_found == false) {
				archfpga_throw(loc_data.filename_c_str(), loc_data.line(Child),
						"The port \"%s\" cannot be found.\n", Prop);
			}

			/* End of case where fc_type of pin_child is specified. */
		} else {
			/* fc_type of pin_child is not specified. Error out. */
			archfpga_throw(loc_data.filename_c_str(), loc_data.line(Child),
					"Pin child with no fc_type specified is not allowed.\n");
		}

		/* Find next child and frees up the current child. */
		Child = Child.next_sibling(Child.name());

	} /* End of processing pin children */

	/* now check for segment-based overrides. earlier in this function we already checked that both kinds of
	   overrides haven't been specified */
	Child = get_first_child(Node, "segment", loc_data, OPTIONAL);
	while (Child != NULL){
		const char *segment_name;
		int seg_ind;
		float in_val;
		float out_val;

		/* get name */
		Prop = get_attribute(Child, "name", loc_data).value();
		segment_name = Prop;

		/* get fc_in */
		Prop = get_attribute(Child, "in_val", loc_data).value();
		in_val = (float) atof(Prop);


		/* get fc_out */
		Prop = get_attribute(Child, "out_val", loc_data).value();
		out_val = (float) atof(Prop);


		/* get segment index for which Fc should be updated */
		seg_ind = UNDEFINED;
		for (int iseg = 0; iseg < num_segments; iseg++){
			if ( strcmp(segment_name, segments[iseg].name) == 0 ){
				seg_ind = iseg;
				break;
			}
		}
		if (seg_ind == UNDEFINED){
			archfpga_throw(loc_data.filename_c_str(), loc_data.line(Child),
				"Segment-based Fc override specified segment name that cannot be found in segment list: %s\n", segment_name);
		}

		/* update Fc for this segment across all driver/receiver pins */
		for (ipin = 0; ipin < Type->num_pins; ipin++){
			iclass = Type->pin_class[ipin];

			if (Type->class_inf[iclass].type == DRIVER){
				Type->Fc[ipin][seg_ind] = out_val;
			} else if (Type->class_inf[iclass].type == RECEIVER){
				Type->Fc[ipin][seg_ind] = in_val;
			} else {
				/* do nothing */
			}
		}


		/* Find next child*/
		Child = Child.next_sibling(Child.name());
	}

}

/* Thie processes attributes of the 'type' tag */
static void ProcessComplexBlockProps(pugi::xml_node Node, t_type_descriptor * Type, const pugiutil::loc_data& loc_data) {
	const char *Prop;

	/* Load type name */
	Prop = get_attribute(Node, "name", loc_data).value();
	Type->name = vtr::strdup(Prop);

	/* Load properties */
	Type->capacity = get_attribute(Node, "capacity", loc_data, OPTIONAL).as_int(1); /* TODO: Any block with capacity > 1 that is not I/O has not been tested, must test */
	Type->width = get_attribute(Node, "width", loc_data, OPTIONAL).as_int(1);
	Type->height = get_attribute(Node, "height", loc_data, OPTIONAL).as_int(1);
	Type->area = get_attribute(Node, "area", loc_data, OPTIONAL).as_float(UNDEFINED);

	if (atof(Prop) < 0) {
		archfpga_throw(loc_data.filename_c_str(), loc_data.line(Node),
				"Area for type %s must be non-negative\n", Type->name);
	}
}

/* Takes in node pointing to <models> and loads all the
 * child type objects.  */
<<<<<<< HEAD
static void ProcessModels(pugi::xml_node Node, struct s_arch *arch, const pugiloc::loc_data& loc_data) {
=======
static void ProcessModels(pugi::xml_node Node, struct s_arch *arch, const pugiutil::loc_data& loc_data) {
	const char *Prop;
	pugi::xml_node child;
>>>>>>> 8a1588ed
	pugi::xml_node p;
	t_model *temp;
	int L_index;
	/* std::maps for checking duplicates */
	map<string, int> model_name_map;
	pair<map<string, int>::iterator, bool> ret_map_name;

	L_index = NUM_MODELS_IN_LIBRARY;

	arch->models = NULL;
    for(pugi::xml_node model : Node.children()) {
        //Process each model
        if(model.name() != std::string("model")) {
            bad_tag(model, loc_data, Node, {"model"});
        }

		temp = new t_model;
		temp->index = L_index;
		L_index++;

        //Process the <model> tag attributes
        for(pugi::xml_attribute attr : model.attributes()) {
            if(attr.name() != std::string("name")) {
                bad_attribute(attr, model, loc_data);
            } else {
                VTR_ASSERT(attr.name() == std::string("name"));

                if(!temp->name) {
                    //First name attr. seen
                    temp->name = vtr::strdup(attr.value());
                } else {
                    //Duplicate name
                    archfpga_throw(loc_data.filename_c_str(), loc_data.line(model),
                            "Duplicate 'name' attribute on <model> tag.");
                }
            }
        }

		/* Try insert new model, check if already exist at the same time */
		ret_map_name = model_name_map.insert(pair<string, int>(temp->name, 0));
		if (!ret_map_name.second) {
			archfpga_throw(loc_data.filename_c_str(), loc_data.line(model),
					"Duplicate model name: '%s'.\n", temp->name);
		}

        //Process the ports
        std::set<std::string> port_names;
        for(pugi::xml_node port_group : model.children()) {
            if(port_group.name() == std::string("input_ports")) {
                ProcessModelPorts(port_group, temp, port_names, loc_data);
            } else if(port_group.name() == std::string("output_ports")) {
                ProcessModelPorts(port_group, temp, port_names, loc_data);
            } else {
                bad_tag(port_group, loc_data, model, {"input_ports", "output_ports"});
            }
        }

        //Sanity check the model
        check_model_clocks(model, loc_data, temp);
        check_model_combinational_sinks(model, loc_data, temp);
        warn_model_missing_timing(model, loc_data, temp);


        //Add the model
		temp->next = arch->models;
		arch->models = temp;
	}
	return;
}

static void ProcessModelPorts(pugi::xml_node port_group, t_model* model, std::set<std::string>& port_names, const pugiloc::loc_data& loc_data) {
    for(pugi::xml_attribute attr : port_group.attributes()) {
        bad_attribute(attr, port_group, loc_data);
    }

    enum PORTS dir = ERR_PORT;
    if(port_group.name() == std::string("input_ports")) {
        dir = IN_PORT;
    } else {
        VTR_ASSERT(port_group.name() == std::string("output_ports"));
        dir = OUT_PORT;
    }

    //Process each port
    for(pugi::xml_node port : port_group.children()) {
        //Should only be ports
        if(port.name() != std::string("port")) {
            bad_tag(port, loc_data, port_group, {"port"});
        }

        //Ports should have no children
        for(pugi::xml_node port_child : port.children()) {
            bad_tag(port_child, loc_data, port);
        }

        t_model_ports* model_port = new t_model_ports;

        model_port->dir = dir;

        //Process the attributes of each port
        for(pugi::xml_attribute attr : port.attributes()) {

            if(attr.name() == std::string("name")) {
                model_port->name = vtr::strdup(attr.value());

            } else if (attr.name() == std::string("is_clock")) {
                model_port->is_clock = attribute_to_bool(port, attr, loc_data);

            } else if (attr.name() == std::string("is_non_clock_global")) {
                model_port->is_non_clock_global = attribute_to_bool(port, attr, loc_data);

            } else if (attr.name() == std::string("clock")) {
                model_port->clock = std::string(attr.value());

            } else if (attr.name() == std::string("combinational_sink_ports")) {
                model_port->combinational_sink_ports = vtr::split(attr.value());

            } else {
                bad_attribute(attr, port, loc_data);
            }
        }

        //Sanity checks
        if (model_port->is_clock == true && model_port->is_non_clock_global == true) {
            archfpga_throw(loc_data.filename_c_str(), loc_data.line(port),
                    "Model port '%s' cannot be both a clock and a non-clock signal simultaneously", model_port->name);
        }

        if(port_names.count(model_port->name)) {
            archfpga_throw(loc_data.filename_c_str(), loc_data.line(port),
                    "Duplicate model port named '%s'", model_port->name);
        }

        if(dir == OUT_PORT && !model_port->combinational_sink_ports.empty()) {
            archfpga_throw(loc_data.filename_c_str(), loc_data.line(port),
                    "Model output ports can not have combinational sink ports");
            
        }

        //Add the port
        if(dir == IN_PORT) {
            model_port->next = model->inputs;
            model->inputs = model_port;

        } else {
            VTR_ASSERT(dir == OUT_PORT);

            model_port->next = model->outputs;
            model->outputs = model_port;
        }
    }
}

/* Takes in node pointing to <layout> and loads all the
 * child type objects. */
static void ProcessLayout(pugi::xml_node Node, struct s_arch *arch, const pugiutil::loc_data& loc_data) {
	const char *Prop;

	arch->clb_grid.IsAuto = true;
	ReqOpt CLB_GRID_ISAUTO;

	/* Load width and height if applicable */
	Prop = get_attribute(Node, "width", loc_data, OPTIONAL).as_string(NULL);
	if (Prop != NULL) {
		arch->clb_grid.IsAuto = false;
		arch->clb_grid.W = vtr::atoi(Prop);

		arch->clb_grid.H = get_attribute(Node, "height", loc_data).as_int(UNDEFINED);
	}

	/* Load aspect ratio if applicable */
	CLB_GRID_ISAUTO = BoolToReqOpt(arch->clb_grid.IsAuto);
	Prop = get_attribute(Node, "auto", loc_data, CLB_GRID_ISAUTO).as_string(NULL);
	if (Prop != NULL) {
		if (arch->clb_grid.IsAuto == false) {
			archfpga_throw(loc_data.filename_c_str(), loc_data.line(Node),
					"Auto-sizing, width and height cannot be specified\n");
		}
		arch->clb_grid.Aspect = (float) atof(Prop);
		if (arch->clb_grid.Aspect <= 0) {
			archfpga_throw(loc_data.filename_c_str(), loc_data.line(Node),
					"Grid aspect ratio is less than or equal to zero %g\n",
					arch->clb_grid.Aspect);
		}
	}
}

/* Takes in node pointing to <device> and loads all the
 * child type objects. */
static void ProcessDevice(pugi::xml_node Node, struct s_arch *arch,
		const bool timing_enabled, const pugiutil::loc_data& loc_data) {
	const char *Prop;
	pugi::xml_node Cur;
	bool custom_switch_block = false;

	ProcessSizingTimingIpinCblock(Node, arch, timing_enabled, loc_data);

	Cur = get_single_child(Node, "area", loc_data);
	arch->grid_logic_tile_area = get_attribute(Cur, "grid_logic_tile_area",
			loc_data, OPTIONAL).as_float(0);

	Cur = get_single_child(Node, "chan_width_distr", loc_data, OPTIONAL);
	if (Cur != NULL) {
		ProcessChanWidthDistr(Cur, arch, loc_data);
	}

	Cur = get_single_child(Node, "switch_block", loc_data);
	Prop = get_attribute(Cur, "type", loc_data).value();
	if (strcmp(Prop, "wilton") == 0) {
		arch->SBType = WILTON;
	} else if (strcmp(Prop, "universal") == 0) {
		arch->SBType = UNIVERSAL;
	} else if (strcmp(Prop, "subset") == 0) {
		arch->SBType = SUBSET;
	} else if (strcmp(Prop, "custom") == 0) {
		arch->SBType = CUSTOM;
		custom_switch_block = true;
	} else {
		archfpga_throw(loc_data.filename_c_str(), loc_data.line(Cur),
				"Unknown property %s for switch block type x\n", Prop);
	}
	
	ReqOpt CUSTOM_SWITCHBLOCK_REQD = BoolToReqOpt(!custom_switch_block);
	arch->Fs = get_attribute(Cur, "fs", loc_data, CUSTOM_SWITCHBLOCK_REQD).as_int(3);

}

/* Processes the sizing, timing, and ipin_cblock child objects of the 'device' node.
   We can specify an ipin cblock's info through the sizing/timing nodes (legacy),
   OR through the ipin_cblock node which specifies the info using the index of a switch. */
static void ProcessSizingTimingIpinCblock(pugi::xml_node Node,
		struct s_arch *arch, const bool timing_enabled, const pugiutil::loc_data& loc_data) {

	pugi::xml_node Cur;

	arch->ipin_mux_trans_size = UNDEFINED;
	arch->C_ipin_cblock = UNDEFINED;
	arch->T_ipin_cblock = UNDEFINED;
	ReqOpt TIMING_ENABLE_REQD;	
	

	TIMING_ENABLE_REQD = BoolToReqOpt(timing_enabled);

	Cur = get_single_child(Node, "sizing", loc_data);
	arch->R_minW_nmos = get_attribute(Cur, "R_minW_nmos", loc_data, TIMING_ENABLE_REQD).as_float(0);
	arch->R_minW_pmos = get_attribute(Cur, "R_minW_pmos", loc_data, TIMING_ENABLE_REQD).as_float(0);
	arch->ipin_mux_trans_size = get_attribute(Cur, "ipin_mux_trans_size",
			loc_data, OPTIONAL).as_float(0);

	/* currently only ipin cblock info is specified in the timing node */
	TIMING_ENABLE_REQD = BoolToReqOpt(timing_enabled);
	Cur = get_single_child(Node, "timing", loc_data, TIMING_ENABLE_REQD);
	if (Cur != NULL) {
		arch->C_ipin_cblock = get_attribute(Cur, "C_ipin_cblock", loc_data, OPTIONAL).as_float(0);
		arch->T_ipin_cblock = get_attribute(Cur, "T_ipin_cblock", loc_data, OPTIONAL).as_float(0);

	}
}

/* Takes in node pointing to <chan_width_distr> and loads all the
 * child type objects. */
static void ProcessChanWidthDistr(pugi::xml_node Node,
		struct s_arch *arch, const pugiutil::loc_data& loc_data) {
	pugi::xml_node Cur;

	Cur = get_single_child(Node, "io", loc_data);
	arch->Chans.chan_width_io = get_attribute(Cur, "width", loc_data).as_float(UNDEFINED);

	Cur = get_single_child(Node, "x", loc_data);
	ProcessChanWidthDistrDir(Cur, &arch->Chans.chan_x_dist, loc_data);

	Cur = get_single_child(Node, "y", loc_data);
	ProcessChanWidthDistrDir(Cur, &arch->Chans.chan_y_dist, loc_data);
}

/* Takes in node within <chan_width_distr> and loads all the
 * child type objects. */
static void ProcessChanWidthDistrDir(pugi::xml_node Node, t_chan * chan, const pugiutil::loc_data& loc_data) {
	const char *Prop;

	ReqOpt hasXpeak, hasWidth, hasDc;
	hasXpeak = hasWidth = hasDc = OPTIONAL;

	Prop = get_attribute(Node, "distr", loc_data).value();
	if (strcmp(Prop, "uniform") == 0) {
		chan->type = UNIFORM;
	} else if (strcmp(Prop, "gaussian") == 0) {
		chan->type = GAUSSIAN;
		hasXpeak = hasWidth = hasDc = REQUIRED;
	} else if (strcmp(Prop, "pulse") == 0) {
		chan->type = PULSE;
		hasXpeak = hasWidth = hasDc = REQUIRED;
	} else if (strcmp(Prop, "delta") == 0) {
		hasXpeak = hasDc = REQUIRED;
		chan->type = DELTA;
	} else {
		archfpga_throw(loc_data.filename_c_str(), loc_data.line(Node),
				"Unknown property %s for chan_width_distr x\n", Prop);
	}

	chan->peak = get_attribute(Node, "peak", loc_data).as_float(UNDEFINED);
	chan->width = get_attribute(Node, "width", loc_data, hasWidth).as_float(0);
	chan->xpeak = get_attribute(Node, "xpeak", loc_data, hasXpeak).as_float(0);
	chan->dc = get_attribute(Node, "dc", loc_data, hasDc).as_float(0);
}



/* Takes in node pointing to <typelist> and loads all the
 * child type objects. */
static void ProcessComplexBlocks(pugi::xml_node Node,
		t_type_descriptor ** Types, int *NumTypes,
		const s_arch& arch, const pugiutil::loc_data& loc_data) {
	pugi::xml_node CurType, Prev;
	pugi::xml_node Cur;
	t_type_descriptor * Type;
	int i;
	map<string, int> pb_type_descriptors;
	pair<map<string, int>::iterator, bool> ret_pb_type_descriptors;
	/* Alloc the type list. Need one additional t_type_desctiptors:
	 * 1: empty psuedo-type
	 */
	*NumTypes = count_children(Node, "pb_type", loc_data) + 1;
	*Types = (t_type_descriptor *) vtr::malloc(
			sizeof(t_type_descriptor) * (*NumTypes));

	cb_type_descriptors = *Types;

	EMPTY_TYPE = &cb_type_descriptors[EMPTY_TYPE_INDEX];
	IO_TYPE = &cb_type_descriptors[IO_TYPE_INDEX];
	cb_type_descriptors[EMPTY_TYPE_INDEX].index = EMPTY_TYPE_INDEX;
	cb_type_descriptors[IO_TYPE_INDEX].index = IO_TYPE_INDEX;
	SetupEmptyType(cb_type_descriptors, EMPTY_TYPE);

	/* Process the types */
	/* TODO: I should make this more flexible but release is soon and I don't have time so assert values for empty and io types*/
	VTR_ASSERT(EMPTY_TYPE_INDEX == 0);
	VTR_ASSERT(IO_TYPE_INDEX == 1);
	i = 1; /* Skip over 'empty' type */

	CurType = Node.first_child();
	while (CurType) {
		check_node(CurType, "pb_type", loc_data);

		/* Alias to current type */
		Type = &(*Types)[i];

		/* Parses the properties fields of the type */
		ProcessComplexBlockProps(CurType, Type, loc_data);

		ret_pb_type_descriptors = pb_type_descriptors.insert(
				pair<string, int>(Type->name, 0));
		if (!ret_pb_type_descriptors.second) {
			archfpga_throw(loc_data.filename_c_str(), loc_data.line(CurType),
					"Duplicate pb_type descriptor name: '%s'.\n", Type->name);
		}

		/* Load pb_type info */
		Type->pb_type = (t_pb_type*) vtr::malloc(sizeof(t_pb_type));
		Type->pb_type->name = vtr::strdup(Type->name);
		if (i == IO_TYPE_INDEX) {
			if (strcmp(Type->name, "io") != 0) {
				archfpga_throw(loc_data.filename_c_str(), loc_data.line(CurType),
						"First complex block must be named \"io\" and define the inputs and outputs for the FPGA");
			}
		}
		ProcessPb_Type(CurType, Type->pb_type, NULL, arch, loc_data);
		Type->num_pins = Type->capacity
				* (Type->pb_type->num_input_pins
						+ Type->pb_type->num_output_pins
						+ Type->pb_type->num_clock_pins);
		Type->num_receivers = Type->capacity * Type->pb_type->num_input_pins;
		Type->num_drivers = Type->capacity * Type->pb_type->num_output_pins;

		/* Load pin names and classes and locations */
		Cur = get_single_child(CurType, "pinlocations", loc_data);
		SetupPinLocationsAndPinClasses(Cur, Type, loc_data);

		Cur = get_single_child(CurType, "gridlocations", loc_data);
		SetupGridLocations(Cur, Type, loc_data);

		/* Load Fc */
		Cur = get_single_child(CurType, "fc", loc_data);
		Process_Fc(Cur, Type, arch.Segments, arch.num_segments, loc_data);


		Type->index = i;

		/* Type fully read */
		++i;

		/* Free this node and get its next sibling node */
		CurType = CurType.next_sibling (CurType.name());

	}
	if (FILL_TYPE == NULL) {
		archfpga_throw(arch_file_name, 0,
				"grid location type 'fill' must be specified.\n");
	}
	pb_type_descriptors.clear();
}


static void ProcessSegments(pugi::xml_node Parent,
		struct s_segment_inf **Segs, int *NumSegs,
		const struct s_arch_switch_inf *Switches, const int NumSwitches,
		const bool timing_enabled, const bool switchblocklist_required, const pugiutil::loc_data& loc_data) {
	int i, j, length;
	const char *tmp;

	pugi::xml_node SubElem;
	pugi::xml_node Node;

	/* Count the number of segs and check they are in fact
	 * of segment elements. */
	*NumSegs = count_children(Parent, "segment", loc_data);

	/* Alloc segment list */
	*Segs = NULL;
	if (*NumSegs > 0) {
		*Segs = (struct s_segment_inf *) vtr::malloc(
				*NumSegs * sizeof(struct s_segment_inf));
		memset(*Segs, 0, (*NumSegs * sizeof(struct s_segment_inf)));
	}

	/* Load the segments. */
	Node = get_first_child(Parent, "segment", loc_data);
	for (i = 0; i < *NumSegs; ++i) {
		
		/* Get segment name */
		tmp = get_attribute(Node, "name", loc_data, OPTIONAL).as_string(NULL);
		if (tmp) {
			(*Segs)[i].name = vtr::strdup(tmp);
		} else {
			/* if swich block is "custom", then you have to provide a name for segment */
			if (switchblocklist_required) {
				archfpga_throw(loc_data.filename_c_str(), loc_data.line(Node),
					"No name specified for the segment #%d.\n", i);

			}
			/* set name to default: "unnamed_segment_<segment_index>" */
			stringstream ss;
			ss << "unnamed_segment_" << i;
			string dummy = ss.str();
			tmp = dummy.c_str();
			(*Segs)[i].name = vtr::strdup(tmp);
		}

		/* Get segment length */
		length = 1; /* DEFAULT */
		tmp = get_attribute(Node, "length", loc_data, OPTIONAL).as_string(NULL);
		if (tmp) {
			if (strcmp(tmp, "longline") == 0) {
				(*Segs)[i].longline = true;
			} else {
				length = vtr::atoi(tmp);
			}
		}
		(*Segs)[i].length = length;

		/* Get the frequency */
		(*Segs)[i].frequency = 1; /* DEFAULT */
		tmp = get_attribute(Node, "freq", loc_data, OPTIONAL).as_string(NULL);
		if (tmp) {
			(*Segs)[i].frequency = (int) (atof(tmp) * MAX_CHANNEL_WIDTH);
		}

		/* Get timing info */
		ReqOpt TIMING_ENABLE_REQD = BoolToReqOpt(timing_enabled);
		(*Segs)[i].Rmetal = get_attribute(Node, "Rmetal", loc_data, TIMING_ENABLE_REQD).as_float(0);
		(*Segs)[i].Cmetal = get_attribute(Node, "Cmetal", loc_data, TIMING_ENABLE_REQD).as_float(0);

		/* Get Power info */
		/*
		 (*Segs)[i].Cmetal_per_m = get_attribute(Node, "Cmetal_per_m", false,
		 0.);*/

		/* Get the type */
		tmp = get_attribute(Node, "type", loc_data).value();
		if (0 == strcmp(tmp, "bidir")) {
			(*Segs)[i].directionality = BI_DIRECTIONAL;
		}

		else if (0 == strcmp(tmp, "unidir")) {
			(*Segs)[i].directionality = UNI_DIRECTIONAL;
		}

		else {
			archfpga_throw(loc_data.filename_c_str(), loc_data.line(Node),
					"Invalid switch type '%s'.\n", tmp);
		}

		/* Get the wire and opin switches, or mux switch if unidir */
		if (UNI_DIRECTIONAL == (*Segs)[i].directionality) {
			SubElem = get_single_child(Node, "mux", loc_data);
			tmp = get_attribute(SubElem, "name", loc_data).value();

			/* Match names */
			for (j = 0; j < NumSwitches; ++j) {
				if (0 == strcmp(tmp, Switches[j].name)) {
					break; /* End loop so j is where we want it */
				}
			}
			if (j >= NumSwitches) {
				archfpga_throw(loc_data.filename_c_str(), loc_data.line(SubElem),
						"'%s' is not a valid mux name.\n", tmp);
			}

			/* Unidir muxes must have the same switch
			 * for wire and opin fanin since there is
			 * really only the mux in unidir. */
			(*Segs)[i].arch_wire_switch = j;
			(*Segs)[i].arch_opin_switch = j;
		}

		else {
			VTR_ASSERT(BI_DIRECTIONAL == (*Segs)[i].directionality);
			SubElem = get_single_child(Node, "wire_switch", loc_data);
			tmp = get_attribute(SubElem, "name", loc_data).value();

			/* Match names */
			for (j = 0; j < NumSwitches; ++j) {
				if (0 == strcmp(tmp, Switches[j].name)) {
					break; /* End loop so j is where we want it */
				}
			}
			if (j >= NumSwitches) {
				archfpga_throw(loc_data.filename_c_str(), loc_data.line(SubElem),
						"'%s' is not a valid wire_switch name.\n", tmp);
			}
			(*Segs)[i].arch_wire_switch = j;
			SubElem = get_single_child(Node, "opin_switch", loc_data);
			tmp = get_attribute(SubElem, "name", loc_data).value();

			/* Match names */
			for (j = 0; j < NumSwitches; ++j) {
				if (0 == strcmp(tmp, Switches[j].name)) {
					break; /* End loop so j is where we want it */
				}
			}
			if (j >= NumSwitches) {
				archfpga_throw(loc_data.filename_c_str(), loc_data.line(SubElem),
						"'%s' is not a valid opin_switch name.\n", tmp);
			}
			(*Segs)[i].arch_opin_switch = j;
		}

		/* Setup the CB list if they give one, otherwise use full */
		(*Segs)[i].cb_len = length;
		(*Segs)[i].cb = (bool *) vtr::malloc(length * sizeof(bool));
		for (j = 0; j < length; ++j) {
			(*Segs)[i].cb[j] = true;
		}
		SubElem = get_single_child(Node, "cb", loc_data, OPTIONAL);
		if (SubElem) {
			ProcessCB_SB(SubElem, (*Segs)[i].cb, length, loc_data);
		}

		/* Setup the SB list if they give one, otherwise use full */
		(*Segs)[i].sb_len = (length + 1);
		(*Segs)[i].sb = (bool *) vtr::malloc((length + 1) * sizeof(bool));
		for (j = 0; j < (length + 1); ++j) {
			(*Segs)[i].sb[j] = true;
		}
		SubElem = get_single_child(Node, "sb", loc_data, OPTIONAL);
		if (SubElem) {
			ProcessCB_SB(SubElem, (*Segs)[i].sb, (length + 1), loc_data);
		}
		
		/* Get next Node */
		Node = Node.next_sibling(Node.name());
	}
}

/* Processes the switchblocklist section from the xml architecture file. 
   See vpr/SRC/route/build_switchblocks.c for a detailed description of this 
   switch block format */
static void ProcessSwitchblocks(pugi::xml_node Parent, vector<t_switchblock_inf> *switchblocks,
				const t_arch_switch_inf *switches, const int num_switches, const pugiutil::loc_data& loc_data){

	pugi::xml_node Node;
	pugi::xml_node SubElem;
	const char *tmp;

	/* get the number of switchblocks */
	int num_switchblocks = count_children(Parent, "switchblock", loc_data);
	switchblocks->reserve(num_switchblocks);

	
	/* read-in all switchblock data */
	Node = get_first_child(Parent, "switchblock", loc_data);
	for (int i_sb = 0; i_sb < num_switchblocks; i_sb++){
		/* use a temp variable which will be assigned to switchblocks later */
		t_switchblock_inf sb;

		/* get name */
		tmp = get_attribute(Node, "name", loc_data).as_string(NULL);
		if (tmp){
			sb.name = tmp;
		}

		/* get type */
		tmp = get_attribute(Node, "type", loc_data).as_string(NULL);
		if (tmp){
			if (0 == strcmp(tmp, "bidir")){
				sb.directionality = BI_DIRECTIONAL;
			} else if (0 == strcmp(tmp, "unidir")){
				sb.directionality = UNI_DIRECTIONAL;
			} else {
				archfpga_throw(loc_data.filename_c_str(), loc_data.line(Node), "Unsopported switchblock type: %s\n", tmp);
			}
		}

		/* get the switchblock location */
		SubElem = get_single_child(Node, "switchblock_location", loc_data);
		tmp = get_attribute(SubElem, "type", loc_data).as_string(NULL);
		if (tmp){
			if (strcmp(tmp, "EVERYWHERE") == 0){
				sb.location = E_EVERYWHERE;
			} else if (strcmp(tmp, "PERIMETER") == 0){
				sb.location = E_PERIMETER;
			} else if (strcmp(tmp, "CORE") == 0){
				sb.location = E_CORE;
			} else if (strcmp(tmp, "CORNER") == 0){
				sb.location = E_CORNER;
			} else if (strcmp(tmp, "FRINGE") == 0){
				sb.location = E_FRINGE;
			} else {
				archfpga_throw(loc_data.filename_c_str(), loc_data.line(SubElem), "unrecognized switchblock location: %s\n", tmp);
			}
		}

		/* get switchblock permutation functions */
		SubElem = get_first_child(Node, "switchfuncs", loc_data);
		read_sb_switchfuncs(SubElem, &(sb), loc_data);
		
		read_sb_wireconns(switches, num_switches, Node, &(sb), loc_data);

		/* assign the sb to the switchblocks vector */		
		switchblocks->push_back(sb);

		/* run error checks on switch blocks */
		check_switchblock(&sb);

		Node = Node.next_sibling(Node.name());
	}

	return;
}


static void ProcessCB_SB(pugi::xml_node Node, bool * list,
		const int len, const pugiutil::loc_data& loc_data) {
	const char *tmp = NULL;
	int i;

	/* Check the type. We only support 'pattern' for now.
	 * Should add frac back eventually. */
	tmp = get_attribute(Node, "type", loc_data).value();
	if (0 == strcmp(tmp, "pattern")) {
		i = 0;

		/* Get the content string */
		tmp = Node.child_value();
		while (*tmp) {
			switch (*tmp) {
			case ' ':
			case '\t':
			case '\n':
				break;
			case 'T':
			case '1':
				if (i >= len) {
					archfpga_throw(loc_data.filename_c_str(), loc_data.line(Node),
							"CB or SB depopulation is too long. It should be (length) symbols for CBs and (length+1) symbols for SBs.\n");
				}
				list[i] = true;
				++i;
				break;
			case 'F':
			case '0':
				if (i >= len) {
					archfpga_throw(loc_data.filename_c_str(), loc_data.line(Node),
							"CB or SB depopulation is too long. It should be (length) symbols for CBs and (length+1) symbols for SBs.\n");
				}
				list[i] = false;
				++i;
				break;
			default:
				archfpga_throw(loc_data.filename_c_str(), loc_data.line(Node),
						"Invalid character %c in CB or SB depopulation list.\n",
						*tmp);
			}
			++tmp;
		}
		if (i < len) {
			archfpga_throw(loc_data.filename_c_str(), loc_data.line(Node),
					"CB or SB depopulation is too short. It should be (length) symbols for CBs and (length+1) symbols for SBs.\n");
		}
	}

	else {
		archfpga_throw(loc_data.filename_c_str(), loc_data.line(Node),
				"'%s' is not a valid type for specifying cb and sb depopulation.\n",
				tmp);
	}
}

static void ProcessSwitches(pugi::xml_node Parent,
		struct s_arch_switch_inf **Switches, int *NumSwitches,
		const bool timing_enabled, const pugiutil::loc_data& loc_data) {
	int i, j;
	const char *type_name;
	const char *switch_name;
	const char *buf_size;

	ReqOpt has_buf_size;
	pugi::xml_node Node;
	has_buf_size = OPTIONAL;

	/* Count the children and check they are switches */
	*NumSwitches = count_children(Parent, "switch", loc_data);

	/* Alloc switch list */
	*Switches = NULL;
	if (*NumSwitches > 0) {
		(*Switches) = new s_arch_switch_inf[(*NumSwitches)];
	}

	/* Load the switches. */
	Node = get_first_child(Parent, "switch", loc_data);
	for (i = 0; i < *NumSwitches; ++i) {

		switch_name = get_attribute(Node, "name", loc_data).value();
		type_name = get_attribute(Node, "type", loc_data).value();

		/* Check for switch name collisions */
		for (j = 0; j < i; ++j) {
			if (0 == strcmp((*Switches)[j].name, switch_name)) {
				archfpga_throw(loc_data.filename_c_str(), loc_data.line(Node),
						"Two switches with the same name '%s' were found.\n",
						switch_name);
			}
		}
		(*Switches)[i].name = vtr::strdup(switch_name);

		/* Figure out the type of switch. */
		if (0 == strcmp(type_name, "mux")) {
			(*Switches)[i].buffered = true;
			has_buf_size = REQUIRED;
		}

		else if (0 == strcmp(type_name, "pass_trans")) {
			(*Switches)[i].buffered = false;
		}

		else if (0 == strcmp(type_name, "buffer")) {
			(*Switches)[i].buffered = true;
		}

		else {
			archfpga_throw(loc_data.filename_c_str(), loc_data.line(Node),
					"Invalid switch type '%s'.\n", type_name);
		}
		
		ReqOpt TIMING_ENABLE_REQD = BoolToReqOpt(timing_enabled);
		(*Switches)[i].R = get_attribute(Node, "R", loc_data,TIMING_ENABLE_REQD).as_float(0);
		(*Switches)[i].Cin = get_attribute(Node, "Cin", loc_data, TIMING_ENABLE_REQD).as_float(0);
		(*Switches)[i].Cout = get_attribute(Node, "Cout", loc_data, TIMING_ENABLE_REQD).as_float(0);
		ProcessSwitchTdel(Node, timing_enabled, i, (*Switches), loc_data);
		(*Switches)[i].buf_size = get_attribute(Node, "buf_size", loc_data,
				has_buf_size).as_float(0);
		(*Switches)[i].mux_trans_size = get_attribute(Node, "mux_trans_size", loc_data, OPTIONAL).as_float(1);
				
		buf_size = get_attribute(Node, "power_buf_size", loc_data, OPTIONAL).as_string(NULL);
		if (buf_size == NULL) {
			(*Switches)[i].power_buffer_type = POWER_BUFFER_TYPE_AUTO;
		} else if (strcmp(buf_size, "auto") == 0) {
			(*Switches)[i].power_buffer_type = POWER_BUFFER_TYPE_AUTO;
		} else {
			(*Switches)[i].power_buffer_type = POWER_BUFFER_TYPE_ABSOLUTE_SIZE;
			(*Switches)[i].power_buffer_size = (float) atof(buf_size);
		}

		/* Get next switch element */
		Node = Node.next_sibling(Node.name());
		
	}
}

/* Processes the switch delay. Switch delay can be specified in two ways. 
   First way: switch delay is specified as a constant via the property Tdel in the switch node. 
   Second way: switch delay is specified as a function of the switch fan-in. In this 
               case, multiple nodes in the form

               <Tdel num_inputs="1" delay="3e-11"/>

               are specified as children of the switch node. In this case, Tdel
               is not included as a property of the switch node (first way). */
static void ProcessSwitchTdel(pugi::xml_node Node, const bool timing_enabled,
		const int switch_index, s_arch_switch_inf *Switches, const pugiutil::loc_data& loc_data){

	float Tdel_prop_value;
	int num_Tdel_children;

	/* check if switch node has the Tdel property */
	bool has_Tdel_prop = false;
	Tdel_prop_value = get_attribute(Node, "Tdel", loc_data, OPTIONAL).as_float(UNDEFINED);
	if (Tdel_prop_value != UNDEFINED){
		has_Tdel_prop = true;
	}

	/* check if switch node has Tdel children */
	bool has_Tdel_children = false;
	num_Tdel_children = count_children(Node, "Tdel", loc_data, OPTIONAL);
	if (num_Tdel_children != 0){
		has_Tdel_children = true;
	}

	/* delay should not be specified as a Tdel property AND a Tdel child */
	if (has_Tdel_prop && has_Tdel_children){
		archfpga_throw(loc_data.filename_c_str(), loc_data.line(Node),
				"Switch delay should be specified as EITHER a Tdel property OR as a child of the switch node, not both");
	}

	/* get pointer to the switch's Tdel map, then read-in delay data into this map */
	std::map<int, double> *Tdel_map = &Switches[switch_index].Tdel_map;
	if (has_Tdel_prop){
		/* delay specified as a constant */
		if (Tdel_map->count(UNDEFINED)){
            VTR_ASSERT(false);
		} else {
			(*Tdel_map)[UNDEFINED] = Tdel_prop_value;
		}
	} else if (has_Tdel_children) {
		/* Delay specified as a function of switch fan-in. 
		   Go through each Tdel child, read-in num_inputs and the delay value.
		   Insert this info into the switch delay map */
		pugi::xml_node Tdel_child = get_first_child(Node, "Tdel", loc_data);
		for (int ichild = 0; ichild < num_Tdel_children; ichild++){

			int num_inputs = get_attribute(Tdel_child, "num_inputs", loc_data).as_int(0);
			float Tdel_value = get_attribute(Tdel_child, "delay", loc_data).as_float(0.);

			if (Tdel_map->count( num_inputs ) ){
				archfpga_throw(loc_data.filename_c_str(), loc_data.line(Tdel_child),
					"Tdel node specified num_inputs (%d) that has already been specified by another Tdel node", num_inputs);
			} else {
				(*Tdel_map)[num_inputs] = Tdel_value;
			}
			Tdel_child = Tdel_child.next_sibling(Tdel_child.name());

		}
	} else {
		/* No delay info specified for switch */
		if (timing_enabled){
				archfpga_throw(loc_data.filename_c_str(), loc_data.line(Node),
					"Switch should contain intrinsic delay information if timing is enabled");
		} else {
			/* set a default value */
			(*Tdel_map)[UNDEFINED] = 0;
		}
	}
}

static void ProcessDirects(pugi::xml_node Parent, t_direct_inf **Directs,
		 int *NumDirects, const struct s_arch_switch_inf *Switches, const int NumSwitches,
		 const pugiutil::loc_data& loc_data) {
	int i, j;
	const char *direct_name;
	const char *from_pin_name;
	const char *to_pin_name;
	const char *switch_name;

	pugi::xml_node Node;

	/* Count the children and check they are direct connections */
	*NumDirects = count_children(Parent, "direct", loc_data);

	/* Alloc direct list */
	*Directs = NULL;
	if (*NumDirects > 0) {
		*Directs = (t_direct_inf *) vtr::malloc(
				*NumDirects * sizeof(t_direct_inf));
		memset(*Directs, 0, (*NumDirects * sizeof(t_direct_inf)));
	}

	/* Load the directs. */
	Node = get_first_child(Parent, "direct", loc_data);
	for (i = 0; i < *NumDirects; ++i) {
		
		direct_name = get_attribute(Node, "name", loc_data).value();
		/* Check for direct name collisions */
		for (j = 0; j < i; ++j) {
			if (0 == strcmp((*Directs)[j].name, direct_name)) {
				archfpga_throw(loc_data.filename_c_str(), loc_data.line(Node),
						"Two directs with the same name '%s' were found.\n",
						direct_name);
			}
		}
		(*Directs)[i].name = vtr::strdup(direct_name);

		/* Figure out the source pin and sink pin name */
		from_pin_name = get_attribute(Node, "from_pin",  loc_data).value();
		to_pin_name = get_attribute(Node, "to_pin", loc_data).value();

		/* Check that to_pin and the from_pin are not the same */
		if (0 == strcmp(to_pin_name, from_pin_name)) {
			archfpga_throw(loc_data.filename_c_str(), loc_data.line(Node),
					"The source pin and sink pin are the same: %s.\n",
					to_pin_name);
		}
		(*Directs)[i].from_pin = vtr::strdup(from_pin_name);
		(*Directs)[i].to_pin = vtr::strdup(to_pin_name);

		(*Directs)[i].x_offset = get_attribute(Node, "x_offset", loc_data).as_int(0);
		(*Directs)[i].y_offset = get_attribute(Node, "y_offset", loc_data).as_int(0);
		(*Directs)[i].z_offset = get_attribute(Node, "z_offset", loc_data).as_int(0);

        //Set the optional switch type
        switch_name = get_attribute(Node, "switch_name", loc_data, OPTIONAL).as_string(NULL);
        if(switch_name != NULL) {
            //Look-up the user defined switch
            for(j = 0; j < NumSwitches; j++) {
                if(0 == strcmp(switch_name, Switches[j].name)) {
                    break; //Found the switch
                }
            }
            if(j >= NumSwitches) {
                archfpga_throw(loc_data.filename_c_str(), loc_data.line(Node),
                        "Could not find switch named '%s' in switch list.\n", switch_name);

            }
            (*Directs)[i].switch_type = j; //Save the correct switch index
        } else {
            //If not defined, use the delayless switch by default
            //TODO: find a better way of indicating this.  Ideally, we would
            //specify the delayless switch index here, but it does not appear
            //to be defined at this point.
            (*Directs)[i].switch_type = -1; 
        }

		/* Check that the direct chain connection is not zero in both direction */
		if ((*Directs)[i].x_offset == 0 && (*Directs)[i].y_offset == 0) {
			archfpga_throw(loc_data.filename_c_str(), loc_data.line(Node),
					"The x_offset and y_offset are both zero, this is a length 0 direct chain connection.\n");
		}

		(*Directs)[i].line = loc_data.line(Node);
		/* Should I check that the direct chain offset is not greater than the chip? How? */

		/* Get next direct element */
		Node = Node.next_sibling(Node.name());
	}
}

static void ProcessPower( pugi::xml_node parent,
		t_power_arch * power_arch,
		const pugiutil::loc_data& loc_data) {
	pugi::xml_node Cur;

	/* Get the local interconnect capacitances */
	power_arch->local_interc_factor = 0.5;
	Cur = get_single_child(parent, "local_interconnect", loc_data, OPTIONAL);
	if (Cur) {
		power_arch->C_wire_local = get_attribute(Cur, "C_wire", loc_data, OPTIONAL).as_float(0.);
		power_arch->local_interc_factor = get_attribute(Cur, "factor", loc_data, OPTIONAL).as_float(0.5);

	}

	/* Get logical effort factor */
	power_arch->logical_effort_factor = 4.0;
	Cur = get_single_child(parent, "buffers", loc_data, OPTIONAL);
	if (Cur) {
		power_arch->logical_effort_factor = get_attribute(Cur,
				"logical_effort_factor", loc_data).as_float(0);;
	}

	/* Get SRAM Size */
	power_arch->transistors_per_SRAM_bit = 6.0;
	Cur = get_single_child(parent, "sram", loc_data, OPTIONAL);
	if (Cur) {
		power_arch->transistors_per_SRAM_bit = get_attribute(Cur,
				"transistors_per_bit", loc_data).as_float(0);
	}

	/* Get Mux transistor size */
	power_arch->mux_transistor_size = 1.0;
	Cur = get_single_child(parent, "mux_transistor_size", loc_data, OPTIONAL);
	if (Cur) {
		power_arch->mux_transistor_size = get_attribute(Cur,
				"mux_transistor_size", loc_data).as_float(0);
	}

	/* Get FF size */
	power_arch->FF_size = 1.0;
	Cur = get_single_child(parent, "FF_size", loc_data, OPTIONAL);
	if (Cur) {
		power_arch->FF_size = get_attribute(Cur, "FF_size", loc_data).as_float(0);
	}

	/* Get LUT transistor size */
	power_arch->LUT_transistor_size = 1.0;
	Cur = get_single_child(parent, "LUT_transistor_size", loc_data, OPTIONAL);
	if (Cur) {
		power_arch->LUT_transistor_size = get_attribute(Cur,
				"LUT_transistor_size", loc_data).as_float(0);
	}
}

/* Get the clock architcture */
static void ProcessClocks(pugi::xml_node Parent, t_clock_arch * clocks, const pugiutil::loc_data& loc_data) {
	pugi::xml_node Node;
	int i;
	const char *tmp;

	clocks->num_global_clocks = count_children(Parent, "clock", loc_data, OPTIONAL);

	/* Alloc the clockdetails */
	clocks->clock_inf = NULL;
	if (clocks->num_global_clocks > 0) {
		clocks->clock_inf = (t_clock_network *) vtr::malloc(
				clocks->num_global_clocks * sizeof(t_clock_network));
		memset(clocks->clock_inf, 0,
				clocks->num_global_clocks * sizeof(t_clock_network));
	}

	/* Load the clock info. */
	Node = get_first_child(Parent, "clock", loc_data);
	for (i = 0; i < clocks->num_global_clocks; ++i) {

		tmp = get_attribute(Node, "buffer_size", loc_data).value();
		if (strcmp(tmp, "auto") == 0) {
			clocks->clock_inf[i].autosize_buffer = true;
		} else {
			clocks->clock_inf[i].autosize_buffer = false;
			clocks->clock_inf[i].buffer_size = (float) atof(tmp);
		}

		clocks->clock_inf[i].C_wire = get_attribute(Node, "C_wire", loc_data).as_float(0);

		/* get the next clock item */
		Node = Node.next_sibling(Node.name());
	}
}


/* Used by functions outside read_xml_util.c to gain access to arch filename */
const char* get_arch_file_name() {
	return arch_file_name;
}

bool check_model_clocks(pugi::xml_node model_tag, const pugiloc::loc_data& loc_data, const t_model* model) {
    //Collect the ports identified as clocks
    std::set<std::string> clocks;
    for(t_model_ports* ports : {model->inputs, model->outputs}) {
        for(t_model_ports* port = ports; port != nullptr; port = port->next) {
            if(port->is_clock) {
                clocks.insert(port->name);
            }
        }
    }

    //Check that any clock references on the ports are to identified clock ports
    for(t_model_ports* ports : {model->inputs, model->outputs}) {
        for(t_model_ports* port = ports; port != nullptr; port = port->next) {
            if(!port->clock.empty() && !clocks.count(port->clock)) {
                archfpga_throw(loc_data.filename_c_str(), loc_data.line(model_tag),
                        "No matching clock port '%s' on model '%s', required for port '%s'",
                        port->clock.c_str(), model->name, port->name);
            }
        }
    }
    return true;
}

bool check_model_combinational_sinks(pugi::xml_node model_tag, const pugiloc::loc_data& loc_data, const t_model* model) {
    //Outputs should have no combinational sinks
    for(t_model_ports* port = model->outputs; port != nullptr; port = port->next) {
        if(port->combinational_sink_ports.size() != 0) {
            archfpga_throw(loc_data.filename_c_str(), loc_data.line(model_tag),
                    "Model '%s' output port '%s' can not have combinational sink ports",
                    model->name, port->name);
        }
    }

    //Record the output ports
    std::set<std::string> output_ports;
    for(t_model_ports* port = model->outputs; port != nullptr; port = port->next) {
        output_ports.insert(port->name);
    }

    //Check that the input port combinational sinks are all outputs
    for(t_model_ports* port = model->inputs; port != nullptr; port = port->next) {
        for(std::string sink_port_name : port->combinational_sink_ports) {
            if(!output_ports.count(sink_port_name)) {
                archfpga_throw(loc_data.filename_c_str(), loc_data.line(model_tag),
                        "Model '%s' input port '%s' can not be combinationally connected to '%s' (not an output port of the model)",
                        model->name, port->name, sink_port_name.c_str());
            }
        }
    }
    return true;
}

void warn_model_missing_timing(pugi::xml_node model_tag, const pugiloc::loc_data& loc_data, const t_model* model) {
    //Check whether there are missing edges and warn the user
    std::set<std::string> comb_connected_outputs;
    for(t_model_ports* port = model->inputs; port != nullptr; port = port->next) {
        if(port->clock.empty() //Not sequential
           && port->combinational_sink_ports.empty() //Doesn't drive any combinational outputs
           && !port->is_clock //Not an input clock
          ) {
            vtr::printf_warning(loc_data.filename_c_str(), loc_data.line(model_tag),
                    "Model '%s' input port '%s' has no timing specification (no clock specified to create a sequential input port, not combinationally connected to any outputs, not a clock input)\n", model->name, port->name);
        }


        comb_connected_outputs.insert(port->combinational_sink_ports.begin(), port->combinational_sink_ports.end());
    }
     
    for(t_model_ports* port = model->outputs; port != nullptr; port = port->next) {
        if(port->clock.empty() //Not sequential
           && !comb_connected_outputs.count(port->name) //Not combinationally drivven
           && !port->is_clock //Not an output clock
           ) {
            vtr::printf_warning(loc_data.filename_c_str(), loc_data.line(model_tag),
                    "Model '%s' output port '%s' has no timing specification (no clock specified to create a sequential output port, not combinationally connected to any inputs, not a clock output)\n", model->name, port->name);
        }
    }
}

bool check_leaf_pb_model_timing_consistency(const t_pb_type* pb_type, const t_arch& arch) {
    //Normalize the blif model name to match the model name
    // by removing the leading '.' (.latch, .inputs, .names etc.)
    // by removing the leading '.subckt'
    VTR_ASSERT(pb_type->blif_model);
    std::string blif_model = pb_type->blif_model;
    if(blif_model[0] == '.') {
        blif_model = blif_model.substr(1);
    }
    std::string subckt = "subckt ";
    auto pos = blif_model.find(subckt);
    if(pos != std::string::npos) {
        blif_model = blif_model.substr(pos + subckt.size());
    }

    //Find the matching model
    const t_model* model = nullptr;



    for(const t_model* models : {arch.models, arch.model_library}) {
        for(model = models; model != nullptr; model = model->next) {
            if(std::string(model->name) == blif_model) {
                break;    
            }
        }
        if(model != nullptr) {
            break;
        }
    }
    VTR_ASSERT(model != nullptr);

    //Now that we have the model we can compare the timing annotations
     
    for(int i = 0; i < pb_type->num_annotations; ++i) {
        const t_pin_to_pin_annotation* annot = &pb_type->annotations[i];

        if(annot->type == E_ANNOT_PIN_TO_PIN_DELAY) {
            //Check that any combinational delays specified match the 'combinational_sinks_ports' in the model

            if(annot->clock) {
                //Sequential annotation, check that the clock on the specified port matches the model

                //Annotations always put the pin in the input_pins field
                VTR_ASSERT(annot->input_pins);
                for(std::string input_pin : vtr::split(annot->input_pins)) {
                    InstPort annot_port(input_pin);
                    for(std::string clock : vtr::split(annot->clock)) {
                        InstPort annot_clock(annot->clock);

                        //Find the model port
                        const t_model_ports* model_port = nullptr;
                        for(const t_model_ports* ports : {model->inputs, model->outputs}) {
                            for(const t_model_ports* port = ports; port != nullptr; port = port->next) {
                                if(port->name == annot_port.port_name()) {
                                    model_port = port;
                                    break;
                                }
                            }
                            if(model_port != nullptr) break;
                        }
                        VTR_ASSERT(model_port != nullptr);

                        //Check that the clock matches the model definition
                        std::string model_clock = model_port->clock;
                        VTR_ASSERT(!model_clock.empty());
                        if(model_port->clock != annot_clock.port_name()) {
                            archfpga_throw(get_arch_file_name(), annot->line_num,
                                "<pb_type> timing annotation/<model> mismatch on port '%s' of model '%s', model specifies"
                                " clock as '%s' but timing annotations specify '%s'",
                                annot_port.port_name().c_str(), model->name, model_clock.c_str(), annot_clock.port_name().c_str());
                        }
                    }
                }

            } else if (annot->input_pins && annot->output_pins) {
                //Combinational annotation
                for(std::string input_pin : vtr::split(annot->input_pins)) {
                    InstPort annot_in(input_pin);
                    for(std::string clock : vtr::split(annot->clock)) {
                        InstPort annot_out(annot->clock);

                        //Find the input model port
                        const t_model_ports* model_port = nullptr;
                        for(const t_model_ports* port = model->inputs; port != nullptr; port = port->next) {
                            if(port->name == annot_in.port_name()) {
                                model_port = port;
                                break;
                            }
                        }
                        VTR_ASSERT(model_port != nullptr);

                        //Check that the output port is listed in the model's combinational sinks
                        auto b = model_port->combinational_sink_ports.begin();
                        auto e = model_port->combinational_sink_ports.end();
                        auto iter = std::find(b, e, annot_out.port_name());
                        if(iter == e) {
                            archfpga_throw(get_arch_file_name(), annot->line_num,
                                "<pb_type> timing annotation/<model> mismatch on port '%s' of model '%s', timing annotation"
                                " specifies combinational connection to port '%s' but the connection does not exist in the model",
                                model_port->name, model->name, annot_out.port_name().c_str());
                        }
                    }
                }
            } else {
                throw ArchFpgaError("Unrecognized delay annotation");
            }
        }
    }


    return true; 
}

std::string inst_port_to_port_name(std::string inst_port) {
    auto pos = inst_port.find('.');
    if(pos != std::string::npos) {
        return inst_port.substr(pos + 1);
    }
    return inst_port;
}

static bool attribute_to_bool(const pugi::xml_node node,
                const pugi::xml_attribute attr,
                const pugiloc::loc_data& loc_data) {
    if(attr.value() == std::string("1")) {
        return true;
    } else if(attr.value() == std::string("0")) {
        return false;
    } else {
        bad_attribute_value(attr, node, loc_data, {"0", "1"});
    }

    return false;
}<|MERGE_RESOLUTION|>--- conflicted
+++ resolved
@@ -89,44 +89,24 @@
 static void SetupGridLocations(pugi::xml_node Locations, t_type_descriptor * Type, const pugiutil::loc_data& loc_data);
 /*    Process XML hiearchy */
 static void ProcessPb_Type(pugi::xml_node Parent, t_pb_type * pb_type,
-<<<<<<< HEAD
-		t_mode * mode, const t_arch& arch, const pugiloc::loc_data& loc_data);
-=======
-		t_mode * mode, const pugiutil::loc_data& loc_data);
->>>>>>> 8a1588ed
+		t_mode * mode, const t_arch& arch, const pugiutil::loc_data& loc_data);
 static void ProcessPb_TypePort(pugi::xml_node Parent, t_port * port,
 		e_power_estimation_method power_method, const pugiutil::loc_data& loc_data);
 static void ProcessPinToPinAnnotations(pugi::xml_node parent,
-<<<<<<< HEAD
-		t_pin_to_pin_annotation *annotation, t_pb_type * parent_pb_type, const pugiloc::loc_data& loc_data);
-static void ProcessInterconnect(pugi::xml_node Parent, t_mode * mode, const pugiloc::loc_data& loc_data);
-static void ProcessMode(pugi::xml_node Parent, t_mode * mode, const t_arch& arch,
-		const pugiloc::loc_data& loc_data);
-static void Process_Fc(pugi::xml_node Node, t_type_descriptor * Type, t_segment_inf *segments, int num_segments, const pugiloc::loc_data& loc_data);
-static void ProcessComplexBlockProps(pugi::xml_node Node, t_type_descriptor * Type, const pugiloc::loc_data& loc_data);
-=======
 		t_pin_to_pin_annotation *annotation, t_pb_type * parent_pb_type, const pugiutil::loc_data& loc_data);
 static void ProcessInterconnect(pugi::xml_node Parent, t_mode * mode, const pugiutil::loc_data& loc_data);
-static void ProcessMode(pugi::xml_node Parent, t_mode * mode,
+static void ProcessMode(pugi::xml_node Parent, t_mode * mode, const t_arch& arch,
 		const pugiutil::loc_data& loc_data);
 static void Process_Fc(pugi::xml_node Node, t_type_descriptor * Type, t_segment_inf *segments, int num_segments, const pugiutil::loc_data& loc_data);
 static void ProcessComplexBlockProps(pugi::xml_node Node, t_type_descriptor * Type, const pugiutil::loc_data& loc_data);
->>>>>>> 8a1588ed
 static void ProcessSizingTimingIpinCblock(pugi::xml_node Node,
 		struct s_arch *arch, const bool timing_enabled, const pugiutil::loc_data& loc_data);
 static void ProcessChanWidthDistr(pugi::xml_node Node,
-<<<<<<< HEAD
-		struct s_arch *arch, const pugiloc::loc_data& loc_data);
-static void ProcessChanWidthDistrDir(pugi::xml_node Node, t_chan * chan, const pugiloc::loc_data& loc_data);
-static void ProcessModels(pugi::xml_node Node, struct s_arch *arch, const pugiloc::loc_data& loc_data);
-static void ProcessModelPorts(pugi::xml_node port_group, t_model* model, std::set<std::string>& port_names, const pugiloc::loc_data& loc_data);
-static void ProcessLayout(pugi::xml_node Node, struct s_arch *arch, const pugiloc::loc_data& loc_data);
-=======
 		struct s_arch *arch, const pugiutil::loc_data& loc_data);
 static void ProcessChanWidthDistrDir(pugi::xml_node Node, t_chan * chan, const pugiutil::loc_data& loc_data);
 static void ProcessModels(pugi::xml_node Node, struct s_arch *arch, const pugiutil::loc_data& loc_data);
+static void ProcessModelPorts(pugi::xml_node port_group, t_model* model, std::set<std::string>& port_names, const pugiutil::loc_data& loc_data);
 static void ProcessLayout(pugi::xml_node Node, struct s_arch *arch, const pugiutil::loc_data& loc_data);
->>>>>>> 8a1588ed
 static void ProcessDevice(pugi::xml_node Node, struct s_arch *arch,
 		const bool timing_enabled, const pugiutil::loc_data& loc_data);
 static void ProcessComplexBlocks(pugi::xml_node Node,
@@ -159,15 +139,15 @@
 		e_power_estimation_method power_method, const pugiutil::loc_data& loc_data);
 
 
-bool check_model_combinational_sinks(pugi::xml_node model_tag, const pugiloc::loc_data& loc_data, const t_model* model);
-void warn_model_missing_timing(pugi::xml_node model_tag, const pugiloc::loc_data& loc_data, const t_model* model);
-bool check_model_clocks(pugi::xml_node model_tag, const pugiloc::loc_data& loc_data, const t_model* model);
+bool check_model_combinational_sinks(pugi::xml_node model_tag, const pugiutil::loc_data& loc_data, const t_model* model);
+void warn_model_missing_timing(pugi::xml_node model_tag, const pugiutil::loc_data& loc_data, const t_model* model);
+bool check_model_clocks(pugi::xml_node model_tag, const pugiutil::loc_data& loc_data, const t_model* model);
 bool check_leaf_pb_model_timing_consistency(const t_pb_type* pb_type, const t_arch& arch);
 std::string inst_port_to_port_name(std::string inst_port);
 
 static bool attribute_to_bool(const pugi::xml_node node,
                 const pugi::xml_attribute attr,
-                const pugiloc::loc_data& loc_data);
+                const pugiutil::loc_data& loc_data);
 
 /*
  *
@@ -921,11 +901,7 @@
 
 /* Takes in a pb_type, allocates and loads data for it and recurses downwards */
 static void ProcessPb_Type(pugi::xml_node Parent, t_pb_type * pb_type,
-<<<<<<< HEAD
-		t_mode * mode, const t_arch& arch, const pugiloc::loc_data& loc_data) {
-=======
-		t_mode * mode, const pugiutil::loc_data& loc_data) {
->>>>>>> 8a1588ed
+		t_mode * mode, const t_arch& arch, const pugiutil::loc_data& loc_data) {
 	int num_ports, i, j, k, num_annotations;
 	const char *Prop;
 	pugi::xml_node Cur;
@@ -1497,13 +1473,8 @@
 	VTR_ASSERT(i == num_interconnect);
 }
 
-<<<<<<< HEAD
 static void ProcessMode(pugi::xml_node Parent, t_mode * mode, const t_arch& arch,
-		const pugiloc::loc_data& loc_data) {
-=======
-static void ProcessMode(pugi::xml_node Parent, t_mode * mode,
 		const pugiutil::loc_data& loc_data) {
->>>>>>> 8a1588ed
 	int i;
 	const char *Prop;
 	pugi::xml_node Cur;
@@ -1886,13 +1857,7 @@
 
 /* Takes in node pointing to <models> and loads all the
  * child type objects.  */
-<<<<<<< HEAD
-static void ProcessModels(pugi::xml_node Node, struct s_arch *arch, const pugiloc::loc_data& loc_data) {
-=======
 static void ProcessModels(pugi::xml_node Node, struct s_arch *arch, const pugiutil::loc_data& loc_data) {
-	const char *Prop;
-	pugi::xml_node child;
->>>>>>> 8a1588ed
 	pugi::xml_node p;
 	t_model *temp;
 	int L_index;
@@ -1963,7 +1928,7 @@
 	return;
 }
 
-static void ProcessModelPorts(pugi::xml_node port_group, t_model* model, std::set<std::string>& port_names, const pugiloc::loc_data& loc_data) {
+static void ProcessModelPorts(pugi::xml_node port_group, t_model* model, std::set<std::string>& port_names, const pugiutil::loc_data& loc_data) {
     for(pugi::xml_attribute attr : port_group.attributes()) {
         bad_attribute(attr, port_group, loc_data);
     }
@@ -2945,7 +2910,7 @@
 	return arch_file_name;
 }
 
-bool check_model_clocks(pugi::xml_node model_tag, const pugiloc::loc_data& loc_data, const t_model* model) {
+bool check_model_clocks(pugi::xml_node model_tag, const pugiutil::loc_data& loc_data, const t_model* model) {
     //Collect the ports identified as clocks
     std::set<std::string> clocks;
     for(t_model_ports* ports : {model->inputs, model->outputs}) {
@@ -2969,7 +2934,7 @@
     return true;
 }
 
-bool check_model_combinational_sinks(pugi::xml_node model_tag, const pugiloc::loc_data& loc_data, const t_model* model) {
+bool check_model_combinational_sinks(pugi::xml_node model_tag, const pugiutil::loc_data& loc_data, const t_model* model) {
     //Outputs should have no combinational sinks
     for(t_model_ports* port = model->outputs; port != nullptr; port = port->next) {
         if(port->combinational_sink_ports.size() != 0) {
@@ -2998,7 +2963,7 @@
     return true;
 }
 
-void warn_model_missing_timing(pugi::xml_node model_tag, const pugiloc::loc_data& loc_data, const t_model* model) {
+void warn_model_missing_timing(pugi::xml_node model_tag, const pugiutil::loc_data& loc_data, const t_model* model) {
     //Check whether there are missing edges and warn the user
     std::set<std::string> comb_connected_outputs;
     for(t_model_ports* port = model->inputs; port != nullptr; port = port->next) {
@@ -3149,7 +3114,7 @@
 
 static bool attribute_to_bool(const pugi::xml_node node,
                 const pugi::xml_attribute attr,
-                const pugiloc::loc_data& loc_data) {
+                const pugiutil::loc_data& loc_data) {
     if(attr.value() == std::string("1")) {
         return true;
     } else if(attr.value() == std::string("0")) {
